--- conflicted
+++ resolved
@@ -111,11 +111,8 @@
         ${PROTOBUF_LIBRARY}
         ${LIBGLOG_LIBRARY}
         gflags
-<<<<<<< HEAD
         ${CMAKE_THREAD_LIBS_INIT}
-=======
 	${CMAKE_THREAD_LIBS_INIT}
->>>>>>> a873a40e
         ${CBLAS_LIBS}
         ${ZLIB_LIBRARIES}
         ${INTERAL_LIBS}
