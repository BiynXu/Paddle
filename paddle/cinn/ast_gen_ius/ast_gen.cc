// Copyright (c) 2023 CINN Authors. All Rights Reserved.
//
// Licensed under the Apache License, Version 2.0 (the "License");
// you may not use this file except in compliance with the License.
// You may obtain a copy of the License at
//
//     http://www.apache.org/licenses/LICENSE-2.0
//
// Unless required by applicable law or agreed to in writing, software
// distributed under the License is distributed on an "AS IS" BASIS,
// WITHOUT WARRANTIES OR CONDITIONS OF ANY KIND, either express or implied.
// See the License for the specific language governing permissions and
// limitations under the License.

#include "paddle/cinn/ast_gen_ius/ast_gen.h"
#include "paddle/cinn/ir/ir.h"
#include "paddle/cinn/ir/ir_base.h"
#include "paddle/cinn/ir/ir_printer.h"
#include "paddle/cinn/ir/operation.h"
#include "paddle/cinn/ir/tensor.h"
#include "paddle/cinn/lang/compute.h"
#include "paddle/cinn/optim/replace_var_with_expr.h"

PD_DECLARE_bool(cinn_new_group_scheduler);
PD_DECLARE_bool(group_schedule_tiling_first);
PD_DECLARE_bool(cinn_bucket_compile);

namespace cinn {
namespace ast_gen_ius {

ir::Expr ConvertReduceBody(ir::Expr body,
                           ir::Tensor tensor,
                           const std::vector<Expr>& axis_exprs) {
  ir::Reduce* reduce_node = body.As<ir::Reduce>();
  if (!reduce_node) {
    return ir::Store::Make(tensor, body, axis_exprs);
  }

  switch (reduce_node->reduce_type) {
    case ir::Reduce::kSum:
      return ir::Store::Make(
          tensor, tensor(axis_exprs) + reduce_node->body, axis_exprs);
    case ir::Reduce::kMul:
      return ir::Store::Make(
          tensor, tensor(axis_exprs) * reduce_node->body, axis_exprs);
    case ir::Reduce::kMax:
      return ir::Store::Make(
          tensor,
          ir::Max::Make(tensor(axis_exprs), reduce_node->body),
          axis_exprs);
    case ir::Reduce::kMin:
      return ir::Store::Make(
          tensor,
          ir::Min::Make(tensor(axis_exprs), reduce_node->body),
          axis_exprs);
    case ir::Reduce::kAll:
      return ir::Store::Make(
          tensor, tensor(axis_exprs) && reduce_node->body, axis_exprs);
    case ir::Reduce::kAny:
      return ir::Store::Make(
          tensor, tensor(axis_exprs) || reduce_node->body, axis_exprs);
    default:
      CINN_NOT_IMPLEMENTED
  }
}

ir::Expr AstGen::Build(const ir::Tensor& tensor, TensorGroup* tensor_group) {
  const std::vector<ir::Var>& axis = tensor->axis();
  const std::vector<ir::Expr>& shape = tensor->shape;
  size_t axis_len = axis.size();
  CHECK_EQ(shape.size(), axis_len) << "Internal Error: Tensor has different "
                                      "shape and axis length in AstGen";
  std::vector<ir::Expr> axis_exprs;
  for (const auto& a : axis) {
    axis_exprs.push_back(a);
  }

  if (tensor->is_reduce_tensor()) {
    // Make an init Tensor for domain without reduce axis
    Expr init_value = tensor->GetReduceInitVal();
    // TODO(zhhsplendid): Clean the hardcoded "__reduce_init" string
    std::string reduce_init_name = tensor->name + "__reduce_init";
    const std::vector<Expr>& domain = tensor->domain_without_reduce_axis();
    ir::Tensor init_tensor = lang::Compute(
        domain,
        [=](const std::vector<Expr>& axis) { return init_value; },
        reduce_init_name);
    tensor_group->Insert(init_tensor);
    tensor_group->MarkShareMemBuffer(tensor, init_tensor);
    tensor_group->CtrlDepend(tensor, init_tensor);
    Expr init_body = ir::Store::Make(init_tensor, init_value, axis_exprs);
    // create schedule block itervars, i0,i1...
    std::vector<ir::Var> block_vars;
    std::vector<ir::Expr> iter_values;
    // reduce body and reduce init schedule block should have different objects
    // for same axis so we re-create objects
    VLOG(4) << "FLAGS_group_schedule_tiling_first = "
            << FLAGS_group_schedule_tiling_first;
    std::vector<Var> axis_vars = cinn::common::GenDefaultAxis(axis_len);
    const std::vector<ir::Var>& reduce_axis = tensor->reduce_axis;
<<<<<<< HEAD
    const auto reduce_axis_position = [&reduce_axis,
                                       &tensor]() -> std::vector<int> {
      std::vector<int> res;
      auto fn_body = tensor->operation.ptr()->as<ir::ComputeOp>()->body[0];
      if (fn_body.defined() && fn_body.As<ir::Reduce>()) {
        auto& reduce_body =
            fn_body.As<ir::Reduce>()->body;  // reduce body is a tensor store.
        auto& load_indices = reduce_body.As<ir::Load>()->indices;
        int position = -1;
        for (auto& obj : load_indices) {
          position += 1;
          for (auto& reduce_var : reduce_axis) {
            if (obj.as_var_ref() == reduce_var) {
              res.push_back(position);
            }
          }
        }
        return res;
      }
    }();
    for (int i = 0; i < shape.size(); ++i) {
      if (FLAGS_group_schedule_tiling_first &&
          std::find(reduce_axis_position.begin(),
                    reduce_axis_position.end(),
                    i) != reduce_axis_position.end()) {
=======
    VLOG(4) << "ast gen: tensor init_body is " << init_body;
    for (int i = 0; i < shape.size(); ++i) {
      bool is_keep_dim = axis[i]->is_keepdim;
      if (FLAGS_group_schedule_tiling_first && is_keep_dim) {
>>>>>>> 6fccb8f2
        // if tiling first, we need to replace the reduce axis with 0, but don't
        // deal with the non-reduce axis
        optim::ReplaceVarWithExpr(&init_body, axis[i], Expr(0));
        continue;
      }
      if (!FLAGS_group_schedule_tiling_first &&
          FLAGS_cinn_new_group_scheduler && shape[i] == Expr(1)) {
        optim::ReplaceVarWithExpr(&init_body, axis[i], Expr(0));
        continue;
      }
      block_vars.push_back(Var(Expr(0),
                               shape[i],
                               cinn::UniqName("i" + std::to_string(i)),
                               /*is_reduce = */ false));
      optim::ReplaceVarWithExpr(&init_body, axis[i], block_vars.back());
      axis_vars[i]->is_reduce_axis = false;
      if (!FLAGS_group_schedule_tiling_first && shape[i] == Expr(1)) {
        iter_values.push_back(Expr(0));
      } else {
        iter_values.push_back(axis_vars[i]);
      }
    }
    VLOG(4) << "iter_value.size() and block_vars.size() is "
            << iter_values.size() << " " << block_vars.size();
    init_body = ir::ScheduleBlockRealize::Make(
        iter_values,
        ir::ScheduleBlock::Make(
            block_vars, {}, {}, reduce_init_name, init_body));

    // For the remaining reduce axis, make reduce body
    ir::Expr reduce_body =
        ConvertReduceBody(tensor->body(), tensor, axis_exprs);

    VLOG(4) << "ast gen: reduce body is " << reduce_body;

    // create schedule block itervars, i0,i1...
    std::vector<ir::Var> reduce_block_vars;
    std::vector<ir::Expr> reduce_iter_values;
    // reduce body and reduce init schedule block should have different objects
    // for same axis so we re-create objects
    std::vector<Var> reduce_axis_vars = cinn::common::GenDefaultAxis(axis_len);
    for (int i = 0; i < shape.size(); ++i) {
<<<<<<< HEAD
      if (FLAGS_group_schedule_tiling_first &&
          std::find(reduce_axis_position.begin(),
                    reduce_axis_position.end(),
                    i) != reduce_axis_position.end()) {
=======
      bool is_keep_dim = axis[i]->is_keepdim;
      if (FLAGS_group_schedule_tiling_first && is_keep_dim) {
>>>>>>> 6fccb8f2
        // if tiling first, we need to replace the reduce axis with 0, but don't
        // deal with the non-reduce axis
        optim::ReplaceVarWithExpr(&reduce_body, axis[i], Expr(0));
        continue;
      }
      if (!FLAGS_group_schedule_tiling_first &&
          FLAGS_cinn_new_group_scheduler && shape[i] == Expr(1)) {
        optim::ReplaceVarWithExpr(&reduce_body, axis[i], Expr(0));
        continue;
      }
      reduce_block_vars.push_back(Var(Expr(0),
                                      shape[i],
                                      cinn::UniqName("i" + std::to_string(i)),
                                      /*is_reduce = */ false));
      reduce_axis_vars[i]->is_reduce_axis = false;
      if (!FLAGS_group_schedule_tiling_first && shape[i] == Expr(1)) {
        reduce_iter_values.push_back(Expr(0));
      } else {
        reduce_iter_values.push_back(axis_vars[i]);
      }
    }
    VLOG(4) << "ast gen: reduce body is after replace 0" << reduce_body;
    for (int i = 0; i < reduce_axis.size(); ++i) {
      int count = shape.size() + i;
      reduce_block_vars.push_back(
          Var(reduce_axis[i]->lower_bound,
              reduce_axis[i]->upper_bound,
              cinn::UniqName("i" + std::to_string(count)),
              /*is_reduce = */ true));
      ir::Var reduce_axis_var = reduce_axis[i];
      reduce_axis_var->is_reduce_axis = true;
      reduce_iter_values.push_back(reduce_axis_var);
    }

    int non_zero_axis_size = 0;
<<<<<<< HEAD
    for (int i = 0; i < axis.size(); ++i) {
      if (!FLAGS_group_schedule_tiling_first &&
          FLAGS_cinn_new_group_scheduler && shape[i] == Expr(1)) {
        continue;
=======
    if (FLAGS_group_schedule_tiling_first) {
      std::vector<ir::Var> non_reduce_axis_vars = [&]() {
        std::vector<ir::Var> res;
        for (int i = 0; i < shape.size(); ++i) {
          bool is_keep_dim = axis[i]->is_keepdim;
          if (!is_keep_dim) {
            res.push_back(axis[i]);
          }
        }
        return res;
      }();
      for (int i = 0; i < non_reduce_axis_vars.size(); ++i) {
        optim::ReplaceVarWithExpr(
            &reduce_body, non_reduce_axis_vars[i], reduce_block_vars[i]);
        ++non_zero_axis_size;
>>>>>>> 6fccb8f2
      }
    } else {
      for (int i = 0; i < axis.size(); ++i) {
        if (!FLAGS_group_schedule_tiling_first &&
            FLAGS_cinn_new_group_scheduler && shape[i] == Expr(1)) {
          continue;
        }
        optim::ReplaceVarWithExpr(
            &reduce_body, axis[i], reduce_block_vars[non_zero_axis_size]);
        ++non_zero_axis_size;
      }
    }

    VLOG(4) << "to replace : " << non_zero_axis_size << " "
            << reduce_block_vars.size();
    for (auto i = 0; i < reduce_block_vars.size(); i++) {
      VLOG(4) << "reduce_block_vars[" << i << "] = " << reduce_block_vars[i];
    }
    for (auto i = 0; i < reduce_axis.size(); i++) {
      VLOG(4) << "reduce_axis[" << i << "] = " << reduce_axis[i];
    }
<<<<<<< HEAD

    if (FLAGS_group_schedule_tiling_first) {
      non_zero_axis_size = axis.size() - reduce_axis.size();
    }
=======
    VLOG(4) << "before replace body: " << reduce_body;
>>>>>>> 6fccb8f2
    for (int i = non_zero_axis_size; i < reduce_block_vars.size(); ++i) {
      optim::ReplaceVarWithExpr(&reduce_body,
                                reduce_axis[i - non_zero_axis_size],
                                reduce_block_vars[i]);
    }

    reduce_body = ir::ScheduleBlockRealize::Make(
        reduce_iter_values,
        ir::ScheduleBlock::Make(
            reduce_block_vars, {}, {}, tensor->name, reduce_body));
    for (int i = static_cast<int>(reduce_axis.size()) - 1; i >= 0; --i) {
      reduce_body = ir::For::Make(reduce_axis[i],
                                  reduce_axis[i]->lower_bound,
                                  reduce_axis[i]->upper_bound,
                                  ir::ForType::Serial,
                                  ir::DeviceAPI::Host,
                                  ir::Block::Make({reduce_body}));
    }

    // Put the two parts together
    ir::Expr body = ir::Block::Make({init_body, reduce_body});
    for (int i = static_cast<int>(axis_len) - 1; i >= 0; --i) {
<<<<<<< HEAD
      if (FLAGS_group_schedule_tiling_first &&
          std::find(reduce_axis_position.begin(),
                    reduce_axis_position.end(),
                    i) != reduce_axis_position.end()) {
        continue;
      }
      if ((!FLAGS_group_schedule_tiling_first || !FLAGS_cinn_bucket_compile) &&
=======
      bool is_keep_dim = axis[i]->is_keepdim;
      if (FLAGS_group_schedule_tiling_first && is_keep_dim) {
        continue;
      }
      if (!FLAGS_group_schedule_tiling_first && !FLAGS_cinn_bucket_compile &&
>>>>>>> 6fccb8f2
          shape[i] == Expr(1)) {
        continue;
      }
      ir::Var loop_var = axis[i];
      ir::Expr loop_extent = shape[i];
      body = ir::For::Make(
          loop_var,
          Expr(0),
          loop_extent,
          ir::ForType::Serial,
          ir::DeviceAPI::Host,
          i == static_cast<int>(axis_len) - 1 ? body : ir::Block::Make({body}));
    }
    return body;
  } else {
    ir::Expr body = ir::Store::Make(tensor, tensor->body(), axis_exprs);
    // create schedule block itervars, i0,i1...
    std::vector<ir::Var> block_vars;
    std::vector<ir::Expr> iter_values;
    std::vector<Var> axis_vars = cinn::common::GenDefaultAxis(axis_len);
    for (int i = 0; i < shape.size(); ++i) {
      block_vars.push_back(Var(
          Expr(0), shape[i], cinn::UniqName("i" + std::to_string(i)), false));
      optim::ReplaceVarWithExpr(&body, axis[i], block_vars[i]);
      axis_vars[i]->is_reduce_axis = false;
      if (!FLAGS_group_schedule_tiling_first && shape[i] == Expr(1)) {
        iter_values.push_back(Expr(0));
      } else {
        iter_values.push_back(axis_vars[i]);
      }
    }
    body = ir::ScheduleBlockRealize::Make(
        iter_values,
        ir::ScheduleBlock::Make(block_vars, {}, {}, tensor->name, body));
    for (int i = static_cast<int>(axis_len) - 1; i >= 0; --i) {
      ir::Var loop_var = axis[i];
      ir::Expr loop_extent = shape[i];
      body = ir::For::Make(loop_var,
                           Expr(0),
                           loop_extent,
                           ir::ForType::Serial,
                           ir::DeviceAPI::Host,
                           ir::Block::Make({body}));
    }
    return body;
  }
}

}  // namespace ast_gen_ius
}  // namespace cinn<|MERGE_RESOLUTION|>--- conflicted
+++ resolved
@@ -98,38 +98,10 @@
             << FLAGS_group_schedule_tiling_first;
     std::vector<Var> axis_vars = cinn::common::GenDefaultAxis(axis_len);
     const std::vector<ir::Var>& reduce_axis = tensor->reduce_axis;
-<<<<<<< HEAD
-    const auto reduce_axis_position = [&reduce_axis,
-                                       &tensor]() -> std::vector<int> {
-      std::vector<int> res;
-      auto fn_body = tensor->operation.ptr()->as<ir::ComputeOp>()->body[0];
-      if (fn_body.defined() && fn_body.As<ir::Reduce>()) {
-        auto& reduce_body =
-            fn_body.As<ir::Reduce>()->body;  // reduce body is a tensor store.
-        auto& load_indices = reduce_body.As<ir::Load>()->indices;
-        int position = -1;
-        for (auto& obj : load_indices) {
-          position += 1;
-          for (auto& reduce_var : reduce_axis) {
-            if (obj.as_var_ref() == reduce_var) {
-              res.push_back(position);
-            }
-          }
-        }
-        return res;
-      }
-    }();
-    for (int i = 0; i < shape.size(); ++i) {
-      if (FLAGS_group_schedule_tiling_first &&
-          std::find(reduce_axis_position.begin(),
-                    reduce_axis_position.end(),
-                    i) != reduce_axis_position.end()) {
-=======
     VLOG(4) << "ast gen: tensor init_body is " << init_body;
     for (int i = 0; i < shape.size(); ++i) {
       bool is_keep_dim = axis[i]->is_keepdim;
       if (FLAGS_group_schedule_tiling_first && is_keep_dim) {
->>>>>>> 6fccb8f2
         // if tiling first, we need to replace the reduce axis with 0, but don't
         // deal with the non-reduce axis
         optim::ReplaceVarWithExpr(&init_body, axis[i], Expr(0));
@@ -172,15 +144,8 @@
     // for same axis so we re-create objects
     std::vector<Var> reduce_axis_vars = cinn::common::GenDefaultAxis(axis_len);
     for (int i = 0; i < shape.size(); ++i) {
-<<<<<<< HEAD
-      if (FLAGS_group_schedule_tiling_first &&
-          std::find(reduce_axis_position.begin(),
-                    reduce_axis_position.end(),
-                    i) != reduce_axis_position.end()) {
-=======
       bool is_keep_dim = axis[i]->is_keepdim;
       if (FLAGS_group_schedule_tiling_first && is_keep_dim) {
->>>>>>> 6fccb8f2
         // if tiling first, we need to replace the reduce axis with 0, but don't
         // deal with the non-reduce axis
         optim::ReplaceVarWithExpr(&reduce_body, axis[i], Expr(0));
@@ -216,12 +181,6 @@
     }
 
     int non_zero_axis_size = 0;
-<<<<<<< HEAD
-    for (int i = 0; i < axis.size(); ++i) {
-      if (!FLAGS_group_schedule_tiling_first &&
-          FLAGS_cinn_new_group_scheduler && shape[i] == Expr(1)) {
-        continue;
-=======
     if (FLAGS_group_schedule_tiling_first) {
       std::vector<ir::Var> non_reduce_axis_vars = [&]() {
         std::vector<ir::Var> res;
@@ -237,7 +196,6 @@
         optim::ReplaceVarWithExpr(
             &reduce_body, non_reduce_axis_vars[i], reduce_block_vars[i]);
         ++non_zero_axis_size;
->>>>>>> 6fccb8f2
       }
     } else {
       for (int i = 0; i < axis.size(); ++i) {
@@ -259,14 +217,7 @@
     for (auto i = 0; i < reduce_axis.size(); i++) {
       VLOG(4) << "reduce_axis[" << i << "] = " << reduce_axis[i];
     }
-<<<<<<< HEAD
-
-    if (FLAGS_group_schedule_tiling_first) {
-      non_zero_axis_size = axis.size() - reduce_axis.size();
-    }
-=======
     VLOG(4) << "before replace body: " << reduce_body;
->>>>>>> 6fccb8f2
     for (int i = non_zero_axis_size; i < reduce_block_vars.size(); ++i) {
       optim::ReplaceVarWithExpr(&reduce_body,
                                 reduce_axis[i - non_zero_axis_size],
@@ -289,21 +240,11 @@
     // Put the two parts together
     ir::Expr body = ir::Block::Make({init_body, reduce_body});
     for (int i = static_cast<int>(axis_len) - 1; i >= 0; --i) {
-<<<<<<< HEAD
-      if (FLAGS_group_schedule_tiling_first &&
-          std::find(reduce_axis_position.begin(),
-                    reduce_axis_position.end(),
-                    i) != reduce_axis_position.end()) {
-        continue;
-      }
-      if ((!FLAGS_group_schedule_tiling_first || !FLAGS_cinn_bucket_compile) &&
-=======
       bool is_keep_dim = axis[i]->is_keepdim;
       if (FLAGS_group_schedule_tiling_first && is_keep_dim) {
         continue;
       }
-      if (!FLAGS_group_schedule_tiling_first && !FLAGS_cinn_bucket_compile &&
->>>>>>> 6fccb8f2
+      if ((!FLAGS_group_schedule_tiling_first || !FLAGS_cinn_bucket_compile) &&
           shape[i] == Expr(1)) {
         continue;
       }
