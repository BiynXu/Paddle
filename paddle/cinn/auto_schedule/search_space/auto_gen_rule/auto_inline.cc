--- conflicted
+++ resolved
@@ -50,16 +50,12 @@
   ir::Expr root = ir_sch->GetRootBlock(sche_block_realize_expr);
 
   // Check the schedule block to be inlined is not a reduce tensor.
-<<<<<<< HEAD
   for (const ir::Var& iter_var : sche_block->iter_vars) {
     if (iter_var->is_reduce_axis) {
       return false;
     }
   }
-  std::set<ir::Expr> find_store = ir::CollectIRNodesWithoutTensor(
-=======
   std::set<ir::Expr> find_store = ir::ir_utils::CollectIRNodesWithoutTensor(
->>>>>>> 6e5c9788
       compute_body, [&](const Expr* x) { return x->As<ir::Store>(); });
   if (find_store.size() != 1UL) {
     return false;
