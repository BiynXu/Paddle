// Copyright (c) 2022 CINN Authors. All Rights Reserved.
//
// Licensed under the Apache License, Version 2.0 (the "License");
// you may not use this file except in compliance with the License.
// You may obtain a copy of the License at
//
//     http://www.apache.org/licenses/LICENSE-2.0
//
// Unless required by applicable law or agreed to in writing, software
// distributed under the License is distributed on an "AS IS" BASIS,
// WITHOUT WARRANTIES OR CONDITIONS OF ANY KIND, either express or implied.
// See the License for the specific language governing permissions and
// limitations under the License.

#include "paddle/cinn/auto_schedule/search_space/auto_gen_rule/auto_inline.h"

#include <glog/logging.h>
#include <gtest/gtest.h>

#include <cstdlib>
#include <iostream>
#include <vector>

#include "paddle/cinn/auto_schedule/search_space/auto_gen_rule/auto_gen_rule.h"
#include "paddle/cinn/auto_schedule/search_space/auto_gen_rule/test_helper.h"
#include "paddle/cinn/cinn.h"
#include "paddle/cinn/frontend/net_builder.h"
#include "paddle/cinn/hlir/framework/op_lowering.h"
#include "paddle/cinn/hlir/framework/pass.h"
#include "paddle/cinn/ir/function_base.h"
#include "paddle/cinn/ir/ir.h"
#include "paddle/cinn/ir/ir_base.h"
#include "paddle/cinn/ir/ir_printer.h"
#include "paddle/cinn/ir/ir_schedule.h"
#include "paddle/cinn/ir/tensor.h"
#include "paddle/cinn/lang/compute.h"
#include "paddle/cinn/lang/lower.h"
#include "paddle/cinn/poly/stage.h"
#include "paddle/cinn/runtime/flags.h"
#include "paddle/cinn/utils/string.h"
#include "test/cpp/cinn/concrete_program_builder.h"

DECLARE_bool(cinn_ir_schedule);

namespace cinn {
namespace auto_schedule {

using ::cinn::hlir::framework::Graph;
using ::cinn::hlir::framework::OpLowerer;

TEST(AutoInline, SingleLoopInline) {
  srand(0);
  Context::Global().ResetNameId();
  Target target = common::DefaultHostTarget();

  Expr M(32);

  Placeholder<float> A("A", {M});
  ir::Tensor B = Compute(
      {M}, [&](Var i) { return A(i) * ir::Expr(2.f); }, "B");
  ir::Tensor C = Compute(
      {M}, [&](Var i) { return B(i) + ir::Expr(1.f); }, "C");

  poly::StageMap stages = CreateStages({A, B, C});
  std::vector<ir::LoweredFunc> funcs =
      lang::LowerVec("TestAutoInline_SingleLoopInline",
                     stages,
                     {A, C},
                     {},
                     {},
                     nullptr,
                     target,
                     true);

  VLOG(6) << "Expr after lowering:";
  VLOG(6) << funcs[0]->body;

  /*
   * We have to use ComputeAt to put two Tensor loops together to create IR
   * test case for AutoInline.
   */
  ir::IRSchedule ir_sch(ir::ModuleExpr(std::vector<ir::Expr>{funcs[0]->body}));
  SearchState state(ir_sch, 0, {});
  ir::Expr block_b = ir_sch.GetBlock("B");
  std::vector<ir::Expr> loops = ir_sch.GetLoops("C");
  ir_sch.ComputeAt(block_b, loops[0]);

  ir::ModuleExpr mod_expr_before_inline = ir_sch.GetModule();
  VLOG(6) << "Expr after ComputeAt:";
  VLOG(6) << mod_expr_before_inline.GetExprs()[0];

  AutoInline auto_inline(target, {"C"});
  EXPECT_EQ(auto_inline.Init(&ir_sch), RuleApplyType::kApplyAndPruneOtherRules);
  EXPECT_EQ(auto_inline.NumberApplicable(), 1);
  auto_inline.ApplyRandomly();
  std::vector<ir::Expr> exprs = ir_sch.GetModule().GetExprs();
  EXPECT_EQ(exprs.size(), 1UL);

  // ApplyOnBlock
  EXPECT_EQ(auto_inline.AnalyseApplyType(state, "B"),
            RuleApplyType::kApplyAndPruneOtherRules);
  auto new_states = auto_inline.ApplyOnBlock(state, "B");

  auto test_func = [](ir::IRSchedule* ir_sch) {
    ir::ModuleExpr mod_expr_after_inline = ir_sch->GetModule();
    std::vector<ir::Expr> exprs = mod_expr_after_inline.GetExprs();
    EXPECT_EQ(exprs.size(), 1UL);

    std::stringstream ss;
    ss << exprs[0];

    std::string expr_str = ss.str();
    VLOG(6) << "After AutoInline:";
    VLOG(6) << expr_str;

    std::string target_str = R"ROC({
  ScheduleBlock(root)
  {
    {
      serial for (i, 0, 32)
      {
        ScheduleBlock(C)
        {
          i0 = axis.bind(i)
          read_buffers(_A[i0(0:32)])
          write_buffers(_C[i0(0:32)])
          C[i0] = ((A[i0] * 2.00000000f) + 1.00000000f)
        }
      }
    }
  }
})ROC";
    EXPECT_EQ(expr_str, target_str);
  };

  test_func(&ir_sch);
  test_func(&new_states[0]->ir_schedule);

  // Cannot inline above expr again
  EXPECT_EQ(auto_inline.Init(&ir_sch), RuleApplyType::kCannotApply);
  EXPECT_EQ(auto_inline.AnalyseApplyType(new_states[0], "C"),
            RuleApplyType::kCannotApply);
}

TEST(AutoInline, AddReluInline) {
  srand(0);
  Context::Global().ResetNameId();
  Target target = common::DefaultHostTarget();

  frontend::NetBuilder builder("test");

  auto a = builder.CreateInput(Float(32), {1, 64, 112, 112}, "A");
  auto b = builder.CreateInput(Float(32), {64}, "B");
  auto c = builder.Add(a, b, 1);
  auto d = builder.Relu(c);

  frontend::Program program = builder.Build();

  FLAGS_cinn_ir_schedule = true;
  auto graph = std::make_shared<Graph>(program, target);
  hlir::framework::ApplyPass(graph.get(), "OpFusionPass");

  const auto& dtype_dict =
      graph->GetAttrs<absl::flat_hash_map<std::string, common::Type>>(
          "inferdtype");
  const auto& shape_dict = graph->GetAttrs<
      absl::flat_hash_map<std::string, hlir::framework::shape_t>>("infershape");
  auto op_lowerer = std::make_unique<hlir::framework::OpLowerer>(
      dtype_dict, shape_dict, target);

  EXPECT_EQ(graph->fusion_groups.size(), 1UL);
  std::vector<ir::LoweredFunc> funcs =
<<<<<<< HEAD
      op_lowerer->Lower(graph->fusion_groups[0], false, false);
=======
      op_lowerer->LowerWithoutSchedule(graph->fusion_groups[0]);
>>>>>>> 7e383885

  VLOG(6) << "Expr before auto inline: " << funcs[0]->body;

  ir::ModuleExpr mod_expr_before_inline(std::vector<Expr>({funcs[0]->body}));
  ir::IRSchedule ir_sch(mod_expr_before_inline);
  SearchState state(ir_sch, 0, {});

  AutoInline auto_inline(target, {"var_2"});
  EXPECT_EQ(auto_inline.Init(&ir_sch), RuleApplyType::kApplyAndPruneOtherRules);
  EXPECT_EQ(auto_inline.NumberApplicable(), 2);

  auto_inline.Apply(1);
  ir::ModuleExpr mod_expr_after_inline = ir_sch.GetModule();
  std::vector<ir::Expr> exprs = mod_expr_after_inline.GetExprs();
  EXPECT_EQ(exprs.size(), 1UL);

  std::stringstream ss;
  ss << exprs[0];

  std::string expr_str = ss.str();
  VLOG(6) << "After AutoInline:";
  VLOG(6) << expr_str;

  // Auto Inline again
  EXPECT_EQ(auto_inline.Init(&ir_sch), RuleApplyType::kApplyAndPruneOtherRules);
  EXPECT_EQ(auto_inline.NumberApplicable(), 1);
  auto_inline.Apply(0);

  // ApplyOnBlock
  EXPECT_EQ(auto_inline.AnalyseApplyType(state, "var_1"),
            RuleApplyType::kApplyAndPruneOtherRules);
  auto new_states = auto_inline.ApplyOnBlock(state, "var_1");
  // Auto Inline again
  EXPECT_EQ(auto_inline.AnalyseApplyType(new_states[0], "var_3"),
            RuleApplyType::kApplyAndPruneOtherRules);
  new_states = auto_inline.ApplyOnBlock(new_states[0], "var_3");

  auto test_func = [](ir::IRSchedule* ir_sch) {
    ir::ModuleExpr final_mod_expr = ir_sch->GetModule();
    auto exprs = final_mod_expr.GetExprs();
    EXPECT_EQ(exprs.size(), 1UL);

    std::stringstream ss;
    ss << exprs[0];

    std::string expr_str = ss.str();
    VLOG(6) << "Final AutoInline:";
    VLOG(6) << expr_str;

    std::string target_str = R"ROC({
  ScheduleBlock(root)
  {
    {
      serial for (i, 0, 1)
      {
        serial for (j, 0, 64)
        {
          serial for (k, 0, 112)
          {
            serial for (a, 0, 112)
            {
              ScheduleBlock(var_2)
              {
                i0, i1, i2, i3 = axis.bind(0, j, k, a)
                read_buffers(_A[i0(0:1), i1(0:64), i2(0:112), i3(0:112)], _B[i1(0:64)])
                write_buffers(_var_2[i0(0:1), i1(0:64), i2(0:112), i3(0:112)])
                var_2[i0, i1, i2, i3] = cinn_max((A[i0, i1, i2, i3] + B[i1]), 0.00000000f)
              }
            }
          }
        }
      }
    }
  }
})ROC";
    EXPECT_EQ(expr_str, target_str);
  };

  test_func(&ir_sch);
  test_func(&new_states[0]->ir_schedule);

  // Cannot inline above expr again
  EXPECT_EQ(auto_inline.Init(&ir_sch), RuleApplyType::kCannotApply);
  EXPECT_EQ(auto_inline.AnalyseApplyType(new_states[0], "var_2"),
            RuleApplyType::kCannotApply);
}

#ifdef CINN_WITH_CUDA
class TestAutoInline : public TestAutoGenRuleBase {};

/* The single chain graph composed of multiple blocks can be inlined into one.
 *
 * Before AutoInline: The output of the previous block is the input of another
 * block. Loop1: x1 = Add() Loop2: x2 = Multiply(x1) Loop3: x3 = Add(x2) Loop4:
 *     x4 = Relu(x3)
 *
 * After AutoInline: All loops are inlined into a loop.
 *   Loop:
 *     Add(Multiply(Add(Relu())))
 */
TEST_F(TestAutoInline, SingleChain) {
  Target target = common::DefaultNVGPUTarget();
  Initialize(target);
  std::vector<std::string> input_names = {
      "bias", "conv_output", "bn_scale", "bn_offset"};
  std::vector<std::string> output_names = {
      "var_6", "var_5", "var_1", "var", "var_0", "var_4", "var_3"};
  std::vector<int32_t> conv_output_shape = {1, 512, 56, 56};
  int32_t channel = conv_output_shape[1];
  std::vector<tests::VariableInfo> inputs_varinfo(
      {{"conv_output", conv_output_shape},
       {"bias", {channel, 1, 1}},
       {"bn_scale", {channel, 1, 1}},
       {"bn_offset", {channel, 1, 1}}});

  // Construct the computation graph and convert it to ir::Expr
  Context::Global().ResetNameId();
  ir::IRSchedule ir_schedule =
      MakeIRSchedule(tests::BiasBnReLUBuilder().Build(inputs_varinfo));
  SearchState state(ir_schedule, 0, {});
  std::vector<ir::Expr> func_bodys = ir_schedule.GetModule().GetExprs();
  ASSERT_EQ(func_bodys.size(), 1UL);
  VLOG(6) << "Original Expr:\n" << func_bodys[0];

  // Apply AutoInline for every block that can be inline
  AutoInline auto_inline(target_, {output_names.front()});
  EXPECT_EQ(auto_inline.AnalyseApplyType(state, "var_3"),
            RuleApplyType::kApplyAndPruneOtherRules);
  auto new_states = auto_inline.ApplyOnBlock(state, "var_3");
  std::vector<std::string> inline_block_names(
      {"var_4", "var_5", "var_6", "var", "var_0", "var_1"});
  for (const auto& inline_block_name : inline_block_names) {
    new_states = auto_inline.ApplyOnBlock(new_states[0], inline_block_name);
  }
  std::vector<ir::Expr> exprs =
      new_states[0]->ir_schedule.GetModule().GetExprs();
  EXPECT_EQ(exprs.size(), 1UL);
  VLOG(6) << "Expr after AutoInline applied on block: " << exprs[0];

  // build ir::Module and debug source code
  auto build_module_auto = BuildIRModule(new_states[0]->ir_schedule);
  auto build_module_manually = BuildIRModule(MakeIRSchedule(
      tests::BiasBnReLUBuilder().Build(inputs_varinfo), -1, true));
  auto source_code_auto = GenSourceCode(build_module_auto);
  VLOG(6) << " auto-schedule source code:\n" << source_code_auto;
  auto source_code_manually = GenSourceCode(build_module_manually);
  VLOG(6) << " manually-schedule source code:\n" << source_code_manually;

  CheckResult(GenExecutableKernel(build_module_auto),
              GenExecutableKernel(build_module_manually),
              input_names,
              output_names,
              {{conv_output_shape[1], 1, 1},
               conv_output_shape,
               conv_output_shape,
               conv_output_shape},
              {conv_output_shape, {1}, {1}, {1}, {1}, {1}, {1}},
              target);
}

/* An op can be inlined into multiple consumers at the same time.
 *
 * Before AutoInline: The output of Exp is used by Add and Multiply.
 *   Loop1:
 *     x = Exp()
 *   Loop2:
 *     y = Add(x)
 *   Loop3:
 *     z = Multiply(x)
 *
 * After AutoInline: Exp is inlined into Add and Multiply.
 *   Loop:
 *     y = Add(Exp())
 *     z = Multiply(Exp())
 */
TEST_F(TestAutoInline, InlineToMultiConsumers) {
  Target target = common::DefaultNVGPUTarget();
  Initialize(target);
  std::vector<std::string> input_names = {"x"};
  std::vector<std::string> output_names = {"var_2", "var_1", "var_0"};
  std::vector<int32_t> input_shape{256, 256};
  std::vector<tests::VariableInfo> inputs_varinfo({{"x", input_shape}});

  // Construct the computation graph and convert it to ir::Expr
  Context::Global().ResetNameId();
  ir::IRSchedule ir_schedule =
      MakeIRSchedule(tests::ExpTwoConsumersOpBuilder().Build(inputs_varinfo));
  SearchState state(ir_schedule, 0, {});
  std::vector<ir::Expr> func_bodys = ir_schedule.GetModule().GetExprs();
  ASSERT_EQ(func_bodys.size(), 1UL);
  VLOG(6) << "Original Expr:\n" << func_bodys[0];

  // Apply AutoInline for every block that can be inline
  AutoInline auto_inline(target_, {output_names.front()});
  EXPECT_EQ(auto_inline.AnalyseApplyType(state, "var_0"),
            RuleApplyType::kApplyAndPruneOtherRules);
  auto new_states = auto_inline.ApplyOnBlock(state, "var_1");
  new_states = auto_inline.ApplyOnBlock(state, "var_0");
  std::vector<ir::Expr> exprs =
      new_states[0]->ir_schedule.GetModule().GetExprs();
  EXPECT_EQ(exprs.size(), 1UL);
  VLOG(6) << "Expr after AutoInline applied on block: " << exprs[0];

  // build ir::Module and debug source code
  auto build_module_auto = BuildIRModule(new_states[0]->ir_schedule);
  auto build_module_manually = BuildIRModule(MakeIRSchedule(
      tests::ExpTwoConsumersOpBuilder().Build(inputs_varinfo), -1, true));
  auto source_code_auto = GenSourceCode(build_module_auto);
  VLOG(6) << " auto-schedule source code:\n" << source_code_auto;
  auto source_code_manually = GenSourceCode(build_module_manually);
  VLOG(6) << " manually-schedule source code:\n" << source_code_manually;

  CheckResult(GenExecutableKernel(build_module_auto),
              GenExecutableKernel(build_module_manually),
              input_names,
              output_names,
              {input_shape},
              {input_shape, {1}, {1}},
              target);
}

/* Operators of type elementwise or injective can all be inlined.
 *
 * Before AutoInline: A graph of Gather, Add and Subtract
 *   Loop1:
 *     x1 = Gather()
 *   Loop2:
 *     x2 = Add(x1)
 *   Loop3:
 *     y1 = Gather()
 *   Loop4:
 *     z1 = Subtract(y1, x1)
 *
 * After AutoInline: All loops are inlined to one
 *     z1 = Subtract(Gather(), Add(Gather()))
 */
TEST_F(TestAutoInline, OnlySpatialOp) {
  Target target = common::DefaultNVGPUTarget();
  Initialize(target);
  std::vector<std::string> input_names = {"x", "y"};
  std::vector<std::string> output_names = {"var_6",
                                           "var_4",
                                           "constant_idx_last",
                                           "constant_idx_first",
                                           "var_2",
                                           "var_5"};
  std::vector<int32_t> input_shape{256, 256};
  std::vector<tests::VariableInfo> inputs_varinfo(
      {{"x", input_shape}, {"y", input_shape}});

  // Construct the computation graph and convert it to ir::Expr
  Context::Global().ResetNameId();
  ir::IRSchedule ir_schedule =
      MakeIRSchedule(tests::GatherAddSubBuilder().Build(inputs_varinfo));
  SearchState state(ir_schedule, 0, {});
  std::vector<ir::Expr> func_bodys = ir_schedule.GetModule().GetExprs();
  ASSERT_EQ(func_bodys.size(), 1UL);
  VLOG(6) << "Original Expr:\n" << func_bodys[0];

  // Apply AutoInline for every block that can be inline
  AutoInline auto_inline(target_, {output_names.front()});
  EXPECT_EQ(auto_inline.AnalyseApplyType(state, "constant_idx_first"),
            RuleApplyType::kApplyAndPruneOtherRules);
  auto new_states = auto_inline.ApplyOnBlock(state, "constant_idx_first");
  std::vector<std::string> inline_block_names(
      {"constant_idx_last", "var_2", "var_5", "var_4"});
  for (const auto& inline_block_name : inline_block_names) {
    new_states = auto_inline.ApplyOnBlock(new_states[0], inline_block_name);
  }
  std::vector<ir::Expr> exprs =
      new_states[0]->ir_schedule.GetModule().GetExprs();
  EXPECT_EQ(exprs.size(), 1UL);
  VLOG(6) << "Expr after AutoInline applied on block: " << exprs[0];

  // build ir::Module and debug source code
  auto build_module_auto = BuildIRModule(new_states[0]->ir_schedule);
  auto build_module_manually = BuildIRModule(MakeIRSchedule(
      tests::GatherAddSubBuilder().Build(inputs_varinfo), -1, true));
  auto source_code_auto = GenSourceCode(build_module_auto);
  VLOG(6) << " auto-schedule source code:\n" << source_code_auto;
  auto source_code_manually = GenSourceCode(build_module_manually);
  VLOG(6) << " manually-schedule source code:\n" << source_code_manually;

  CheckResult(GenExecutableKernel(build_module_auto),
              GenExecutableKernel(build_module_manually),
              input_names,
              output_names,
              {input_shape, input_shape},
              {input_shape, {1}, {1}, {1}, {1}, {1}},
              target);
}

/* An op that does not read data can be directly inlined.
 *
 * Before AutoInline: fill_constant op is in a separate loop.
 *   Loop1:
 *     x = fill_constant()
 *   Loop2:
 *     y = Add(x)
 *
 * After AutoInline: fill_constant op is inlined into other loop
 *   Loop:
 *     y = Add(fill_constant())
 */
TEST_F(TestAutoInline, NoReadBufferOp) {
  Target target = common::DefaultNVGPUTarget();
  Initialize(target);
  std::vector<std::string> input_names = {"x"};
  std::vector<std::string> output_names = {"var_0", "fill_constant"};
  std::vector<int32_t> input_shape{256, 256};
  std::vector<tests::VariableInfo> inputs_varinfo({{"x", input_shape}});

  // Construct the computation graph and convert it to ir::Expr
  ir::IRSchedule ir_schedule =
      MakeIRSchedule(tests::FillConstantAddBuilder().Build(inputs_varinfo));
  SearchState state(ir_schedule, 0, {});
  std::vector<ir::Expr> func_bodys = ir_schedule.GetModule().GetExprs();
  ASSERT_EQ(func_bodys.size(), 1UL);
  VLOG(6) << "Original Expr:\n" << func_bodys[0];

  // Apply AutoInline for every block that can be inline
  AutoInline auto_inline(target_, {output_names.front()});
  EXPECT_EQ(auto_inline.AnalyseApplyType(state, "fill_constant"),
            RuleApplyType::kApplyAndPruneOtherRules);
  auto new_states = auto_inline.ApplyOnBlock(state, "fill_constant");
  std::vector<ir::Expr> exprs =
      new_states[0]->ir_schedule.GetModule().GetExprs();
  EXPECT_EQ(exprs.size(), 1UL);
  VLOG(6) << "Expr after AutoInline applied on block: " << exprs[0];

  // build ir::Module and debug source code
  auto build_module_auto = BuildIRModule(new_states[0]->ir_schedule);
  auto build_module_manually = BuildIRModule(MakeIRSchedule(
      tests::FillConstantAddBuilder().Build(inputs_varinfo), -1, true));
  auto source_code_auto = GenSourceCode(build_module_auto);
  VLOG(6) << " auto-schedule source code:\n" << source_code_auto;
  auto source_code_manually = GenSourceCode(build_module_manually);
  VLOG(6) << " manually-schedule source code:\n" << source_code_manually;

  CheckResult(GenExecutableKernel(build_module_auto),
              GenExecutableKernel(build_module_manually),
              input_names,
              output_names,
              {input_shape},
              {input_shape, {1}},
              target);
}

/* An op can be inlined into multiple producers at the same time.
 */
// TEST_F(TestAutoInline, InlineToMultiProducers) {
// TODO(6clc): Complete the unit test, once ReverseComputeInline is ready.
// }
#endif
}  // namespace auto_schedule
}  // namespace cinn<|MERGE_RESOLUTION|>--- conflicted
+++ resolved
@@ -71,7 +71,6 @@
                      nullptr,
                      target,
                      true);
-
   VLOG(6) << "Expr after lowering:";
   VLOG(6) << funcs[0]->body;
 
@@ -170,11 +169,7 @@
 
   EXPECT_EQ(graph->fusion_groups.size(), 1UL);
   std::vector<ir::LoweredFunc> funcs =
-<<<<<<< HEAD
-      op_lowerer->Lower(graph->fusion_groups[0], false, false);
-=======
       op_lowerer->LowerWithoutSchedule(graph->fusion_groups[0]);
->>>>>>> 7e383885
 
   VLOG(6) << "Expr before auto inline: " << funcs[0]->body;
 
