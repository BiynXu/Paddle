--- conflicted
+++ resolved
@@ -30,15 +30,18 @@
     op_dialect_vjp)
 
   cinn_cc_library(
-<<<<<<< HEAD
+    fully_insert_broadcast_pass
+    SRCS
+    fully_insert_broadcast_pass.cc
+    DEPS
+    pir
+    cinn_op_dialect
+    op_dialect_vjp)
+
+  cinn_cc_library(
     merge_reshape_with_broadcast_pass
     SRCS
     merge_reshape_with_broadcast_pass.cc
-=======
-    fully_insert_broadcast_pass
-    SRCS
-    fully_insert_broadcast_pass.cc
->>>>>>> 1d598515
     DEPS
     pir
     cinn_op_dialect
