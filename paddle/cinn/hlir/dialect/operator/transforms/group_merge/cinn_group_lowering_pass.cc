--- conflicted
+++ resolved
@@ -271,7 +271,6 @@
     for (auto group : group_list) {
       auto ir_compiler = cinn::hlir::framework::PirCompilerManager::Create(
           *program, target, scope);
-<<<<<<< HEAD
       group->shape_analysis = shape_analysis_;
 
       // unique group ops
@@ -286,10 +285,8 @@
       }
       group->ops.swap(uniq_ops);
 
-=======
       group->value_to_shape_or_data_exprs =
           CreateGroupShapeOrDataExprs(group, &shape_analysis);
->>>>>>> ab46441c
       if (FLAGS_cinn_enable_map_expr) {
         cinn::adt::TryGenerateMapExprFromGroup(group);
       }
