// Copyright (c) 2023 PaddlePaddle Authors. All Rights Reserved.
//
// Licensed under the Apache License, Version 2.0 (the "License");
// you may not use this file except in compliance with the License.
// You may obtain a copy of the License at
//
//     http://www.apache.org/licenses/LICENSE-2.0
//
// Unless required by applicable law or agreed to in writing, software
// distributed under the License is distributed on an "AS IS" BASIS,
// WITHOUT WARRANTIES OR CONDITIONS OF ANY KIND, either express or implied.
// See the License for the specific language governing permissions and
// limitations under the License.

#pragma once

#include "paddle/cinn/hlir/dialect/operator/transforms/group_merge/divide_group_op_to_fusion_op_pass.h"

#include <unordered_map>

#include "paddle/cinn/adt/generate_map_expr.h"
#include "paddle/cinn/common/broadcast_tree.h"
#include "paddle/cinn/hlir/dialect/operator/ir/cinn_op.h"
#include "paddle/cinn/hlir/dialect/operator/ir/generate_shape_util.h"
#include "paddle/cinn/hlir/dialect/operator/ir/manual_op.h"
#include "paddle/cinn/hlir/dialect/operator/ir/op_attribute.h"
#include "paddle/cinn/hlir/dialect/operator/ir/op_dialect.h"
#include "paddle/cinn/hlir/dialect/operator/transforms/group_merge/op_with_group_merge_pass.h"
#include "paddle/cinn/hlir/dialect/runtime/ir/runtime_dialect.h"
#include "paddle/cinn/hlir/framework/pir_compiler.h"
#include "paddle/cinn/runtime/flags.h"
#include "paddle/fluid/pir/dialect/kernel/ir/kernel_dialect.h"
#include "paddle/fluid/pir/dialect/operator/ir/pd_op.h"
#include "paddle/pir/include/core/program.h"
#include "paddle/pir/include/dialect/control_flow/ir/cf_op.h"
#include "paddle/pir/include/pass/pass_registry.h"
#include "paddle/pir/include/pattern_rewrite/frozen_rewrite_pattern_set.h"

#include "paddle/fluid/pir/dialect/operator/ir/manual_op.h"
#include "paddle/pir/include/dialect/shape/utils/dim_expr.h"

PD_DECLARE_bool(cinn_enable_map_expr);

namespace {

/*

std::vector<pir::Value> GetBlockOutsideInput(
    const std::vector<pir::Operation*> op_list) {
  std::vector<pir::Value> vec_res;
  std::unordered_set<::pir::Value> block_inner_output;
  for (size_t k = 0; k < op_list.size(); ++k) {
    for (size_t i = 0; i < op_list[k]->num_results(); ++i) {
      block_inner_output.insert(op_list[k]->result(i));
    }
  }

  std::unordered_set<::pir::Value> insert_value;
  for (size_t k = 0; k < op_list.size(); ++k) {
    for (size_t i = 0; i < op_list[k]->num_operands(); ++i) {
      if (!block_inner_output.count(op_list[k]->operand_source(i)) &&
          !insert_value.count(op_list[k]->operand_source(i))) {
        vec_res.push_back(op_list[k]->operand_source(i));
        insert_value.insert(op_list[k]->operand_source(i));
      }
    }
  }
  return vec_res;
}

std::vector<pir::Value> GetBlockOutsideOutput(
    const std::vector<pir::Operation*> op_list,
    const std::vector<pir::Operation*> group_all_list) {
  assert(group_all_list.size() >= 2);
  assert(group_all_list.back()->isa<pir::YieldOp>());

  auto yield_op = group_all_list.back()->dyn_cast<pir::YieldOp>();

  std::unordered_set<pir::Value> yield_inputs;
  for (size_t i = 0; i < yield_op.num_operands(); ++i) {
    yield_inputs.insert(yield_op.operand_source(i));
  }

  std::unordered_set<pir::Operation*> innner_op_set(op_list.begin(),
                                                    op_list.end());
  std::unordered_set<pir::Operation*> outside_group_set;

  for (size_t i = 0; i < group_all_list.size(); ++i) {
    if (!innner_op_set.count(group_all_list[i])) {
      outside_group_set.insert(group_all_list[i]);
    }
  }

  std::vector<pir::Value> vec_res;

  for (auto* op : op_list) {
    for (size_t i = 0; i < op->num_results(); ++i) {
      if (yield_inputs.count(op->result(i))) {
        vec_res.push_back(op->result(i));
      } else {
        for (auto it = op->result(i).use_begin(); it != op->result(i).use_end();
             ++it) {
          if (outside_group_set.count(it->owner())) {
            vec_res.push_back(op->result(i));
            break;
          }
        }
      }
    }
  }
  return vec_res;
}
*/

std::vector<pir::Value> GetBlockOutsideOutput(
    const std::vector<pir::Operation*>& op_list) {
  std::vector<pir::Value> vec_res;

  std::unordered_set<pir::Value> block_inner_inputs;
  for (auto op : op_list) {
    for (size_t i = 0; i < op->num_operands(); ++i) {
      block_inner_inputs.insert(op->operand_source(i));
    }
  }

  std::unordered_set<pir::Value> insert_value;
  for (auto op : op_list) {
    for (size_t i = 0; i < op->num_results(); ++i) {
      if (!block_inner_inputs.count(op->result(i)) &&
          !insert_value.count(op->result(i))) {
        vec_res.push_back(op->result(i));
        insert_value.insert(op->result(i));
      }
    }
  }
  return vec_res;
}

std::vector<pir::Operation*> GetOpListNotIncludeYield(
    const std::vector<pir::Operation*>& op_list) {
  std::vector<pir::Operation*> vec_res;
  for (size_t i = 0; i < op_list.size(); ++i) {
    if (!op_list[i]->isa<pir::YieldOp>()) {
      vec_res.push_back(op_list[i]);
    }
  }

  return vec_res;
}

std::vector<pir::Operation*> GetOutputOpList(
    const std::vector<pir::Operation*>& op_list) {
  std::vector<pir::Operation*> vec_res;
  auto yield_op = op_list.back();

  for (size_t i = 0; i < yield_op->num_operands(); ++i) {
    vec_res.push_back(yield_op->operand(i).source().defining_op());
  }

  return vec_res;
}

class GroupOpPattern : public pir::OpRewritePattern<cinn::dialect::GroupOp> {
 public:
  explicit GroupOpPattern(::pir::IrContext* context)
      : pir::OpRewritePattern<cinn::dialect::GroupOp>(context) {}

  bool MatchAndRewrite(cinn::dialect::GroupOp group_op,
                       pir::PatternRewriter& rewriter) const override {
    ::pir::IrContext* ctx = ::pir::IrContext::Instance();
    auto* program = group_op->GetParentProgram();
    VLOG(4) << "Before GroupOpPattern: " << *program;

    std::unordered_map<::pir::Value, size_t> value2id;
    auto yield_op = group_op.GetOperators().back();
    for (size_t i = 0; i < yield_op->num_operands(); ++i) {
      value2id[yield_op->operand_source(i)] = i;
    }

    // op fusion
    auto group_list = cinn::dialect::ir::OpFusionPassInternal(
        GetOpListNotIncludeYield(group_op.GetOperators()),
        GetOutputOpList(group_op.GetOperators()),
        nullptr);

    // fusion merge
<<<<<<< HEAD
    // auto group_list = cinn::dialect::ir::GeneralFusionMergePassInternal(
    //     op_fusion, shape_analysis_);

    // auto& shape_analysis =
    //     pir::ShapeAnalysisManager::Instance().Get(group_op->GetParentProgram());

    // for (auto group : group_list) {
    //   auto ir_compiler = cinn::hlir::framework::PirCompilerManager::Create(
    //       *program, target, scope);
    //   // group->shape_analysis = shape_analysis_;

    //   // unique group ops
    //   std::vector<::pir::Operation*> uniq_ops;
    //   std::unordered_set<::pir::Operation*> ops_set;
    //   for (auto* op : group->ops) {
    //     if (!ops_set.count(op)) {
    //       uniq_ops.push_back(op);

    //       ops_set.insert(op);
    //     }
    //   }
    //   group->ops.swap(uniq_ops);

    //   group->value_to_shape_or_data_exprs =
    //       CreateGroupShapeOrDataExprs(group, &shape_analysis);
    //   if (FLAGS_cinn_enable_map_expr) {
    //     cinn::adt::TryGenerateMapExprFromGroup(group);
    //   }
    auto merged_group_list = cinn::dialect::ir::GeneralFusionMergePassInternal(
        group_list, shape_analysis);
=======
    auto merged_group_list =
        cinn::dialect::ir::GeneralFusionMergePassInternal(group_list, nullptr);

    auto& shape_analysis =
        pir::ShapeAnalysisManager::Instance().Get(group_op->GetParentProgram());
>>>>>>> bd281c9a

    for (auto group : merged_group_list) {
      auto vec_outs = group->GetGroupOutputValues();
      // auto vec_outs = GetBlockOutsideOutput(group->ops);

      std::vector<pir::Type> output_types;
      for (auto& value : vec_outs) {
        output_types.emplace_back(value.type());
      }

      auto fusion_op = rewriter.Build<cinn::dialect::FusionOp>(output_types);
      pir::Block* fusion_block = fusion_op.block();

      for (auto op : group->ops) {
        op->MoveTo(fusion_block, fusion_block->end());
      }

      for (size_t i = 0; i < fusion_op.num_results(); ++i) {
        const auto& shape_expr =
            shape_analysis.GetShapeOrDataForValue(vec_outs[i]);
        shape_analysis.SetShapeOrDataForValue(fusion_op.result(i), shape_expr);
        auto find_it = value2id.find(vec_outs[i]);
        if (find_it != value2id.end()) {
          // If it's an output of group_op, YieldOp is needed to find the real
          // user
          rewriter.ReplaceAllUsesWith(group_op.result(find_it->second),
                                      fusion_op.result(i));
        } else {
          // If it is not an output of group_op, find the user directly
          rewriter.ReplaceAllUsesWith(vec_outs[i], fusion_op.result(i));
        }
      }
      rewriter.SetInsertionPointToBlockEnd(fusion_block);
      rewriter.Build<::pir::YieldOp>(vec_outs);
      rewriter.SetInsertionPointAfter(fusion_op);
    }
    rewriter.EraseOp(group_op);
    return true;
  }
};

class DivideGroupOpToFusionOpPass : public pir::PatternRewritePass {
 public:
  DivideGroupOpToFusionOpPass()
      : pir::PatternRewritePass("divide_group_op_to_fusion_op", 1) {}

  pir::RewritePatternSet InitializePatterns(pir::IrContext* context) override {
    context->GetOrRegisterDialect<cinn::dialect::RuntimeDialect>();
    context->GetOrRegisterDialect<cinn::dialect::OperatorDialect>();
    context->GetOrRegisterDialect<paddle::dialect::KernelDialect>();

    pir::RewritePatternSet ps(context);
    ps.Add<GroupOpPattern>(context);

    return ps;
  }

  bool CanApplyOn(pir::Operation* op) const override {
    return op->isa<pir::ModuleOp>() && op->num_regions() > 0;
  }
};

}  // namespace

namespace cinn {
namespace dialect {
namespace ir {

std::unique_ptr<::pir::Pass> CreateDivideGroupOpToFusionOpPass() {
  return std::make_unique<DivideGroupOpToFusionOpPass>();
}

}  // namespace ir
}  // namespace dialect
}  // namespace cinn

// REGISTER_IR_PASS(cinn_group_lowering, DivideGroupOpToFusionOpPass);<|MERGE_RESOLUTION|>--- conflicted
+++ resolved
@@ -184,44 +184,11 @@
         nullptr);
 
     // fusion merge
-<<<<<<< HEAD
-    // auto group_list = cinn::dialect::ir::GeneralFusionMergePassInternal(
-    //     op_fusion, shape_analysis_);
-
-    // auto& shape_analysis =
-    //     pir::ShapeAnalysisManager::Instance().Get(group_op->GetParentProgram());
-
-    // for (auto group : group_list) {
-    //   auto ir_compiler = cinn::hlir::framework::PirCompilerManager::Create(
-    //       *program, target, scope);
-    //   // group->shape_analysis = shape_analysis_;
-
-    //   // unique group ops
-    //   std::vector<::pir::Operation*> uniq_ops;
-    //   std::unordered_set<::pir::Operation*> ops_set;
-    //   for (auto* op : group->ops) {
-    //     if (!ops_set.count(op)) {
-    //       uniq_ops.push_back(op);
-
-    //       ops_set.insert(op);
-    //     }
-    //   }
-    //   group->ops.swap(uniq_ops);
-
-    //   group->value_to_shape_or_data_exprs =
-    //       CreateGroupShapeOrDataExprs(group, &shape_analysis);
-    //   if (FLAGS_cinn_enable_map_expr) {
-    //     cinn::adt::TryGenerateMapExprFromGroup(group);
-    //   }
-    auto merged_group_list = cinn::dialect::ir::GeneralFusionMergePassInternal(
-        group_list, shape_analysis);
-=======
     auto merged_group_list =
         cinn::dialect::ir::GeneralFusionMergePassInternal(group_list, nullptr);
 
     auto& shape_analysis =
         pir::ShapeAnalysisManager::Instance().Get(group_op->GetParentProgram());
->>>>>>> bd281c9a
 
     for (auto group : merged_group_list) {
       auto vec_outs = group->GetGroupOutputValues();
