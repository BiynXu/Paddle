// Copyright (c) 2023 CINN Authors. All Rights Reserved.
//
// Licensed under the Apache License, Version 2.0 (the "License");
// you may not use this file except in compliance with the License.
// You may obtain a copy of the License at
//
//     http://www.apache.org/licenses/LICENSE-2.0
//
// Unless required by applicable law or agreed to in writing, software
// distributed under the License is distributed on an "AS IS" BASIS,
// WITHOUT WARRANTIES OR CONDITIONS OF ANY KIND, either express or implied.
// See the License for the specific language governing permissions and
// limitations under the License.

#include "paddle/cinn/hlir/framework/op_lowering_util.h"

#include "paddle/cinn/hlir/pe/nn_util.h"
#include "paddle/cinn/utils/string.h"
#ifdef CINN_WITH_CUDA
#include "paddle/cinn/common/bfloat16.h"
#include "paddle/cinn/common/float16.h"
#endif
#include <queue>

namespace cinn {
namespace hlir {
namespace framework {

namespace utils {
struct NodeCompare {
  bool operator()(Node* lhs, Node* rhs) const { return lhs->id() < rhs->id(); }
};
}  // namespace utils

std::vector<NodeData*> GetInputNodeData(const Node* node) {
  std::vector<NodeData*> producers;
  for (auto& link : node->inlinks_in_order()) {
    auto node_data = link->source()->safe_as<NodeData>();
    producers.push_back(node_data);
  }
  return producers;
}

ir::Tensor GetTensor(
    const NodeData* node_data,
    const absl::flat_hash_map<std::string, Type>& type_dict,
    const absl::flat_hash_map<std::string, shape_t>& shape_dict) {
  auto dtype = type_dict.at(node_data->id());
  if (dtype.is_float(32)) {
    return lang::Placeholder<float>(node_data->id(),
                                    shape_dict.at(node_data->id()));
  } else if (dtype.is_float(64)) {
    return lang::Placeholder<double>(node_data->id(),
                                     shape_dict.at(node_data->id()));
  } else if (dtype.is_bfloat16()) {
    return lang::Placeholder<common::bfloat16>(node_data->id(),
                                               shape_dict.at(node_data->id()));
  } else if (dtype.is_float16()) {
    return lang::Placeholder<common::float16>(node_data->id(),
                                              shape_dict.at(node_data->id()));
  } else if (dtype.is_bool()) {
    return lang::Placeholder<bool>(node_data->id(),
                                   shape_dict.at(node_data->id()));
  } else if (dtype.is_int(8)) {
    return lang::Placeholder<int8_t>(node_data->id(),
                                     shape_dict.at(node_data->id()));
  } else if (dtype.is_int(16)) {
    return lang::Placeholder<int16_t>(node_data->id(),
                                      shape_dict.at(node_data->id()));
  } else if (dtype.is_int(32)) {
    return lang::Placeholder<int32_t>(node_data->id(),
                                      shape_dict.at(node_data->id()));
  } else if (dtype.is_int(64)) {
    return lang::Placeholder<int64_t>(node_data->id(),
                                      shape_dict.at(node_data->id()));
  } else if (dtype.is_uint(8)) {
    return lang::Placeholder<uint8_t>(node_data->id(),
                                      shape_dict.at(node_data->id()));
  } else if (dtype.is_uint(16)) {
    return lang::Placeholder<uint16_t>(node_data->id(),
                                       shape_dict.at(node_data->id()));
  } else if (dtype.is_uint(32)) {
    return lang::Placeholder<uint32_t>(node_data->id(),
                                       shape_dict.at(node_data->id()));
  } else if (dtype.is_uint(64)) {
    return lang::Placeholder<uint64_t>(node_data->id(),
                                       shape_dict.at(node_data->id()));
  } else {
    LOG(FATAL) << "Unsupport dtype: " << dtype;
  }
}

std::vector<ir::Tensor> CollectInputTensor(
    const Node* node,
<<<<<<< HEAD
    std::vector<ir::Tensor>* func_args,
    std::unordered_map<std::string, ir::Tensor>* tensor_map,
=======
    std::vector<ir::Tensor>& func_args,                       // NOLINT
    std::unordered_map<std::string, ir::Tensor>& tensor_map,  // NOLINT
>>>>>>> 4d1b9f04
    const absl::flat_hash_map<std::string, Type>& type_dict,
    const absl::flat_hash_map<std::string, shape_t>& shape_dict) {
  std::vector<ir::Tensor> tensors;
  // get all input nodes
  for (auto& node_data : GetInputNodeData(node)) {
    CHECK(node_data);
    auto tensor = GetTensor(node_data, type_dict, shape_dict);
    if (!tensor_map->count(node_data->id())) {
      (*tensor_map)[node_data->id()] = tensor;
      // record func input args
      func_args->push_back(tensor);
    }
    tensors.push_back(tensor);
  }
  return tensors;
}

NodeData* GetNodeData(const Node* node) {
  auto node_data = (*node->outlinks().begin())->sink()->safe_as<NodeData>();
  CHECK(node_data);
  return node_data;
}

std::vector<NodeData*> GetAllNodeData(const Node* node) {
  std::vector<NodeData*> node_datas;
  for (auto& link : node->outlinks_in_order()) {
    auto node_data = link->sink()->safe_as<NodeData>();
    CHECK(node_data);
    node_datas.push_back(node_data);
  }

  return node_datas;
}

std::vector<Node*> GetConsumers(const Node* node) {
  std::vector<Node*> consumers;
  auto node_data = GetNodeData(node);
  for (auto& link : node_data->outlinks()) {
    auto consumer = link->sink()->safe_as<Node>();
    CHECK(consumer);
    consumers.push_back(consumer);
  }
  return consumers;
}

std::vector<Node*> GetConsumersInSet(
    const Node* node, const std::unordered_set<Node*>& node_set) {
  std::vector<Node*> consumers;
  auto node_data = GetNodeData(node);
  for (auto& link : node_data->outlinks()) {
    auto consumer = link->sink()->safe_as<Node>();
    CHECK(consumer);
    if (node_set.count(consumer)) {
      consumers.push_back(consumer);
    }
  }
  return consumers;
}

std::vector<Node*> GetProducers(const Node* node) {
  std::vector<Node*> producers;
  for (auto& link : node->inlinks_in_order()) {
    auto data = link->source()->safe_as<NodeData>();
    CHECK(data);
    if (data->source_node.get()) {
      producers.push_back(data->source_node.get());
    }
  }
  return producers;
}

std::vector<Node*> GetProducersInSet(
    const Node* node, const std::unordered_set<Node*>& node_set) {
  std::vector<Node*> producers;
  for (auto& link : node->inlinks_in_order()) {
    auto data = link->source()->safe_as<NodeData>();
    CHECK(data);
    if (data->source_node.get() && node_set.count(data->source_node.get())) {
      producers.push_back(data->source_node.get());
    }
  }
  return producers;
}

bool IsConstOp(const framework::Node* node) {
  static std::unordered_set<std::string> const_op_type = {
      "const_scalar", "fill_constant", "arange"};
  if (const_op_type.count(node->op()->name)) {
    return true;
  } else {
    return false;
  }
}

std::vector<int> GetInputShape(
    const Node* node,
    const absl::flat_hash_map<std::string, shape_t>& shape_dict) {
  const auto& in_links = node->inlinks_in_order();
  CHECK(!in_links.empty()) << "Cannot get input shape from a no-input op \""
                           << node->id() << "\"";

  auto* producer_data = in_links.front()->source()->safe_as<NodeData>();
  CHECK_NOTNULL(producer_data);
  return shape_dict.at(producer_data->id());
}

std::vector<int> GetOutputShape(
    const Node* node,
    const absl::flat_hash_map<std::string, shape_t>& shape_dict) {
  auto node_data = GetNodeData(node);
  return shape_dict.at(node_data->id());
}

Node* FindGlobalReducer(const std::vector<Node*>& nodes_in_order) {
  auto& op_pattern_dict = Operator::GetAttrs<OpPatternKind>("OpPattern");
  for (auto iter = nodes_in_order.rbegin(); iter != nodes_in_order.rend();
       ++iter) {
    if (op_pattern_dict[(*iter)->op()] == framework::kReduction) {
      return *iter;
    }
  }

  return nullptr;
}

using Visitor = std::function<std::vector<Node*>(
    const Node*, const std::unordered_set<Node*>&)>;
Node* FindReducerInRoute(const Node* node,
                         const std::unordered_set<Node*>& nodes_set,
                         Visitor visitor) {
  auto& op_pattern_dict = Operator::GetAttrs<OpPatternKind>("OpPattern");
  std::queue<const Node*> candidates;
  candidates.push(node);
  while (!candidates.empty()) {
    auto candidate = candidates.front();
    candidates.pop();

    for (auto consumer : visitor(candidate, nodes_set)) {
      if (op_pattern_dict[consumer->op()] == framework::kReduction) {
        return consumer;
      }
      candidates.push(consumer);
    }
  }

  return nullptr;
}

Node* FindNearestReducer(const Node* node,
                         const std::unordered_set<Node*>& nodes_set) {
  auto& op_pattern_dict = Operator::GetAttrs<OpPatternKind>("OpPattern");
  // from consumers find reducer.
  auto reducer = FindReducerInRoute(node, nodes_set, GetConsumersInSet);
  if (reducer)
    return reducer;
  else
    return FindReducerInRoute(node, nodes_set, GetProducersInSet);
}

std::unordered_map<Node*, Node*> BuildVirtualConsumer(
    const GroupPtr& group,
    const absl::flat_hash_map<std::string, shape_t>& shape_dict) {
  std::unordered_map<Node*, Node*> virtual_consumers;
  std::unordered_set<Node*> nodes_set = group->NodeSet();
  if (group->op_pattern_kind != framework::kReduction) {
    return virtual_consumers;
  }
  auto& op_pattern_dict = Operator::GetAttrs<OpPatternKind>("OpPattern");

  Node* e_node = nullptr;
  Node* r_node = nullptr;
  for (auto t_node : group->master_nodes) {
    if (op_pattern_dict[t_node->op()] != framework::kReduction) {
      // producer exits reduce-sum and not consumers.
      if (!e_node && FindReducerInRoute(t_node, nodes_set, GetProducersInSet) &&
          GetConsumersInSet(t_node, nodes_set).size() == 0) {
        e_node = t_node;
      }
    } else if (!r_node) {
      r_node = t_node;
    }
  }

  // try to find reducer with different shape.
  for (auto t_node : group->output_nodes) {
    if (op_pattern_dict[t_node->op()] == framework::kReduction) {
      if (e_node) {
        virtual_consumers[t_node] = e_node;
      }
      continue;
    }
    if (FindNearestReducer(t_node, nodes_set)) {
      continue;
    }

    bool found = false;
    std::unordered_set<Node*> visited;
    std::queue<Node*> candidates;

    candidates.push(t_node);
    visited.insert(t_node);
    // from producers find reducer consumer.
    while (!found && !candidates.empty()) {
      auto candidate = candidates.front();
      candidates.pop();

      for (auto producer : GetProducersInSet(candidate, nodes_set)) {
        if (visited.count(producer)) {
          continue;
        }

        auto reducer =
            FindReducerInRoute(producer, nodes_set, GetConsumersInSet);
        if (reducer) {
          virtual_consumers[t_node] = reducer;
          found = true;
          break;
        }
        candidates.push(producer);
        visited.insert(producer);
      }
    }

    auto output_shape = GetOutputShape(t_node, shape_dict);
    if (!found && t_node != e_node && e_node) {
      auto enode_output_shape = GetOutputShape(e_node, shape_dict);
      if (std::accumulate(output_shape.begin(),
                          output_shape.end(),
                          1,
                          std::multiplies<int>()) ==
          std::accumulate(enode_output_shape.begin(),
                          enode_output_shape.end(),
                          1,
                          std::multiplies<int>())) {
        virtual_consumers[t_node] = e_node;
        found = true;
      }
    }
    if (!found && r_node) {
      auto rnode_input_shape = GetInputShape(r_node, shape_dict);
      if (std::accumulate(output_shape.begin(),
                          output_shape.end(),
                          1,
                          std::multiplies<int>()) ==
          std::accumulate(rnode_input_shape.begin(),
                          rnode_input_shape.end(),
                          1,
                          std::multiplies<int>())) {
        virtual_consumers[t_node] = r_node;
        found = true;
      }
    }
  }
  // Establish virtual consumer relationships between output nodes with the same
  // shape. This allows the calculation of output nodes without affiliation to
  // be placed under the same loop.
  std::unordered_map<int, Node*> numel_consumers;
  for (auto out_node : group->output_nodes) {
    if (virtual_consumers.find(out_node) != virtual_consumers.end() ||
        !GetConsumersInSet(out_node, nodes_set).empty()) {
      continue;
    }
    auto shape = GetOutputShape(out_node, shape_dict);
    int numel =
        std::accumulate(shape.begin(), shape.end(), 1, std::multiplies<int>());
    if (numel_consumers.find(numel) == numel_consumers.end()) {
      numel_consumers.insert(std::make_pair(numel, out_node));
    } else {
      virtual_consumers[out_node] = numel_consumers[numel];
    }
  }

  return virtual_consumers;
}

std::vector<Node*> FindConsumers(
    Node* node,
    const std::unordered_set<Node*>& nodes_set,
    const std::unordered_map<Node*, Node*>& virtual_consumers) {
  auto consumers = GetConsumersInSet(node, nodes_set);
  if (virtual_consumers.count(node)) {
    consumers.push_back(virtual_consumers.find(node)->second);
  }
  return consumers;
}

std::vector<Node*> FindProducers(
    Node* node,
    const std::unordered_set<Node*>& nodes_set,
    const std::unordered_map<Node*, Node*>& virtual_consumers) {
  auto producers = GetProducersInSet(node, nodes_set);
  for (const auto& iter : virtual_consumers) {
    if (iter.second == node) {
      producers.push_back(iter.first);
    }
  }

  return producers;
}

std::vector<Node*> TopologicalOrder(
    const GroupPtr& group,
    const std::unordered_map<Node*, Node*>& virtual_consumers) {
  std::vector<Node*> nodes_in_order;
  std::unordered_set<Node*> nodes_set = group->NodeSet();

  while (!nodes_set.empty()) {
    std::set<Node*, utils::NodeCompare> tmp_node_set(nodes_set.begin(),
                                                     nodes_set.end());
    for (auto node : tmp_node_set) {
      auto consumers = FindConsumers(node, nodes_set, virtual_consumers);
      bool cant_be_erase = false;
      for (auto consumer : consumers) {
        if (nodes_set.count(consumer)) {
          cant_be_erase = true;
          break;
        }
      }

      if (cant_be_erase) continue;
      nodes_in_order.push_back(node);
      nodes_set.erase(node);
    }
  }

  return nodes_in_order;
}

std::vector<Node*> BFSTopologicalOrderWithPriority(
    const GroupPtr& group,
    const std::unordered_map<Node*, Node*>& virtual_consumers,
    const absl::flat_hash_map<std::string, shape_t>& shape_dict) {
  struct NodeWithPriority {
    Node* node;
    int priority;
  };

  struct Comparator {
    bool operator()(const NodeWithPriority& lhs, const NodeWithPriority& rhs) {
      return lhs.priority > rhs.priority;
    }
  };

  std::vector<Node*> nodes_in_order;
  std::unordered_set<Node*> visited;
  std::unordered_set<Node*> nodes_set = group->NodeSet();
  std::unordered_map<Node*, int> degree_map;
  std::priority_queue<NodeWithPriority,
                      std::vector<NodeWithPriority>,
                      Comparator>
      priority_candidates;
  std::vector<int> visited_numel;

  // Calculate the priority of a node.
  // The smaller the value, the higher the priority.
  // Prioritize the same shape before considering OpPattern
  auto PriorityFunc = [&visited_numel, &shape_dict](const Node* node) -> int {
    auto node_shape = GetOutputShape(node, shape_dict);
    int numel = std::accumulate(
        node_shape.begin(), node_shape.end(), 1, std::multiplies<int>());
    int index = -1;
    for (int i = 0; i < visited_numel.size(); ++i) {
      if (numel == visited_numel[i]) {
        index = i;
        break;
      }
    }
    if (index == -1) {
      index = visited_numel.size();
      visited_numel.push_back(numel);
    }
    auto& op_pattern_dict = Operator::GetAttrs<OpPatternKind>("OpPattern");
    return index * 10 + static_cast<int>(op_pattern_dict[node->op()]);
  };

  for (Node* node : nodes_set) {
    auto consumers = FindConsumers(node, nodes_set, virtual_consumers);
    // Some nodes may have multiple edges between them, resulting in duplicates
    // in the consumer. We only need to calculate once.
    std::unordered_set<Node*> consumers_without_duplicate(consumers.begin(),
                                                          consumers.end());
    degree_map[node] = consumers_without_duplicate.size();
    if (degree_map.at(node) == 0) {
      priority_candidates.push(NodeWithPriority{node, PriorityFunc(node)});
    }
  }

  // Nested BFS, outer layer traverses priority, inner layer performs BFS on
  // current priority.
  while (!priority_candidates.empty()) {
    Node* cur_priority_node = priority_candidates.top().node;
    priority_candidates.pop();

    std::queue<Node*> bfs_queue;
    bfs_queue.push(cur_priority_node);
    visited.insert(cur_priority_node);
    while (!bfs_queue.empty()) {
      Node* cur = bfs_queue.front();
      bfs_queue.pop();

      nodes_in_order.push_back(cur);
      auto producers = FindProducers(cur, nodes_set, virtual_consumers);
      std::unordered_set<Node*> producers_without_duplicate(producers.begin(),
                                                            producers.end());
      for (Node* node : producers_without_duplicate) {
        --degree_map[node];
        // Ensure that each node is accessed only once and maintain topological
        // order.
        if (visited.count(node) != 0 || degree_map[node] != 0) {
          continue;
        }
        // Perform BFS access to the current priority producers
        int node_priority = PriorityFunc(node);
        if (node_priority <= PriorityFunc(cur_priority_node)) {
          bfs_queue.push(node);
          visited.insert(node);
        } else {
          priority_candidates.push(NodeWithPriority{node, node_priority});
        }
      }
    }
  }

  return nodes_in_order;
}

bool WithoutLastDimInReduce(const std::vector<int>& shape,
                            const std::vector<int>& axes) {
  if (axes.empty()) {
    return false;
  }
  // if last axis is in reduce.
  if (std::find(axes.begin(), axes.end(), shape.size() - 1) != axes.end() ||
      std::find(axes.begin(), axes.end(), -1) != axes.end()) {
    return false;
  }

  int sum_last_axes = 1;
  for (int idx = axes.back() + 1; idx < shape.size(); ++idx) {
    sum_last_axes *= shape[idx];
  }

  if (sum_last_axes > 1) {
    return true;
  } else {
    return false;
  }
}

void LoopOrderAssignReduce(ir::IRSchedule& ir_sch,  // NOLINT
                           const std::string& block_name,
                           const std::vector<int>& axes,
                           const common::Target& target,
                           const bool just_reorder = false) {
  // reorder none-last reduce axis to last.
  // like: shape = [16,16,16,16,16],axes = [1,3] -> new order = [0, 2, 4, 1, 3].
  std::vector<int> order;
  int n_out_dims = ir_sch.GetLoops(block_name).size();
  for (int idx = 0; idx < n_out_dims; ++idx) {
    if (std::find(axes.begin(), axes.end(), idx) == axes.end()) {
      order.push_back(idx);
    }
  }
  for (auto axis : axes) {
    order.push_back(axis);
  }
  ir_sch.Reorder(ir_sch.GetBlock(block_name), order);

  if (just_reorder) {
    return;
  }
  // fuse others none-reduce axis.
  int last_dimension_num = n_out_dims - axes.back() - 1;
  int index = n_out_dims - last_dimension_num - axes.size();

  // fuse last_dimension_num - 1 times
  for (auto idx = index; idx < index + last_dimension_num - 1; ++idx) {
    ir_sch.Fuse(block_name, {index, index + 1});
  }

  auto loops = ir_sch.GetLoops(block_name);
  auto psize = ir::GetLoopExtent(loops[index]);

  if (psize > target.max_num_threads()) {
    for (int idx = target.max_num_threads(); idx > 0; --idx) {
      if (psize % idx == 0) {
        ir_sch.Split(loops[index], {-1, idx});
        break;
      }
      CHECK_GT(idx, 1);
    }
  }

  // fuse index - 1 times
  for (int idx = 0; idx < index - 1; ++idx) {
    ir_sch.Fuse(block_name, {0, 1});
  }
}

void LoopAssignReduceWithoutLast(ir::IRSchedule& ir_sch,  // NOLINT
                                 const std::string& block_name,
                                 const std::vector<int>& inshape,
                                 const std::vector<int>& axes,
                                 const common::Target& target) {
  int tail = 0;
  bool bound = true;
  auto shape = pe::GetFirstStepReduceShape(inshape, axes, bound, tail);
  CHECK(bound) << std::accumulate(inshape.begin(),
                                  inshape.end(),
                                  std::string(""),
                                  [](const std::string& left, const int right) {
                                    return left + std::to_string(right) + " ";
                                  });

  VLOG(4) << "LoopAssignReduceWithoutLast: THe input shape=["
          << cinn::utils::Join(inshape, ", ") << "], first step reduce shape=["
          << cinn::utils::Join(shape, ", ") << "]"
          << ", axes=[" << cinn::utils::Join(axes, ", ") << "], tail=" << tail;

  // remove loop size = 1 and remove axis in axes.
  std::vector<int> nshape, axes_shift_num(axes.size(), 0);
  for (int idx = 0; idx < shape.size(); ++idx) {
    if (shape[idx] == 1 && idx < axes.back()) {
      for (int j = 0; j < axes.size(); ++j) {
        if (axes[j] == idx) {
          // the loop size at axis is 1, need remove
          axes_shift_num[j] = -1;
        } else if (axes[j] > idx) {
          // the axies value need left shift
          axes_shift_num[j]++;
        }
      }
    } else {
      nshape.push_back(shape[idx]);
    }
  }

  // remove loop size - 1 axes
  std::vector<int> naxes;
  for (int i = 0; i < axes_shift_num.size(); ++i) {
    if (axes_shift_num[i] != -1) {
      // the axis do not need remove, but need left shift
      naxes.emplace_back(axes[i] - axes_shift_num[i]);
    }
  }

  // fuse tail for bind threadIdx.x
  int ptail = 1;
  int index = naxes.back() + 2;
  for (int idx = index; idx < nshape.size(); ++idx) {
    ptail *= nshape[idx];
  }
  nshape.resize(index);
  nshape.push_back(ptail);

  ir_sch.Split(block_name, 0, nshape);
  LoopOrderAssignReduce(ir_sch, block_name, naxes, target, true);

  // fuse loop for bind blockIdx.x
  auto loops = ir_sch.GetLoops(block_name);
  auto fsize = nshape.size() - (naxes.size() + 2);
  if (fsize > 1) {
    ir_sch.Fuse({loops.begin(), loops.begin() + fsize});
  }

  auto get_tile_size = [&](int idx) {
    auto range = GetLoopExtent(loops[idx - 1]);
    if (range > 32) {
      return 8;
    } else if (range > 16) {
      return 16;
    } else if (range > 4) {
      return 32;
    } else {
      return 64;
    }
  };

  std::vector<int> new_order;
  loops = ir_sch.GetLoops(block_name);
  if (fsize) {
    int tail_index = 2;
    auto tile_size = get_tile_size(tail_index);
    if (GetLoopExtent(loops[tail_index]) > tile_size) {
      // split index
      ir_sch.Split(loops[tail_index], {-1, tile_size});
      loops = ir_sch.GetLoops(block_name);
      // order
      new_order = {0, 2, 3, 1};
    } else {
      // order
      new_order = {0, 2, 1};
    }
  } else {
    int tail_index = 1;
    auto tile_size = get_tile_size(tail_index);
    if (GetLoopExtent(loops[tail_index]) > tile_size) {
      // split index
      ir_sch.Split(loops[tail_index], {-1, tile_size});
      loops = ir_sch.GetLoops(block_name);
      // order
      new_order = {1, 2, 0};
    } else {
      // order
      new_order = {1, 0};
    }
  }
  for (int idx = new_order.size(); idx < loops.size(); ++idx) {
    new_order.push_back(idx);
  }
  ir_sch.Reorder(block_name, new_order);
}

void LoopAssignReduceWithLast(ir::IRSchedule& ir_sch,  // NOLINT
                              const std::string& block_name,
                              const std::vector<int>& inshape,
                              const std::vector<int>& axes,
                              const common::Target& target) {
  // If the number of current device SM is smaller than the number of SM
  // required by Warp Reduce, the performance of Warp Reduce is better.
  // Otherwise, use Block Reduce.
  auto max_num_threads = common::DefaultNVGPUTarget().max_num_threads();
  int need_reduce_last_count = 1;
  for (int i = 0; i < inshape.size(); i++) {
    if (find(axes.begin(), axes.end(), i) == axes.end()) {
      need_reduce_last_count *= inshape[i];
    }
  }
  int warp_reduce_need_sm_count =
      ceil((need_reduce_last_count * 32) /
           static_cast<float>(target.get_max_threads_per_sm()));
  // Set Num_max_threads to 32 is Warp Reduce
  if (target.get_multi_processor_count() < warp_reduce_need_sm_count) {
    max_num_threads = 32;
  }
  // find first reduce and second reduce axis.
  int lane = 1;
  int index = static_cast<int>(axes.size()) - 1;

  for (; index >= 0; --index) {
    if (index + 1 < axes.size() && axes[index] != axes[index + 1] - 1) {
      break;
    }
    lane *= inshape[axes[index]];
    if (index == 0 && lane <= max_num_threads) {
      LOG(FATAL)
          << "Error! lane is less equal than max_num_threads, Please check!";
    }
    if (lane >= max_num_threads / 2) {
      if (lane <= max_num_threads) {
        --index;
      }
      break;
    }
  }
  std::vector<int> first_axes(axes.begin(), axes.begin() + index + 1);
  if (lane > max_num_threads) {
    // last reduce axis size > 1024
    if (index == static_cast<int>(axes.size()) - 1) {
      int tail = max_num_threads;
      bool check_bound = true;
      for (; tail >= max_num_threads / 2; --tail) {
        if (lane % tail == 0) {
          check_bound = false;
          break;
        }
      }
      if (check_bound) {
        lane =
            ((lane + max_num_threads - 1) / max_num_threads) * max_num_threads;
        ir_sch.Split(block_name, axes[index], {lane});
      }
      int idx = max_num_threads;
      do {
        if (lane % idx == 0) {
          ir_sch.Split(block_name, axes[index], {-1, idx});
          break;
        }
        --idx;
      } while (idx >= max_num_threads / 2);
      // if can't be divide by(1024, 512), it's shouldn't be fused.
      CHECK_GE(idx, max_num_threads / 2) << "Check bounds exist, can't fuse!";
    } else {
      int axis = axes[index];
      int prefix = inshape[axis];
      int tail = lane / prefix;
      for (int idx = max_num_threads / tail; idx > (max_num_threads / 2) / tail;
           --idx) {
        if (prefix % idx == 0) {
          ir_sch.Split(block_name, axis, {-1, idx});
          break;
        }
        CHECK_GT(idx, (max_num_threads / 2) / tail)
            << "Error, it's shouldn't fuse!";
      }
    }
    LoopOrderAssignReduce(ir_sch, block_name, first_axes, target);
    // The current one-dimensional reduce does not make full use of SM.
    // This case is optimized into a two-dimensional.
    auto loops = ir_sch.GetLoops(block_name);
    auto block_dim_x = loops[1].As<ir::For>()->extent.as_int32();
    int block_dim_y = block_dim_x <= 32 ? 2 : 1;
    if (block_dim_y != 1) {
      ir_sch.Split(loops[0], {-1, block_dim_y});
    }
  } else {
    int fuse_times = axes.size() - (index + 1) - 1;
    for (int idx = 0; idx < fuse_times; ++idx) {
      ir_sch.Fuse(block_name, {axes[index + 1], axes[index + 1] + 1});
    }
    LoopOrderAssignReduce(ir_sch, block_name, first_axes, target, true);
    // fuse axis before reduce to bind blockidx.
    for (int idx = 0; idx < static_cast<int>(inshape.size() - axes.size()) - 1;
         ++idx) {
      ir_sch.Fuse(block_name, {0, 1});
    }
  }
}

bool CanbeInline(Node* node,
                 const std::vector<Node*> consumers,
                 const Node* reducer,
                 const std::unordered_set<Node*> masters,
                 const GroupPtr& group,
                 const std::unordered_set<Node*>& nodes_set,
                 const absl::flat_hash_map<std::string, shape_t>& shape_dict) {
  if (group->output_nodes.count(node)) {
    return false;
  }

  auto& op_pattern_dict = Operator::GetAttrs<OpPatternKind>("OpPattern");

  for (auto consumer : consumers) {
    if (op_pattern_dict[consumer->op()] == framework::kReduction) {
      return false;
    }
  }

  if (IsConstOp(node)) {
    return true;
  }

  if (op_pattern_dict[node->op()] == framework::kReduction) {
    return false;
  }

  if (consumers.size() == 1) {
    return true;
  }

  if (reducer) {
    // node is before reducer and node is not after reduce.
    if (FindReducerInRoute(node, nodes_set, GetConsumersInSet) &&
        !FindReducerInRoute(node, nodes_set, GetProducersInSet)) {
      auto node_shape = GetOutputShape(node, shape_dict);
      auto input_shape = GetInputShape(reducer, shape_dict);
      // check with same shape with reducer input.
      if (std::accumulate(node_shape.begin(),
                          node_shape.end(),
                          1,
                          std::multiplies<int>()) !=
          std::accumulate(input_shape.begin(),
                          input_shape.end(),
                          1,
                          std::multiplies<int>())) {
        return true;
      }
    }

    return false;
  } else {
    auto node_shape = GetOutputShape(node, shape_dict);
    auto node_size = std::accumulate(
        node_shape.begin(), node_shape.end(), 1, std::multiplies<int>());

    for (auto master : masters) {
      auto master_shape = GetOutputShape(master, shape_dict);
      auto master_size = std::accumulate(
          master_shape.begin(), master_shape.end(), 1, std::multiplies<int>());
      if (node_size != master_size) {
        return true;
      }
    }

    return false;
  }
}

Node* GetMasterToComputeAt(
    Node* node,
    const std::vector<Node*>& nodes_in_order,
    const std::unordered_set<Node*>& nodes_inline,
    const std::unordered_set<Node*>& nodes_set,
    const std::unordered_map<Node*, Node*>& virtual_consumers,
    const absl::flat_hash_map<std::string, shape_t>& shape_dict) {
  auto& op_pattern_dict = Operator::GetAttrs<OpPatternKind>("OpPattern");
  // if node is reduction, try find horizontal to compute at.
  if (op_pattern_dict[node->op()] == framework::kReduction) {
    // find all reduce node has done schedule.
    std::unordered_set<Node*> done_schedule;
    for (auto tmp : nodes_in_order) {
      if (tmp == node) {
        break;
      }
      if (op_pattern_dict[tmp->op()] == framework::kReduction) {
        done_schedule.insert(tmp);
      }
    }
    // remove all consuemr reducer node of node from done_schedule.
    std::unordered_set<Node*> visited;
    std::queue<Node*> candidates;
    candidates.push(node);

    while (!candidates.empty()) {
      auto candidate = candidates.front();
      candidates.pop();

      for (auto consumer : GetConsumersInSet(candidate, nodes_set)) {
        // remove reduction node from done_schedule.
        if (op_pattern_dict[consumer->op()] == framework::kReduction) {
          done_schedule.erase(consumer);
        }
        if (visited.count(consumer)) {
          continue;
        }
        candidates.push(consumer);
        visited.insert(consumer);
      }
    }

    if (done_schedule.size()) {
      auto shape = shape_dict.at(node->inlinks_in_order()[0]->source()->id());
      for (auto rnode : done_schedule) {
        auto rshape =
            shape_dict.at(rnode->inlinks_in_order()[0]->source()->id());
        if (shape == rshape) {
          return rnode;
        }
      }
      return *done_schedule.begin();
    }
  }

  // collect all consumers.
  std::unordered_set<Node*> visited, masters;
  std::queue<Node*> candidates;
  candidates.push(node);

  while (!candidates.empty()) {
    auto candidate = candidates.front();
    candidates.pop();

    auto consumers = FindConsumers(candidate, nodes_set, virtual_consumers);
    for (auto consumer : consumers) {
      if (visited.count(consumer)) {
        continue;
      }
      if (nodes_inline.count(consumer)) {
        candidates.push(consumer);
        visited.insert(consumer);
      } else {
        masters.insert(consumer);
      }
    }
  }

  // nodes-in-order
  for (int idx = 0; idx < nodes_in_order.size(); ++idx) {
    if (nodes_in_order[idx] == node) {
      for (int idy = idx - 1; idy >= 0; --idy) {
        if (masters.count(nodes_in_order[idy])) {
          return nodes_in_order[idy];
        }
      }
      break;
    }
  }
  return nullptr;
}

void LoopAssignReduce(
    ir::IRSchedule& ir_sch,  // NOLINT
    const Node* node,
    const Node* reducer,
    const Target& target,
    const std::unordered_map<std::string, ir::Tensor>& tensor_map,
    const absl::flat_hash_map<std::string, shape_t>& shape_dict) {
  auto& op_pattern_dict = Operator::GetAttrs<OpPatternKind>("OpPattern");
  // if node is reducer, return.
  if (op_pattern_dict[node->op()] == framework::kReduction) {
    return;
  }
  auto node_data = GetNodeData(node);
  auto reducer_data = GetNodeData(reducer);

  // flatten loops.
  auto loops = ir_sch.GetLoops(node_data->id());
  // do loop flatten.
  if (op_pattern_dict[node->op()] == framework::kElementWise) {
    ir_sch.FlattenLoops(loops, true);
  } else {
    ir_sch.FlattenLoops(loops, false);
  }

  // shape and axis.
  CHECK(shape_dict.count(reducer->inlinks_in_order()[0]->source()->id()));
  auto shape = shape_dict.at(reducer->inlinks_in_order()[0]->source()->id());
  auto axes = absl::get<std::vector<int>>(reducer->attrs.attr_store.at("dim"));
  if (axes.empty()) {
    for (int idx = 0; idx < shape.size(); idx++) {
      axes.push_back(idx);
    }
  }

  auto copy_loop_info = [](std::vector<ir::Expr>& loops,
                           std::vector<ir::Expr>& rloops) {
    for (int idx = 0; idx < std::min(rloops.size(), loops.size()); ++idx) {
      auto l0 = rloops[idx].As<ir::For>();
      auto l1 = loops[idx].As<ir::For>();
      l1->set_for_type(l0->for_type());
      l1->set_bind_info(l0->bind_info());
    }
  };

  auto node_shape = shape_dict.at(node_data->id());
  // The output shape of node is different from that of reduce node
  if (std::accumulate(shape.begin(), shape.end(), 1, std::multiplies<int>()) !=
      std::accumulate(
          node_shape.begin(), node_shape.end(), 1, std::multiplies<int>())) {
    // get loop factors of reduce node
    int extend = 1;
    std::vector<int> factors;
    loops = ir_sch.GetLoops(node_data->id());
    auto rloops = ir_sch.GetLoops(reducer_data->id());

    for (auto& loop : rloops) {
      if (extend >= loops.back().As<ir::For>()->extent.as_int32() &&
          factors.size() && loop.As<ir::For>()->extent.as_int32() > 1) {
        break;
      }
      extend *= loop.As<ir::For>()->extent.as_int32();
      factors.push_back(loop.As<ir::For>()->extent.as_int32());
    }

    // If there are IfThenElse stmt in loop, we need to find out the indices in
    // condition, and special treatment should be applied to loops with these
    // indices. We apply two step split on loop of src node to align the loop of
    // reduce node.
    std::unordered_set<int> loop_index_in_if;
    auto first_reduce_loop = rloops.front();
    // collect if
    auto if_checker = [](const Expr* x) { return x->As<ir::IfThenElse>(); };
    auto if_set = ir::CollectIRNodesWithoutTensor(
        first_reduce_loop.As<ir::For>()->body, if_checker);
    std::string reduce_block_name = reducer_data->id();
    for (auto if_expr : if_set) {
      auto checker = [reduce_block_name](const Expr* x) {
        return x->As<ir::ScheduleBlockRealize>() &&
               x->As<ir::ScheduleBlockRealize>()
                       ->schedule_block.As<ir::ScheduleBlock>()
                       ->name == reduce_block_name;
      };
      auto blocks_in_if = ir::CollectIRNodesWithoutTensor(if_expr, checker);
      if (!blocks_in_if.empty()) {
        ir::Expr condition = if_expr.As<ir::IfThenElse>()->condition;
        auto indices_in_if = ir::CollectIRNodesWithoutTensor(
            condition, [](const Expr* x) { return x->As<ir::_Var_>(); });
        for (int i = 0; i < rloops.size(); ++i) {
          std::string var_name = rloops[i].As<ir::For>()->loop_var->name;
          auto find_var_iter =
              std::find_if(indices_in_if.begin(),
                           indices_in_if.end(),
                           [&var_name](const ir::Expr& x) {
                             return x.As<ir::_Var_>()->name == var_name;
                           });
          if (find_var_iter != indices_in_if.end()) {
            loop_index_in_if.insert(i);
          }
        }
        break;
      }
    }

    // prepare factors of two step split
    std::vector<int> first_step_factors;
    std::vector<int> second_step_factors;
    int second_start_loop_index;
    for (int i = 0; i < factors.size(); ++i) {
      if (loop_index_in_if.count(i) == 0) {
        first_step_factors.push_back(factors[i]);
      } else if (loop_index_in_if.count(i) != 0 &&
                 second_step_factors.empty()) {
        first_step_factors.push_back(-1);
        second_step_factors.push_back(factors[i]);
        second_start_loop_index = i;
      } else if (loop_index_in_if.count(i) != 0 &&
                 !second_step_factors.empty()) {
        second_step_factors.push_back(factors[i]);
      }
    }
    // do two step split
    if (!first_step_factors.empty()) {
      ir_sch.Split(loops.back(), first_step_factors);
      loops = ir_sch.GetLoops(node_data->id());
    }
    if (!second_step_factors.empty()) {
      ir_sch.Split(loops.at(second_start_loop_index), second_step_factors);
      loops = ir_sch.GetLoops(node_data->id());
    }

    // copy loop info form rloops.
    copy_loop_info(loops, rloops);
    return;
  }

  // node output is same shape with reduce input.
  if (WithoutLastDimInReduce(shape, axes)) {
    // if using two strep reduce.
    if (tensor_map.count(reducer_data->id() + "_1")) {
      VLOG(4) << "Try assign loop of " << node_data->id()
              << " into two strep reduce loop of " << reducer_data->id();
      LoopAssignReduceWithoutLast(ir_sch, node_data->id(), shape, axes, target);
      auto nloops = ir_sch.GetLoops(node_data->id());
      auto rloops = ir_sch.GetLoops(
          tensor_map.find(reducer_data->id() + "_0")->second->name);

      VLOG(4) << node_data->id() << "'s loop level is " << nloops.size()
              << ", and " << reducer_data->id() << "'s loop level is "
              << rloops.size();
      if (nloops.size() < rloops.size()) {
        ir_sch.Split(nloops[0], {1, -1});
      }

      nloops = ir_sch.GetLoops(node_data->id());
      // copy loop info form rloops.
      copy_loop_info(nloops, rloops);
    } else {
      VLOG(4) << "Try assign loop of " << node_data->id()
              << " into reduce loop of " << reducer_data->id();

      auto nloops = ir_sch.GetLoops(node_data->id());
      ir_sch.Split(nloops.back(), shape);
      LoopOrderAssignReduce(ir_sch, node_data->id(), axes, target);
      nloops = ir_sch.GetLoops(node_data->id());
      auto rloops =
          ir_sch.GetLoops(tensor_map.find(reducer_data->id())->second->name);
      if (nloops.size() < rloops.size()) {
        ir_sch.Split(nloops[0], {1, -1});
      }

      nloops = ir_sch.GetLoops(node_data->id());
      // copy loop info form rloops.
      copy_loop_info(nloops, rloops);
    }
  } else {
    if (tensor_map.count(reducer_data->id() + "_1")) {
      {
        auto nloops = ir_sch.GetLoops(node_data->id());
        ir_sch.Split(nloops.back(), shape);
      }
      LoopAssignReduceWithLast(ir_sch, node_data->id(), shape, axes, target);

      auto nloops = ir_sch.GetLoops(node_data->id());
      auto rloops = ir_sch.GetLoops(
          tensor_map.find(reducer_data->id() + "_1")->second->name);
      if (nloops.size() < rloops.size()) {
        ir_sch.Split(nloops[0], {1, -1});
      }

      nloops = ir_sch.GetLoops(node_data->id());
      // copy loop info form rloops.
      copy_loop_info(nloops, rloops);
    } else if (tensor_map.count(reducer_data->id() + "_0")) {
      auto tensor = tensor_map.find(reducer_data->id() + "_0")->second;
      auto rloops = ir_sch.GetLoops(tensor->name);
      std::vector<int> factors;
      for (auto& loop : rloops) {
        factors.push_back(loop.As<ir::For>()->extent.as_int32());
      }
      auto nloops = ir_sch.GetLoops(node_data->id());
      ir_sch.Split(nloops.back(), factors);

      nloops = ir_sch.GetLoops(node_data->id());
      // copy loop info form rloops.
      copy_loop_info(nloops, rloops);
    } else {
      LOG(FATAL) << "Error! Unkown Reduce Type!";
    }
  }
}

// The struct used to remove the original block in ComputeAt.
class RemoveExpr : public ir::IRMutator<> {
 public:
  explicit RemoveExpr(const Expr& target) : target_(target) {}

  void operator()(Expr* expr) { IRMutator::Visit(expr, expr); }

 private:
  void Visit(const ir::ScheduleBlockRealize* expr, Expr* op) override {
    IRMutator::Visit(expr, op);
  }

  void Visit(const ir::For* expr, Expr* op) override {
    IRMutator::Visit(expr, op);
  }

  void Visit(const ir::Block* expr, Expr* op) override {
    auto* node = op->As<ir::Block>();
    auto iter = std::find(node->stmts.begin(), node->stmts.end(), target_);
    if (iter != node->stmts.end()) {
      node->stmts.erase(iter);
    } else {
      for (auto stmt : node->stmts) {
        IRMutator::Visit(&stmt, &stmt);
      }
    }
  }

 private:
  const Expr& target_;
};

void MergeLoops(ir::Expr root,
                std::vector<ir::Expr>& src,  // NOLINT
                std::vector<ir::Expr>& dst,  // NOLINT
                int index) {
  if (index < 0) {
    return;
  }
  CHECK_GT(src.size(), index) << "\nindex -> " << index << "\n" << src[0];
  CHECK_GT(dst.size(), index) << "\nindex -> " << index << "\n" << dst[0];

  if (src[0] == dst[0]) {
    return;
  }

  std::vector<ir::Var> src_vars;
  std::vector<ir::Expr> dst_vars;
  for (int idx = 0; idx <= index; ++idx) {
    src_vars.push_back(src[idx].As<ir::For>()->loop_var);
    dst_vars.push_back(ir::Expr(dst[idx].As<ir::For>()->loop_var));
  }

  auto src_body = src[index].As<ir::For>()->body;
  ReplaceExpr(&src_body, src_vars, dst_vars);
  dst[index].As<ir::For>()->body =
      ir::Block::Make({src_body, dst[index].As<ir::For>()->body});

  RemoveExpr remove_expr(src[0]);
  remove_expr(&root);
}

void InsertSyncThread(
    ir::IRSchedule& ir_sch,  // NOLINT
    const Node* node,
    const absl::flat_hash_map<std::string, shape_t>& shape_dict,
    const std::unordered_map<std::string, ir::Tensor>& tensor_map) {
  CHECK(shape_dict.count(node->inlinks_in_order()[0]->source()->id()));
  auto shape = shape_dict.at(node->inlinks_in_order()[0]->source()->id());
  auto axes = absl::get<std::vector<int>>(node->attrs.attr_store.at("dim"));
  if (axes.empty()) {
    for (int idx = 0; idx < shape.size(); idx++) {
      axes.push_back(idx);
    }
  }
  if (!WithoutLastDimInReduce(shape, axes)) {
    return;
  }

  auto node_data = GetNodeData(node);
  std::string post = "";
  for (int idx = 0;; ++idx) {
    if (!tensor_map.count(node_data->id() + post)) {
      break;
    }
    auto tensor = tensor_map.find(node_data->id() + post)->second;
    if (!ir_sch.HasBlock(tensor->name)) {
      break;
    }

    post = "_" + std::to_string(idx);
    if (idx > 0) {
      // insert syncthreads.
      auto loops = ir_sch.GetLoops(node_data->id());
      ir_sch.SyncThreads(loops[loops.size() - 2], false);
      return;
    }
  }
}

// The struct used to remove the original block in ComputeAt.
class InsertExpr : public ir::IRMutator<> {
 public:
  InsertExpr(Expr& target, Expr& anchor) : target_(target), anchor_(anchor) {}

  void operator()(Expr* expr) { IRMutator::Visit(expr, expr); }

 private:
  void Visit(const ir::ScheduleBlockRealize* expr, Expr* op) override {
    IRMutator::Visit(expr, op);
  }

  void Visit(const ir::For* expr, Expr* op) override {
    IRMutator::Visit(expr, op);
  }

  void Visit(const ir::Block* expr, Expr* op) override {
    auto* node = op->As<ir::Block>();
    auto iter = std::find(node->stmts.begin(), node->stmts.end(), anchor_);
    if (iter != node->stmts.end()) {
      node->stmts.insert(iter, target_);
    } else {
      for (auto stmt : node->stmts) {
        IRMutator::Visit(&stmt, &stmt);
      }
    }
  }

 private:
  Expr target_;
  Expr anchor_;
};

void MergeReduceToReduce(
    ir::IRSchedule& ir_sch,  // NOLINT
    const Node* node,
    const Node* master,
    const absl::flat_hash_map<std::string, shape_t>& shape_dict,
    const std::unordered_map<std::string, ir::Tensor>& tensor_map) {
  auto node_data = GetNodeData(node);
  auto master_data = GetNodeData(master);

  CHECK(shape_dict.count(node->inlinks_in_order()[0]->source()->id()));
  auto shape = shape_dict.at(node->inlinks_in_order()[0]->source()->id());
  auto axes = absl::get<std::vector<int>>(node->attrs.attr_store.at("dim"));
  if (axes.empty()) {
    for (int idx = 0; idx < shape.size(); idx++) {
      axes.push_back(idx);
    }
  }
  if (WithoutLastDimInReduce(shape, axes)) {
    auto mshape = shape_dict.at(master->inlinks_in_order()[0]->source()->id());
    if (tensor_map.count(node_data->id() + "_1")) {
      if (shape == mshape) {
        // second step reduce
        {
          auto block = ir_sch.GetBlock(node_data->id());
          auto loops = ir_sch.GetLoops(master_data->id());
          ir_sch.SimpleComputeAt(block, loops.back());
          // reduce init
          {
            auto block = ir_sch.GetBlock(node_data->id() + "__reduce_init");
            auto loops = ir_sch.GetLoops(master_data->id() + "__reduce_init");
            ir_sch.SimpleComputeAt(block, loops.back());
          }
        }
        // first step reduce
        {
          auto n_tensor = tensor_map.find(node_data->id() + "_0")->second;
          auto m_tensor = tensor_map.find(master_data->id() + "_0")->second;

          auto block = ir_sch.GetBlock(n_tensor->name);
          auto loops = ir_sch.GetLoops(m_tensor->name);
          ir_sch.SimpleComputeAt(block, loops.back());
          // reduce init
          {
            auto block = ir_sch.GetBlock(n_tensor->name + "__reduce_init");
            auto loops = ir_sch.GetLoops(m_tensor->name + "__reduce_init");
            ir_sch.SimpleComputeAt(block, loops.back());
          }
        }
      } else {
        auto n_tensor = tensor_map.find(node_data->id() + "_0")->second;
        auto m_tensor = tensor_map.find(master_data->id() + "_0")->second;
        if (n_tensor->shape == m_tensor->shape) {
          // second step reduce
          {
            auto block = ir_sch.GetBlock(node_data->id());
            auto loops = ir_sch.GetLoops(master_data->id());
            ir_sch.SimpleComputeAt(block, loops.back());
            // reduce init
            {
              auto block = ir_sch.GetBlock(node_data->id() + "__reduce_init");
              auto loops = ir_sch.GetLoops(master_data->id() + "__reduce_init");
              ir_sch.SimpleComputeAt(block, loops.back());
            }
          }
          // first step reduce
          {
            auto n_tensor = tensor_map.find(node_data->id() + "_0")->second;
            auto m_tensor = tensor_map.find(master_data->id() + "_0")->second;

            auto n_loops = ir_sch.GetLoops(n_tensor->name + "__reduce_init");
            auto m_loops = ir_sch.GetLoops(m_tensor->name + "__reduce_init");

            CHECK_EQ(n_loops.size(), m_loops.size());
            MergeLoops(ir_sch.GetModule().GetExprs().at(0),
                       n_loops,
                       m_loops,
                       n_loops.size() - 1);
          }
        } else {
          LOG(FATAL) << "not support this type fusion!";
        }
      }
    } else {
      if (shape == mshape) {
        // reduce loop
        {
          auto block = ir_sch.GetBlock(node_data->id());
          auto loops = ir_sch.GetLoops(master_data->id());
          ir_sch.SimpleComputeAt(block, loops.back());
          // reduce init
          {
            auto block = ir_sch.GetBlock(node_data->id() + "__reduce_init");
            auto loops = ir_sch.GetLoops(master_data->id() + "__reduce_init");
            ir_sch.SimpleComputeAt(block, loops.back());
          }
        }
      } else {
        // reduce loop
        {
          auto block = ir_sch.GetBlock(node_data->id());
          auto nloops = ir_sch.GetLoops(node_data->id());
          auto mloops = ir_sch.GetLoops(master_data->id());
          for (int idx = 0; idx < mloops.size(); ++idx) {
            if (GetLoopExtent(nloops[idx]) != GetLoopExtent(mloops[idx])) {
              ir_sch.SimpleComputeAt(block, mloops[idx - 1]);
              break;
            }
          }
          // reduce init
          {
            auto block = ir_sch.GetBlock(node_data->id() + "__reduce_init");
            auto loops = ir_sch.GetLoops(master_data->id() + "__reduce_init");
            ir_sch.SimpleComputeAt(block, loops.back());
          }
        }
      }
    }
  } else {
    if (tensor_map.count(node_data->id() + "_1")) {
      // identity
      {
        auto block = ir_sch.GetBlock(node_data->id());
        auto loops = ir_sch.GetLoops(master_data->id());
        ir_sch.SimpleComputeAt(block, loops.back());
      }
      // reduce
      {
        auto n_tensor = tensor_map.find(node_data->id() + "_1")->second;
        auto m_tensor = tensor_map.find(master_data->id() + "_1")->second;

        auto block = ir_sch.GetBlock(n_tensor->name);
        auto loops = ir_sch.GetLoops(m_tensor->name);
        ir_sch.SimpleComputeAt(block, loops.back());
        // reduce init
        {
          auto block = ir_sch.GetBlock(n_tensor->name + "__reduce_init");
          auto loops = ir_sch.GetLoops(m_tensor->name + "__reduce_init");
          ir_sch.SimpleComputeAt(block, loops.back());
        }
      }
      // block shuffle
      {
        auto n_tensor = tensor_map.find(node_data->id() + "_0")->second;
        auto m_tensor = tensor_map.find(master_data->id() + "_0")->second;

        auto n_block = ir_sch.GetBlock(n_tensor->name);
        auto m_block = ir_sch.GetBlock(m_tensor->name);

        auto n_loops = ir_sch.GetLoops(n_tensor->name);
        auto m_loops = ir_sch.GetLoops(m_tensor->name);
        CHECK_EQ(n_loops.size(), m_loops.size());

        std::vector<ir::Var> src_vars;
        std::vector<ir::Expr> dst_vars;
        for (int idx = 0; idx < m_loops.size(); ++idx) {
          src_vars.push_back(n_loops[idx].As<ir::For>()->loop_var);
          dst_vars.push_back(ir::Expr(m_loops[idx].As<ir::For>()->loop_var));
        }
        ReplaceExpr(&n_block, src_vars, dst_vars);

        InsertExpr insert_expr(n_block, m_block);
        insert_expr(&m_loops.back());

        RemoveExpr remove_expr(n_loops[0]);
        remove_expr(&ir_sch.GetModule().GetExprs().at(0));
      }
    } else if (tensor_map.count(node_data->id() + "_0")) {
      // identity
      {
        auto block = ir_sch.GetBlock(node_data->id());
        auto loops = ir_sch.GetLoops(master_data->id());
        ir_sch.SimpleComputeAt(block, loops.back());
      }
      // shuffle reduce
      {
        auto n_tensor = tensor_map.find(node_data->id() + "_0")->second;
        auto m_tensor = tensor_map.find(master_data->id() + "_0")->second;

        auto block = ir_sch.GetBlock(n_tensor->name);
        auto loops = ir_sch.GetLoops(m_tensor->name);
        ir_sch.SimpleComputeAt(block, loops.back());
      }
    } else {
      LOG(FATAL) << "Error! Unkown Reduce Type, Please Check!";
    }
  }
}

void MergeReduceLoop(
    ir::IRSchedule& ir_sch,  // NOLINT
    Node* node,
    const Node* master,
    const absl::flat_hash_map<std::string, shape_t>& shape_dict,
    const std::unordered_map<std::string, ir::Tensor>& tensor_map) {
  auto& op_pattern_dict = Operator::GetAttrs<OpPatternKind>("OpPattern");
  if (op_pattern_dict[master->op()] == kReduction && node != master) {
    MergeReduceToReduce(ir_sch, node, master, shape_dict, tensor_map);
    return;
  }

  auto node_data = GetNodeData(node);
  auto master_data = GetNodeData(master);

  int min_index_loop = INT_MAX;
  std::string post_ = "", post__ = "_0";
  for (int idx = 0;; ++idx) {
    if (!tensor_map.count(node_data->id() + post__)) {
      break;
    }
    auto tensor_ = tensor_map.find(node_data->id() + post_)->second;
    auto tensor__ = tensor_map.find(node_data->id() + post__)->second;
    if (!ir_sch.HasBlock(tensor__->name)) {
      break;
    }

    auto dst_loops = ir_sch.GetLoops(tensor_->name);
    auto src_loops = ir_sch.GetLoops(tensor__->name);
    int index = -1;
    while (src_loops[index + 1].As<ir::For>()->extent.as_int32() ==
           dst_loops[index + 1].As<ir::For>()->extent.as_int32()) {
      ++index;
      if (src_loops.size() == index + 1 || dst_loops.size() == index + 1) {
        break;
      }
    }
    min_index_loop = std::min(min_index_loop, index);
    MergeLoops(
        ir_sch.GetModule().GetExprs().at(0), src_loops, dst_loops, index);

    post_ = "_" + std::to_string(idx);
    post__ = "_" + std::to_string(idx + 1);
  }
  InsertSyncThread(ir_sch, node, shape_dict, tensor_map);

  if (node == master) return;
  auto node_loops = ir_sch.GetLoops(node_data->id());
  auto master_loops = ir_sch.GetLoops(master_data->id());

  int index = std::min(node_loops.size(), master_loops.size()) - 1;
  do {
    // if loop range is not equal.
    if (node_loops[index].As<ir::For>()->extent.as_int32() !=
        master_loops[index].As<ir::For>()->extent.as_int32()) {
      continue;
    }

    MergeLoops(ir_sch.GetModule().GetExprs().at(0),
               node_loops,
               master_loops,
               std::min(index, min_index_loop));
    if (index > min_index_loop) {
      auto block = ir_sch.GetBlock(node_data->id());
      auto loops = ir_sch.GetLoops(master_data->id());
      ir_sch.SimpleComputeAt(block, loops.back());

      if (ir_sch.HasBlock(node_data->id() + "__reduce_init")) {
        auto block = ir_sch.GetBlock(node_data->id() + "__reduce_init");
        auto loops = ir_sch.GetLoops(master_data->id());
        ir_sch.SimpleComputeAt(block, loops.back());
      }
    }

    break;
  } while (--index >= 0);
}

// The struct used to find all ir::For or ScheduleBlock in given block.
class FindExprInBlock : public ir::IRMutator<> {
 public:
  FindExprInBlock() {}

  std::vector<ir::Expr> operator()(Expr* expr) {
    IRMutator::Visit(expr, expr);
    return exprs_;
  }

 private:
  void Visit(const ir::ScheduleBlockRealize* expr, Expr* op) override {
    exprs_.push_back(*op);
  }

  void Visit(const ir::For* expr, Expr* op) override { exprs_.push_back(*op); }

  void Visit(const ir::Block* expr, Expr* op) override {
    auto node = op->As<ir::Block>();
    for (auto stmt : node->stmts) {
      IRMutator::Visit(&stmt, &stmt);
    }
  }

  std::vector<ir::Expr> exprs_;
};

void LoopComputeAt(
    ir::IRSchedule& ir_sch,  // NOLINT
    Node* node,
    const Node* master,
    const GroupPtr& group,
    const absl::flat_hash_map<std::string, shape_t>& shape_dict,
    const std::unordered_map<std::string, ir::Tensor>& tensor_map) {
  auto& op_pattern_dict = Operator::GetAttrs<OpPatternKind>("OpPattern");
  if (!group->output_nodes.count(node)) {
    auto block = ir_sch.GetBlock(GetNodeData(node)->id());
    ir_sch.SetBuffer(block, "local");
  }

  if (op_pattern_dict[node->op()] == framework::kReduction) {
    MergeReduceLoop(ir_sch, node, master, shape_dict, tensor_map);
    return;
  }

  if (node == master) return;

  auto node_data = GetNodeData(node);
  auto master_data = GetNodeData(master);

  auto node_loops = ir_sch.GetLoops(node_data->id());
  auto master_loops = ir_sch.GetLoops(master_data->id());

  if (op_pattern_dict[master->op()] == framework::kReduction) {
    // find real master loops.
    std::string prefix = "", post = "";
    for (int idx = 0;; ++idx) {
      if (!tensor_map.count(master_data->id() + post)) {
        break;
      }
      auto tensor = tensor_map.find(master_data->id() + post)->second;
      if (!ir_sch.HasBlock(tensor->name)) {
        break;
      }

      prefix = post;
      post = "_" + std::to_string(idx);
    }

    auto tensor = tensor_map.find(master_data->id() + prefix)->second;
    master_loops = ir_sch.GetLoops(tensor->name);
  }

  int index = std::min(node_loops.size(), master_loops.size()) - 1;
  do {
    // if loop range is not equal.
    if (node_loops[index].As<ir::For>()->extent.as_int32() !=
        master_loops[index].As<ir::For>()->extent.as_int32()) {
      continue;
    }
    MergeLoops(
        ir_sch.GetModule().GetExprs().at(0), node_loops, master_loops, index);

    break;
  } while (--index >= 0);
}

std::unordered_map<std::string, NodeData*> GetNodeDataSet(
    const std::unordered_set<Node*>& nodes_set) {
  std::unordered_map<std::string, NodeData*> node_data_set;
  for (auto node : nodes_set) {
    auto node_data = GetNodeData(node);
    node_data_set[node_data->id()] = node_data;
  }
  return node_data_set;
}

std::unordered_set<Node*> GetMasters(
    Node* node,
    const std::unordered_set<Node*>& nodes_inline,
    const std::unordered_set<Node*>& nodes_set) {
  // find consumer
  std::unordered_set<Node*> visited;
  std::queue<Node*> candidates;
  candidates.push(node);
  std::unordered_set<Node*> masters;

  while (!candidates.empty()) {
    auto candidate = candidates.front();
    candidates.pop();

    auto consumers = GetConsumersInSet(candidate, nodes_set);
    for (auto consumer : consumers) {
      if (visited.count(consumer)) {
        continue;
      }
      if (nodes_inline.count(consumer)) {
        candidates.push(consumer);
        visited.insert(consumer);
      } else {
        masters.insert(consumer);
      }
    }
  }

  return masters;
}

void SyncThreadWithShared(
    ir::IRSchedule& ir_sch,  // NOLINT
    const GroupPtr& group,
    const std::unordered_set<Node*>& nodes_inline,
    const std::unordered_set<Node*>& nodes_set,
    const absl::flat_hash_map<std::string, shape_t>& shape_dict,
    const std::unordered_map<std::string, ir::Tensor>& tensor_map) {
  auto exprs_inorder = ir_sch.GetAllBlocks();
  auto node_data_set = GetNodeDataSet(nodes_set);
  auto& op_pattern_dict = Operator::GetAttrs<OpPatternKind>("OpPattern");

  std::unordered_set<std::string> sync_mark;
  auto check_sync_mark = [&](const int start, const std::string& m_id) {
    for (int idx = start + 1; exprs_inorder.size(); ++idx) {
      auto expr = exprs_inorder[idx];
      CHECK(expr.As<ir::ScheduleBlockRealize>());
      CHECK(expr.As<ir::ScheduleBlockRealize>()
                ->schedule_block.As<ir::ScheduleBlock>());
      auto block = expr.As<ir::ScheduleBlockRealize>()
                       ->schedule_block.As<ir::ScheduleBlock>();

      if (sync_mark.count(block->name)) {
        return false;
      }

      if (block->name == m_id) {
        return true;
      }
    }
    return false;
  };

  for (int idx = 0; idx < exprs_inorder.size() - 1; ++idx) {
    auto expr = exprs_inorder[idx];
    CHECK(expr.As<ir::ScheduleBlockRealize>());
    CHECK(expr.As<ir::ScheduleBlockRealize>()
              ->schedule_block.As<ir::ScheduleBlock>());
    auto block = expr.As<ir::ScheduleBlockRealize>()
                     ->schedule_block.As<ir::ScheduleBlock>();

    if (!node_data_set.count(block->name)) {
      continue;
    }
    auto node_data = node_data_set.find(block->name)->second;
    auto node = node_data->source_node.get();
    auto node_shape = shape_dict.at(node_data->id());

    auto masters = GetMasters(node, nodes_inline, nodes_set);
    if (masters.empty()) {
      continue;
    }

    bool do_set_buffer_to_shared = false;
    for (auto master : masters) {
      auto master_data = GetNodeData(master);
      auto master_shape = shape_dict.at(master_data->id());
      if (op_pattern_dict[master->op()] == framework::kReduction) {
        master_shape =
            shape_dict.at(master->inlinks_in_order()[0]->source()->id());
      }

      auto node_size = std::accumulate(
          node_shape.begin(), node_shape.end(), 1, std::multiplies<int>());
      auto master_size = std::accumulate(
          master_shape.begin(), master_shape.end(), 1, std::multiplies<int>());

      if (node_size != master_size) {
        if (check_sync_mark(idx, master_data->id())) {
          auto loops = ir_sch.GetLoops(master_data->id());
          ir_sch.SyncThreads(loops.back(), false);
          sync_mark.insert(master_data->id());
        }
        do_set_buffer_to_shared = true;
      }
    }
    if (do_set_buffer_to_shared &&
        group->output_nodes.find(node) == group->output_nodes.end()) {
      auto block = ir_sch.GetBlock(node_data->id());
      ir_sch.SetBuffer(block, "shared");
    }
  }
}

}  // namespace framework
}  // namespace hlir
}  // namespace cinn<|MERGE_RESOLUTION|>--- conflicted
+++ resolved
@@ -92,13 +92,8 @@
 
 std::vector<ir::Tensor> CollectInputTensor(
     const Node* node,
-<<<<<<< HEAD
     std::vector<ir::Tensor>* func_args,
     std::unordered_map<std::string, ir::Tensor>* tensor_map,
-=======
-    std::vector<ir::Tensor>& func_args,                       // NOLINT
-    std::unordered_map<std::string, ir::Tensor>& tensor_map,  // NOLINT
->>>>>>> 4d1b9f04
     const absl::flat_hash_map<std::string, Type>& type_dict,
     const absl::flat_hash_map<std::string, shape_t>& shape_dict) {
   std::vector<ir::Tensor> tensors;
