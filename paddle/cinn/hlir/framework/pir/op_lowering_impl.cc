--- conflicted
+++ resolved
@@ -1019,7 +1019,7 @@
 #ifdef CINN_WITH_CUDA
     optim::OptimizeExprGPU(&(func_body));
 #endif
-  // std::cerr << "fun body " << func_body << std::endl;
+    // std::cerr << "fun body " << func_body << std::endl;
 
     // 2.Prepare temp buffers
     poly::StageMap stages;
@@ -1252,233 +1252,28 @@
     const GroupPtr& group,
     const std::unordered_map<::pir::Value, ir::Tensor>& tensor_map,
     const std::unordered_map<std::string, ir::Tensor>& tmp_tensor_info) {
-<<<<<<< HEAD
-  // topological order.
-  auto ops_set = group->OpSet();
-  auto v_consumers = BuildVirtualConsumer(group);
-  auto ops_in_order = BFSTopologicalOrderWithPriority(group, v_consumers);
-  // find reducer.
-  std::unordered_set<::pir::Operation*> ops_inline;
-  auto greducer = FindGlobalReducer(ops_in_order);
-
-  if (FLAGS_cinn_new_group_scheduler) {
-    auto group_tile_info = GetGroupTileInfo(group);
-    VLOG(3) << "using StaticShapeGroupScheduler to schedule group.";
-    std::unordered_set<std::string> output_tensor_names;
-    std::transform(
-        group->output_ops.begin(),
-        group->output_ops.end(),
-        std::inserter(output_tensor_names, output_tensor_names.begin()),
-        [&](::pir::Operation* op) {
-          if (erase_reshape.count(op)) {
-            return ValueName(op->operand_source(0)) + "_out";
-          }
-          return ValueName(op->result(0)) + "_out";
-        });
-
-    std::unique_ptr<ir::GroupScheduler> group_scheduler =
-        ir::GroupScheduler::Make(&ir_sch,
-                                 output_tensor_names,
-                                 target_,
-                                 /* is_dy_shape = */ false,
-                                 group_tile_info);
-    group_scheduler->Schedule();
-    return ir_sch.GetModule().GetExprs().at(0);
-  }
-
-  // do schedule
-  for (auto op : ops_in_order) {
-    VLOG(4) << "Try FUSION " << op->name();
-    std::string op_name = CompatibleInfo::OpName(*op);
-    auto op_kind = CompatibleInfo::OpKind(*op);
-    // consumers.
-    auto consumers = GetConsumersInSet(op, ops_set);
-    auto* reducer = greducer ? FindNearestReducer(op, ops_set) : greducer;
-    if (!reducer && greducer) {
-      reducer = v_consumers.count(op) ? v_consumers.find(op)->second : reducer;
-      if (reducer &&
-          CompatibleInfo::OpKind(*reducer) != framework::kReduction) {
-        reducer = nullptr;
-      }
-    }
-
-    auto masters = GetMasters(op, name_gene_, ops_inline, ops_set);
-    // TODO(Aurelius84): support inline later.
-    if (CanbeInline(
-            op, reducer, name_gene_, consumers, masters, group, ops_set) &&
-        false) {
-      VLOG(3) << "Before compute inline, ir is:\n"
-              << ir_sch.GetModule().GetExprs().at(0);
-      auto block = ir_sch.GetBlock(ValueName(op->result(0)));
-      ir::ComputeInlineChecker checker(ir_sch, block);
-      if (!checker.Check()) {
-        checker.BuildDataDependency();
-        continue;
-      }
-
-      // if exist global reduce node.
-      if (greducer) {
-        auto loops = ir_sch.GetLoops(ValueName(op->result(0)));
-        if (op_kind == framework::kElementWise) {
-          ir_sch.FlattenLoops(loops, true);
-        } else {
-          ir_sch.FlattenLoops(loops, false);
-        }
-      }
-
-      ir_sch.ComputeInline(block);
-      ops_inline.insert(op);
-      VLOG(3) << "After compute inline, ir is:\n"
-              << ir_sch.GetModule().GetExprs().at(0);
-      continue;
-    }
-    // find master to computeat.
-    auto master = GetMasterToComputeAt(
-        op, name_gene_, ops_in_order, ops_inline, ops_set, v_consumers);
-    std::string op_out_name = ValueName(op->result(0));
-    // assign to reducer/master loop.
-    if (reducer) {
-      VLOG(3) << "Before assign node " << op_name
-              << " into vertical link reducer "
-              << CompatibleInfo::OpName(*reducer) << ", ir is:\n"
-              << ir_sch.GetModule().GetExprs().at(0);
-      // if node is vertical with reduce, loop assign reducer.
-      LoopAssignReduce(ir_sch,
-                       op,
-                       reducer,
-                       name_gene_,
-                       this->target_,
-                       tensor_map,
-                       tmp_tensor_info);
-    } else if (greducer) {
-      auto greducer_out_shape = CompatibleInfo::ValueShape(greducer->result(0));
-      auto op_out_shape = CompatibleInfo::ValueShape(op->result(0));
-      if (CompatibleInfo::ShapeProduct(greducer_out_shape) !=
-          CompatibleInfo::ShapeProduct(op_out_shape)) {
-        LoopAssignReduce(ir_sch,
-                         op,
-                         greducer,
-                         name_gene_,
-                         this->target_,
-                         tensor_map,
-                         tmp_tensor_info);
-      }
-    } else if (master) {
-      VLOG(3) << "Before assign node " << op_name
-              << " into horizontal link reducer, ir is:\n"
-              << ir_sch.GetModule().GetExprs().at(0);
-      // if node is horizontal with reduce or node is reduce, loop assign
-      // master.
-      auto loops = ir_sch.GetLoops(op_out_name);
-      ir_sch.Fuse(loops);
-
-      if (master && op_kind != framework::kReduction) {
-        auto master_loops = ir_sch.GetLoops(ValueName(master->result(0)));
-        std::vector<int> splits;
-        for (auto loop : master_loops) {
-          splits.push_back(loop.As<ir::For>()->extent.as_int32());
-        }
-        loops = ir_sch.GetLoops(op_out_name);
-        ir_sch.Split(loops[0], splits);
-      }
-    }
-    VLOG(3) << "Before loop fusion, ir is:\n"
-            << ir_sch.GetModule().GetExprs().at(0);
-    // do loop fuse.
-    LoopComputeAt(ir_sch,
-                  op,
-                  master ? master : ops_in_order.front(),
-                  name_gene_,
-                  group,
-                  tensor_map,
-                  tmp_tensor_info);
-    VLOG(3) << "After loop fusion, ir is:\n"
-            << ir_sch.GetModule().GetExprs().at(0);
-  }
-
-  // do vectorize
-  auto all_blocks = ir_sch.GetAllBlocks();
-  VLOG(4) << "Size of blocks: " << all_blocks.size();
-  VLOG(4) << "Op Pattern : " << group->op_pattern_kind;
-
-  // only support first block?
-  auto block = all_blocks[0];
-
-  if (block->as<ir::ScheduleBlockRealize>() == nullptr ||
-      block->as<ir::ScheduleBlockRealize>()
-              ->schedule_block->as<ir::ScheduleBlock>() == nullptr) {
-    std::string err_msg =
-        "Group scheduling, the Expr is not wrapped by ScheduleBlockRealize or "
-        "ScheduleBlock, cannot be scheduled.";
-    std::ostringstream detail_info;
-    detail_info << "Expr:\n";
-    detail_info << block;
-    throw CompileErrorHandler(CompilationStatus::LOWERING_FAIL,
-                              err_msg,
-                              detail_info.str(),
-                              __FILE__,
-                              __LINE__);
-  }
-  auto is_tensor_block = true;
-  auto tensor_name = block->as<ir::ScheduleBlockRealize>()
-                         ->schedule_block->as<ir::ScheduleBlock>()
-                         ->name;
-  if (!IsInTensorMap(tensor_name, tensor_map)) {
-    is_tensor_block = false;
-  }
-  if (FLAGS_cinn_use_cuda_vectorize && is_tensor_block &&
-      (group->op_pattern_kind == framework::kElementWise ||
-       group->op_pattern_kind == framework::kInjective ||
-       group->op_pattern_kind == framework::kBroadcast)) {
-    // auto loops = ir_sch.GetLoops(GetNodeData(node)->id());
-    auto loops = ir_sch.GetLoops(block);
-    VLOG(4) << "Op Pattern : " << loops.size();
-    if (loops.size() >= 1) {
-      VLOG(4) << "Before vectorize, ir is: \n"
-              << ir_sch.GetModule().GetExprs().at(0);
-      auto loop_inner = loops.back();
-      int vector_width = 1;
-      auto psize = ir::GetLoopExtent(loop_inner);
-      auto dtype = GetTensorDtype(tensor_name, tensor_map);
-      VLOG(4) << tensor_name << " dtype " << dtype;
-      if (psize % 8 == 0 && (dtype.is_float16() || dtype.is_bfloat16())) {
-        vector_width = 8;
-      } else if (psize % 4 == 0) {
-        vector_width = 4;
-      } else if (psize % 2 == 0) {
-        vector_width = 2;
-      }
-      if (vector_width > 1) {
-        auto splited = ir_sch.Split(loop_inner, {-1, vector_width});
-        splited[0].As<ir::For>()->set_bind_info(
-            loop_inner.As<ir::For>()->bind_info());
-        splited[1].As<ir::For>()->set_serial();
-        ir_sch.Vectorize(splited[1], vector_width);
-      }
-      VLOG(4) << "After vectorize, ir is: \n"
-              << ir_sch.GetModule().GetExprs().at(0);
-    }
-  }
-
-  VLOG(3) << "Before Sync IRLowerOp schedule, ir is: \n"
-          << ir_sch.GetModule().GetExprs().at(0);
-  SyncThreadWithShared(
-      ir_sch, group, name_gene_, ops_inline, ops_set, tensor_map);
-  VLOG(4) << "After IRSchedule,  ir is: \n"
-          << ir_sch.GetModule().GetExprs().at(0);
-=======
+  auto group_tile_info = GetGroupTileInfo(group);
   VLOG(3) << "using StaticShapeGroupScheduler to schedule group.";
+
   std::unordered_set<std::string> output_tensor_names;
   std::transform(
       group->output_ops.begin(),
       group->output_ops.end(),
       std::inserter(output_tensor_names, output_tensor_names.begin()),
-      [&](::pir::Operation* op) { return ValueName(op->result(0)); });
+      [&](::pir::Operation* op) {
+        if (erase_reshape.count(op)) {
+          return ValueName(op->operand_source(0)) + "_out";
+        }
+        return ValueName(op->result(0)) + "_out";
+      });
+
   std::unique_ptr<ir::GroupScheduler> group_scheduler =
-      ir::GroupScheduler::Make(
-          &ir_sch, output_tensor_names, target_, /* is_dy_shape = */ false);
+      ir::GroupScheduler::Make(&ir_sch,
+                               output_tensor_names,
+                               target_,
+                               /* is_dy_shape = */ false,
+                               group_tile_info);
   group_scheduler->Schedule();
->>>>>>> 5226cb87
   return ir_sch.GetModule().GetExprs().at(0);
 }
 
