// Copyright (c) 2022 CINN Authors. All Rights Reserved.
//
// Licensed under the Apache License, Version 2.0 (the "License");
// you may not use this file except in compliance with the License.
// You may obtain a copy of the License at
//
//     http://www.apache.org/licenses/LICENSE-2.0
//
// Unless required by applicable law or agreed to in writing, software
// distributed under the License is distributed on an "AS IS" BASIS,
// WITHOUT WARRANTIES OR CONDITIONS OF ANY KIND, either express or implied.
// See the License for the specific language governing permissions and
// limitations under the License.

#include "paddle/cinn/hlir/framework/pir/op_lowering_impl.h"

#include <string>

#include "paddle/cinn/adt/map_expr_ctx.h"
#include "paddle/cinn/ast_gen_ius/tensor_group.h"
#include "paddle/cinn/backends/codegen_cuda_util.h"
#include "paddle/cinn/hlir/framework/compile_error.h"
#include "paddle/cinn/hlir/framework/pir/op_lowering_util.h"
#include "paddle/cinn/hlir/framework/pir/utils.h"
#include "paddle/cinn/hlir/op/external_api_registry.h"
#include "paddle/cinn/hlir/pe/map_expr_to_ir.h"
#include "paddle/cinn/ir/dim.h"
#include "paddle/cinn/ir/group_schedule/base_group_scheduler.h"
#include "paddle/cinn/ir/group_schedule/st_shape_group_scheduler.h"
#include "paddle/cinn/ir/schedule/ir_schedule.h"
#include "paddle/cinn/lang/placeholder.h"
#include "paddle/cinn/optim/transform_gpu_forloop.h"
#include "paddle/common/ddim.h"
#include "paddle/fluid/pir/dialect/operator/ir/op_type.h"

#include "paddle/cinn/hlir/dialect/operator/transforms/group_merge/op_with_group_merge_util.h"

PD_DECLARE_bool(cinn_use_cuda_vectorize);
PD_DECLARE_bool(cinn_enable_map_expr);
PD_DECLARE_bool(cinn_enable_map_expr_schedule);
PD_DECLARE_bool(cinn_bucket_compile);
PD_DECLARE_bool(cinn_new_group_scheduler);

namespace cinn {
namespace hlir {
namespace framework {
namespace pir {

using cinn::common::Type;
using cinn::hlir::op::ExternalApiRegistry;
using framework::OpPatternKind;
using framework::StrategyFunction;

namespace details {

NodeAttr CollectAttrs(const ::pir::Operation& op) {
  NodeAttr node_attrs;
  VLOG(4) << "op.attributes():" << op.attributes().size();
  auto attrs = CompatibleInfo::ConvertAttributes(op);
  node_attrs.node_name = CompatibleInfo::OpName(op);
  node_attrs.attr_store = std::move(attrs);

  return node_attrs;
}

}  // namespace details

Expr BuildOuputExpr(cinn::ir::Tensor tensor) {
  auto axis = tensor->axis();
  int rank = axis.size();
  std::vector<cinn::ir::Expr> indices;
  for (auto& d : axis) {
    // std::cerr << "dd " << d << std::endl;
    indices.push_back(Expr(d));
  }

  auto shape = tensor->shape;

  auto body = ir::Load::Make(tensor, indices);

  auto out_name = tensor->name + "_out";
  auto out_tensor = ir::Tensor(out_name,
                               tensor->type(),
                               tensor->shape,
                               tensor->domain,
                               tensor->operation);
  body = ir::Store::Make(out_tensor, body, indices);

  std::vector<ir::Var> block_vars;
  std::vector<ir::Expr> iter_values;
  std::vector<Var> axis_vars = cinn::common::GenDefaultAxis(rank);
  for (int i = 0; i < shape.size(); ++i) {
    block_vars.push_back(
        Var(Expr(0), shape[i], cinn::UniqName("i" + std::to_string(i)), false));
    optim::ReplaceVarWithExpr(&body, axis[i], block_vars[i]);
    axis_vars[i]->is_reduce_axis = false;
    if (shape[i] == Expr(1)) {
      iter_values.push_back(Expr(0));
    } else {
      iter_values.push_back(axis_vars[i]);
    }
  }
  body = ir::ScheduleBlockRealize::Make(
      iter_values, ir::ScheduleBlock::Make(block_vars, {}, {}, out_name, body));
  for (int i = rank - 1; i >= 0; --i) {
    ir::Var loop_var = axis[i];
    ir::Expr loop_extent = shape[i];
    body = ir::For::Make(loop_var,
                         Expr(0),
                         loop_extent,
                         ir::ForType::Serial,
                         ir::DeviceAPI::CUDA,
                         ir::Block::Make({body}));
  }

  body = ir::ScheduleBlockRealize::Make(
      {}, ir::ScheduleBlock::Make({}, {}, {}, "root_", body));

  return body;
}

std::shared_ptr<cinn::ir::GroupTileInfo> OpLowererImpl::GetGroupTileInfo(
    const GroupPtr& group) {
  auto master_ops = group->master_ops;
  std::shared_ptr<cinn::ir::GroupTileInfo> group_tile_info;
  PADDLE_ENFORCE_GT(master_ops.size(), 0, "master op MUST great than 0");

  group_tile_info = std::make_shared<cinn::ir::GroupTileInfo>();

  // std::cerr << "op name " << (*master_ops.begin())->name() << std::endl;
  // std::cerr << group->kind() << std::endl;
  ::pir::Operation* first_master_op = nullptr;
  for (auto op : master_ops) {
    if (CompatibleInfo::OpKind(*op) == group->kind()) {
      first_master_op = op;

      // std::cerr << "choose " << op->name() << std::endl;
      break;
    }
    // std::cerr << "master op " << op->name() << std::endl;
  }

  if (first_master_op == nullptr) {
    first_master_op = *master_ops.begin();
    // LOG() << "master op not same with group kind";
    // throw std::runtime_error("master op can not empty");
  }

  std::stringstream ss;
  ::pir::IrPrinter printer(ss);

  ss << "group\t" << group->group_id << std::endl;
  ss << "kind\t" << group->kind() << std::endl;

  for (auto op : group->ops) {
    printer.PrintOperation(op);
    ss << "\n";
  }

  // std::cerr << ss.str() << std::endl;

  // pir:: first_master_op = *master_ops.begin();
  std::vector<int64_t> reduce_axis;
  phi::DDim data_dim;
  if (group->kind() == OpPatternKind::kReduction) {
    data_dim = first_master_op->operand_source(0)
                   .type()
                   .dyn_cast<paddle::dialect::DenseTensorType>()
                   .dims();
    group_tile_info->data_rank = data_dim.size();
    reduce_axis = cinn::dialect::ir::GetVectorAttr(first_master_op, "dim");
  } else if (group->kind() == OpPatternKind::kElementWise) {
    data_dim = first_master_op->result(0)
                   .type()
                   .dyn_cast<paddle::dialect::DenseTensorType>()
                   .dims();
    // std::cerr << "data dim " << data_dim << std::endl;
    group_tile_info->data_rank = data_dim.size();
  } else if (group->kind() == OpPatternKind::kBroadcast) {
    data_dim = first_master_op->result(0)
                   .type()
                   .dyn_cast<paddle::dialect::DenseTensorType>()
                   .dims();
    group_tile_info->data_rank = data_dim.size();
  } else {
    PADDLE_THROW(
        phi::errors::Unimplemented("only support group kind with reduce, "
                                   "elementwise and broadcast for now"));
  }
  // std::cerr << "data rank " << group_tile_info->data_rank << std::endl;
  // std::cerr << "data dim " << data_dim << std::endl;

  std::set<int64_t> reduce_set;
  for (auto dim : reduce_axis) {
    if (dim < 0) {
      dim += group_tile_info->data_rank;
    }

    group_tile_info->reduce_axis_.push_back(dim);
    reduce_set.insert(dim);
  }

  int64_t flatten_numel = 1;
  int64_t reduce_numel = 1;

  for (int64_t i = 0; i < group_tile_info->data_rank; ++i) {
    if (reduce_set.count(i)) {
      reduce_numel *= data_dim[i];
    } else {
      flatten_numel *= data_dim[i];
    }
  }

  int64_t reduce_block = reduce_numel;

  if (reduce_numel >= 2048) {
    reduce_block = 2048;
  }

  int64_t flatten_block = 1;

  // std::cerr << "reduce numel " << reduce_numel << "\t" << flatten_numel
  //           << std::endl;
  if (reduce_numel == 1) {
    flatten_block = 1024;
  } else if (reduce_numel <= 256) {
    flatten_block = 2 * (128 / reduce_numel);
  } else if (reduce_numel > 256) {
    flatten_block = 1;
  }
  flatten_block = std::min(flatten_block, flatten_numel);
  reduce_block = std::min(reduce_block, reduce_numel);

  int warp_num = (flatten_block * reduce_block) / 128;
  if ((flatten_block * reduce_block) % 128 != 0) {
    std::cerr << "flatten block reduce block " << flatten_block << "\t"
              << reduce_block << std::endl;
    throw std::runtime_error("flatten block reduce block not divice by 128");
  }
  // warp_num = next_power_of_2(min(max(warp_num, 2), 8))

  int64_t reduce_inner_num = 1;
  if (flatten_block == 1) {
    reduce_inner_num = (reduce_numel + warp_num * 32 - 1) / (warp_num * 32);
  } else {
    reduce_inner_num = (reduce_numel + 32 - 1) / 32;
  }

  int64_t flatten_inner_num = 1;
  if (reduce_numel == 1) {
    flatten_inner_num = flatten_block / (warp_num * 32);
  } else {
    flatten_inner_num = flatten_block;
  }

  // std::cerr << "num warp " << warp_num << std::endl;
  // std::cerr << "flatten block " << flatten_block << std::endl;
  // std::cerr << "reduce block  " << reduce_block << std::endl;
  // std::cerr << "flatten inner num " << flatten_inner_num << std::endl;
  // std::cerr << "reduce inner num " << reduce_inner_num << std::endl;

  group_tile_info->warp_num = warp_num;
  group_tile_info->flatten_inner_num = flatten_inner_num;
  group_tile_info->reduce_inner_num = reduce_inner_num;

  if (reduce_block > 1 && flatten_block > 1) {
    group_tile_info->reduce_type = 0;
  }

  for (auto op : group->ops) {
    if (CompatibleInfo::OpKind(*op) == OpPatternKind::kReduction) {
      group_tile_info->reduce_var_names.insert(ValueName(op->result(0)));
    }

    // if( group->output_ops.count( op ) )
    // {
    //    for( size_t i =0 ; i < op->num_results() ;++i )
    //   {
    //     std::cerr << "output var name " << ValueName(op->result(i) ) <<
    //     std::endl;;
    //   }
    // }
  }

  group_tile_info->shared_var_names = shared_var_names;
  group_tile_info->thread_sync_before_names = thread_sync_before_names;

  group_tile_info->broadcast_info = broadcast_info;
  group_tile_info->broadcast_to_elementwise = broadcast_to_elementwise;

  group_tile_info->copyed_var_names = copyed_var_names;

  return group_tile_info;
}

OpLowererImpl::OpLowererImpl(const Target& target) : target_(target) {
  name_gene_ = new PrettyNamer();
}

std::vector<ir::LoweredFunc> OpLowererImpl::Lower(const GroupPtr& group,
                                                  bool apply_op_schedule,
                                                  bool apply_group_schedule,
                                                  bool apply_pass) {
  VLOG(3) << "Lowering Group : " << group->group_id
          << " , Op Pattern : " << group->op_pattern_kind;
  group->input_names.clear();
  group->output_names.clear();
  switch (group->op_pattern_kind) {
    case framework::kElementWise:
    case framework::kBroadcast:
    case framework::kInjective:
      return LowerGroup(group,
                        apply_op_schedule,
                        apply_group_schedule,
                        &OpLowererImpl::ElementwiseScheduleDetermineFunction);
    case framework::kReduction:
      return LowerGroup(group,
                        apply_op_schedule,
                        apply_group_schedule,
                        &OpLowererImpl::ReduceScheduleDetermineFunction);
    case framework::kOutFusible:
      LOG(FATAL) << "Group Pattern Kind kOutFusible Is Not Implemented!";
    case framework::kNonFusible:
      return LowerGroup(group,
                        apply_op_schedule,
                        apply_group_schedule,
                        &OpLowererImpl::NonFusibleScheduleDetermineFunction);
    default:
      LOG(FATAL) << "Group Pattern Kind Is Unknown!";
  }
}

std::vector<std::pair<ir::SymbolicPredicate, OpLowererImpl::WrapLoweredFunc>>
OpLowererImpl::BucketLower(const GroupPtr& group,
                           bool apply_op_schedule,
                           bool apply_group_schedule,
                           bool apply_pass) {
  // 1.Do compute, lower and schedule for each op.
  auto& ops = group->ops;
  if (ops.size() == 1 && ops[0]->name() == "custom_call") {
    return {{ir::Expr(1),
             pir::OpLowererImpl::WrapLoweredFunc(LowerCustomCall(group)[0])}};
  }
  std::vector<ir::Tensor> group_func_arg_tensors;
  std::unordered_map<::pir::Value, ir::Tensor> tensor_map;
  // for some op, it will output more tmp value and regard as
  // XX_0, XX_1, so we log them in tmp_tensor_info;
  std::unordered_map<std::string, ir::Tensor> tmp_tensor_info;
  std::vector<ir::Expr> func_bodies =
      LowerOps(group,
               ops,
               apply_op_schedule,
               &OpLowererImpl::DyShapeScheduleDetermineFunction,
               &group_func_arg_tensors,
               &tensor_map,
               &tmp_tensor_info);

  // 2.Do group schedule.
  ir::ModuleExpr mod_expr(func_bodies);
  ir::IRSchedule ir_sch(
      mod_expr, -1, false, cinn::utils::ErrorMessageLevel::kGeneral, true);
  ir_sch.MergeExprs();
  std::vector<std::pair<ir::SymbolicPredicate, ir::Expr>> cond2func_bodies;
  VLOG(3) << "After lower, ir is: \n" << ir_sch.GetModule().GetExprs().at(0);
  if (apply_group_schedule) {
    std::unordered_set<std::string> output_tensor_names;
    for (auto it = group->output_ops.begin(); it != group->output_ops.end();
         ++it) {
      output_tensor_names.insert(ValueName((*it)->result(0)));
    }

    std::shared_ptr<cinn::ir::GroupTileInfo> group_tile_info;
    std::unique_ptr<ir::GroupScheduler> group_scheduler =
        ir::GroupScheduler::Make(&ir_sch,
                                 output_tensor_names,
                                 target_,
                                 /* is_dy_shape = */ true,
                                 group_tile_info);

    group_scheduler->Schedule();

    cond2func_bodies = group_scheduler->GetIRs();
  } else {
    cond2func_bodies.emplace_back(ir::Expr(true),
                                  ir_sch.GetModule().GetExprs()[0]);
  }

  // 3.Do post-processing,
  // including preparing function args and temporary variables,
  // applying low-level optimization passes, etc.
  std::vector<std::pair<ir::Expr, WrapLoweredFunc>> cond2funcs;
  for (std::pair<ir::SymbolicPredicate, ir::Expr>& cond2body :
       cond2func_bodies) {
    std::vector<ir::Tensor> group_func_arg_tensors_copy =
        group_func_arg_tensors;
    std::vector<ir::Argument> group_func_args;
    std::vector<ir::LoweredFunc> funcs =
        PostProcess(group,
                    tensor_map,
                    apply_op_schedule,
                    cond2body.second,
                    &group_func_arg_tensors_copy,
                    &group_func_args);
    ir::LoweredFunc infer_shape_func = GenerateInferShapeFunc(
        group, group_func_arg_tensors_copy, group_func_args);
    cond2funcs.push_back({cond2body.first, {funcs[0], infer_shape_func}});
  }
  return cond2funcs;
}

void OpLowererImpl::InsertNameGeneToScope(std::shared_ptr<Scope> scope) {
  auto& name_map = name_gene_->GetNameMap();
  for (auto it = name_map.begin(); it != name_map.end(); ++it) {
    auto value = it->first;
    if (!(value) || !(value.type())) {
      return;
    }

    auto& name = it->second;
    auto type_info = value.type().dyn_cast<paddle::dialect::DenseTensorType>();
    auto* var = scope->Var<Tensor>(name);
    auto& tensor = absl::get<Tensor>(*var);

    std::vector<Shape::dim_t> shape;
    for (auto i = 0; i < type_info.dims().size(); ++i) {
      shape.push_back(Shape::dim_t(type_info.dims()[i]));
    }
    tensor->Resize(Shape{shape});
    tensor->set_type(pir::CompatibleInfo::ConvertIRType(type_info.dtype()));
  }
}

bool OpLowererImpl::ElementwiseScheduleDetermineFunction(::pir::Operation* op) {
  return true;
}

bool OpLowererImpl::ReduceScheduleDetermineFunction(::pir::Operation* op) {
  VLOG(3) << "in ReduceScheduleDetermineFunction";
  return CompatibleInfo::OpKind(*op) == framework::kReduction;
}

bool OpLowererImpl::NonFusibleScheduleDetermineFunction(::pir::Operation* op) {
  return true;
}

bool OpLowererImpl::DyShapeScheduleDetermineFunction(::pir::Operation* op) {
  return false;
}

void OpLowererImpl::LowerOpsForMapExpr(
    const GroupPtr& group,
    const std::vector<::pir::Operation*>& ops,
    std::vector<ir::Tensor>* group_func_arg_tensors,
    std::unordered_map<::pir::Value, ir::Tensor>* tensor_map) {
  auto& strategy = Operator::GetAttrs<StrategyFunction>("CINNStrategy");
  // for some op, it will output more tmp value and regard as
  // XX_0, XX_1, so we log them in tmp_tensor_info;
  std::unordered_map<std::string, ir::Tensor> tmp_tensor_info;
  for (auto* op : ops) {
    // 1.Select Op impl
    std::vector<Type> out_types;
    std::vector<std::vector<int>> out_shapes;

    CollectOutputInfo(op, &out_types, &out_shapes, group);
    VLOG(4) << "out_types.size(): " << out_types.size();
    NodeAttr node_attrs = details::CollectAttrs(*op);

    std::vector<ir::Tensor> op_func_arg_tensors =
        CollectInputTensor(group, op, group_func_arg_tensors, tensor_map);
    VLOG(4) << "input size:" << op_func_arg_tensors.size();

    std::string cinn_op_name = CompatibleInfo::OpName(*op);
    const hlir::framework::Operator* cinn_op = Operator::Get(cinn_op_name);
    auto op_impl = OpStrategy::SelectImpl(strategy[cinn_op](
        node_attrs, op_func_arg_tensors, out_types, out_shapes, this->target_));
    // 2.Perform the lower process of Op
    std::vector<ir::LoweredFunc> funcs = DoOpLower(
        op_impl, op, tensor_map, &tmp_tensor_info, &op_func_arg_tensors);

    group->mut_map_expr_ctx()->UpdateOpLoweredFuncKey(op, funcs);
  }
}

/* Most of below codes copies from `PostProcess` function */
std::vector<ir::LoweredFunc> OpLowererImpl::LowerMapExpr(
    const GroupPtr& group,
    const std::vector<::pir::Operation*>& ops,
    bool apply_op_schedule,
    bool apply_group_schedule,
    std::vector<ir::Tensor>* group_func_arg_tensors,
    std::unordered_map<::pir::Value, ir::Tensor>* tensor_map) {
  if (FLAGS_cinn_enable_map_expr && FLAGS_cinn_enable_map_expr_schedule) {
    apply_op_schedule = false;
    apply_group_schedule = false;
  }
  VLOG(4) << "FLAGS_cinn_enable_map_expr_schedule = "
          << FLAGS_cinn_enable_map_expr_schedule;
  VLOG(4) << "apply_op_schedule = " << apply_op_schedule;
  VLOG(4) << "apply_group_schedule = " << apply_group_schedule;

  LowerOpsForMapExpr(group, ops, group_func_arg_tensors, tensor_map);

  VLOG(4) << "Begin MapExprToIr";
  ir::Expr func_body = adt::MapExprToIr(group->map_expr_ctx(), target_);

  // 2.Do group schedule.
  ir::ModuleExpr mod_expr({func_body});
  ir::IRSchedule ir_sch(mod_expr);
  ir_sch.MergeExprs();
  VLOG(3) << "After lower, ir is: \n" << ir_sch.GetModule().GetExprs().at(0);
  if (apply_group_schedule) {
    std::unordered_set<std::string> output_tensor_names;
    for (auto it = group->output_ops.begin(); it != group->output_ops.end();
         ++it) {
      output_tensor_names.insert(ValueName((*it)->result(0)));
    }
    // std::transform(
    //     group->output_ops.begin(),
    //     group->output_ops.end(),
    //     std::inserter(output_tensor_names, output_tensor_names.begin()),
    //     [](::pir::Operation* node) {
    //       ::pir::Value node_data = node->result(0);
    //       return this->ValueName(node_data);
    //     });
    std::shared_ptr<cinn::ir::GroupTileInfo> group_tile_info;
    ir::StaticShapeGroupScheduler group_scheduler(
        &ir_sch, output_tensor_names, target_, group_tile_info);
    group_scheduler.MapExprSchedule();
    VLOG(3) << "After group schedule, ir is: \n"
            << ir_sch.GetModule().GetExprs().at(0);
  }

  // 3.Do post-processing,
  // including preparing function args and temporary variables,
  // applying low-level optimization passes, etc.
  std::vector<ir::Argument> group_func_args;
  return PostProcess(group,
                     *tensor_map,
                     apply_op_schedule,
                     ir_sch.GetModule().GetExprs()[0],
                     group_func_arg_tensors,
                     &group_func_args);
}

std::vector<ir::LoweredFunc> OpLowererImpl::LowerGroup(
    const GroupPtr& group,
    bool apply_op_schedule,
    bool apply_group_schedule,
    ScheduleDetermineFunction schedule_determine_func) {
  // 1.Do compute, lower and schedule for each op.
  auto& ops = group->ops;
  if (ops.size() == 1 && ops[0]->name() == "custom_call") {
    return LowerCustomCall(group);
  }
  std::vector<ir::Tensor> group_func_arg_tensors;
  std::unordered_map<::pir::Value, ir::Tensor> tensor_map;
  // for some op, it will output more tmp value and regard as
  // XX_0, XX_1, so we log them in tmp_tensor_info;
  std::unordered_map<std::string, ir::Tensor> tmp_tensor_info;
  bool do_op_schedule = apply_group_schedule || apply_op_schedule;
  if (FLAGS_cinn_enable_map_expr) {
    return LowerMapExpr(group,
                        ops,
                        /*do_op_schedule=*/do_op_schedule,
                        /*apply_group_schedule=*/apply_group_schedule,
                        &group_func_arg_tensors,
                        &tensor_map);
  }
  std::vector<ir::Expr> func_bodies = LowerOps(group,
                                               ops,
                                               do_op_schedule,
                                               schedule_determine_func,
                                               &group_func_arg_tensors,
                                               &tensor_map,
                                               &tmp_tensor_info);

  std::unordered_set<::pir::Value> inner_genevalue;
  std::unordered_set<::pir::Operation*> ops_set(ops.begin(), ops.end());
  for (auto* op : ops) {
    for (size_t i = 0; i < op->num_results(); ++i) {
      inner_genevalue.insert(op->result(i));
    }
  }

  std::unordered_set<::pir::Operation*> not_used_op;

  for (auto* op : ops) {
    if (CompatibleInfo::OpKind(*op) == framework::kBroadcast) {
      auto pre_op = op->operand_source(0).dyn_cast<::pir::OpResult>().owner();
      if (pre_op->name() == "cinn_op.reduce_sum") {
        continue;
      }

      // back trace all the elementwise ops

      std::unordered_set<::pir::Operation*> visited;
      std::stack<::pir::Operation*> op_stack;

      if (ops_set.count(pre_op)) {
        op_stack.push(pre_op);
      }

      auto broadcast_axes =
          cinn::dialect::ir::GetVectorAttr(op, "broadcast_axes");
      auto output_shape = cinn::dialect::ir::GetVectorAttr(op, "out_shape");

      auto in_dim = op->operand_source(0)
                        .type()
                        .dyn_cast<paddle::dialect::DenseTensorType>()
                        .dims();

      std::vector<int64_t> changed_axes;
      std::vector<int64_t> changed_factor;
      for (size_t i = 0; i < broadcast_axes.size(); ++i) {
        if (in_dim[i] != output_shape[broadcast_axes[i]]) {
          if (in_dim[i] != 1) {
            throw std::runtime_error("Only support 1 - D broadcast ");
          }
          changed_axes.push_back(i);
          changed_factor.push_back(output_shape[broadcast_axes[i]]);
        }
      }

      cinn::ir::BroadcastInfo info{changed_axes, changed_factor};
      while (!op_stack.empty()) {
        auto cur_op = op_stack.top();
        op_stack.pop();

        if (visited.count(cur_op)) {
          continue;
        }

        if (CompatibleInfo::OpKind(*cur_op) == framework::kElementWise) {
          // std::cerr << "broadcast info " << ValueName(cur_op->result(0))
          //           << std::endl;
          broadcast_info[ValueName(cur_op->result(0))] = info;
          broadcast_to_elementwise[ValueName(op->result(0))] = info;

          for (size_t i = 0; i < cur_op->num_operands(); ++i) {
            auto in_op =
                cur_op->operand_source(i).dyn_cast<::pir::OpResult>().owner();
            if (pre_op->name() == "cinn_op.reduce_sum" ||
                visited.count(in_op) || (!ops_set.count(in_op))) {
              continue;
            }

            if (pre_op->name() == "cinn_op.broadcast") {
              throw std::runtime_error("Not support two broadcast pattern");
            }

            op_stack.push(in_op);
          }
        }
      }

      // if (inner_genevalue.count(op->operand_source(0))) {
      //   shared_var_names.insert(ValueName(op->operand_source(0)));
      //   thread_sync_before_names.push_back(ValueName(op->result(0)));
      // }
    }
  }

  for (auto& op : group->output_ops) {
    if (erase_reshape.count(op)) {
      copyed_var_names.insert(ValueName(op->operand_source(0)));
      continue;
    }
    // collect all output tensor.
    for (auto opresult : op->results()) {
      if (tensor_map.count(opresult) == 0) {
        continue;
      }
      auto tensor = tensor_map.at(opresult);

      // std::cerr << "tensor name "  << tensor->name << std::endl;

      // if (broadcast_info.count(tensor->name)) {
      // std::cerr << "broadcast is a output " << tensor->name << std::endl;
      copyed_var_names.insert(tensor->name);

      // shared_var_names.insert(  tensor->name );
      // }
    }
  }

  // 2.Do group schedule.
  std::vector<Expr> added_expr;
  for (size_t i = 0; i < func_bodies.size(); ++i) {
    // std::cerr << ops[i]->name() << std::endl;
    // std::cerr << "var name  " << ValueName(ops[i]->result(0)) << std::endl;
    // std::cerr << "i " << i << "\n" << func_bodies[i] << std::endl;

    if (copyed_var_names.count(ValueName(remain_ops[i]->result(0)))) {
      auto tensor = tensor_map.at(remain_ops[i]->result(0));

      auto body = BuildOuputExpr(tensor);

      // std::cerr << "final body  " << body << std::endl;

      added_expr.push_back(body);

      // if( CompatibleInfo::OpKind(*remain_ops[i]) == framework::kReduction)
      // {
      //   auto reduce_axis = cinn::dialect::ir::GetVectorAttr(remain_ops[i],
      //   "dim"); std::vector<int64_t> changed_axes; std::vector<int64_t>
      //   changed_factor; auto reduce_in_dims =
      //   remain_ops[i]->operand_source(0).type().dyn_cast<paddle::dialect::DenseTensorType>().dims();
      //   int rank = reduce_in_dims.size();
      //   for (size_t i = 0; i < reduce_axis.size(); ++i) {
      //     auto axis = reduce_axis[i];
      //     if( axis < 0 )
      //     {
      //       axis += rank;
      //     }

      //       changed_axes.push_back(axis);
      //       changed_factor.push_back(reduce_in_dims[axis]);

      //   }

      //   cinn::ir::BroadcastInfo info{changed_axes, changed_factor, true};

      //   broadcast_info[ ValueName(remain_ops[i]->result(0)) + "_out"] = info;
      // }

      // if( CompatibleInfo::OpKind(*remain_ops[i]) == framework::kBroadcast)
      // {
      //   throw std::runtime_error("not support broadcast type");
      // }
    }
    //   auto copy_expr = ir::ir_utils::IRCopy(func_bodies[i]);
    //   auto copy_body = copy_expr.As<ir::Block>()
    //                        ->stmts[0]
    //                        .As<ir::ScheduleBlockRealize>()
    //                        ->schedule_block.As<ir::ScheduleBlock>()
    //                        ->body;

    //   std::cerr << "copy\n " << ValueName(remain_ops[i]->result(0))
    //             << std::endl;
    //   std::cerr << copy_body << std::endl;
    //   cinn::ir::FindBlocksVisitor
    //   visitor1(ValueName(remain_ops[i]->result(0))); auto find_blocks =
    //   visitor1(&copy_expr);

    //   // std::cerr << find_blocks[0] << std::endl;

    //   auto inner_body = find_blocks[0]
    //                         .As<ir::ScheduleBlockRealize>()
    //                         ->schedule_block.As<ir::ScheduleBlock>()
    //                         ->body;

    //   auto block1 = find_blocks[0]
    //                     .As<ir::ScheduleBlockRealize>()
    //                     ->schedule_block.As<ir::ScheduleBlock>();

    //   block1->name += "_out";

    //   // cinn::ir::FindLoopsVisitor visitor( find_blocks[0]);
    //   // auto find_loops = visitor( &(copy_expr.As<ir::Block>()
    //   //                        ->stmts[0]) );

    //   // std::cerr << "inner loop " << find_loops.size() << std::endl;

    //   auto exprs = cinn::ir::ir_utils::CollectIRNodesInOrder(
    //       inner_body, [&](const Expr* x) { return x->As<cinn::ir::Store>();
    //       });

    //   for (auto expr : exprs) {
    //     auto store = expr.As<cinn::ir::Store>();

    //     auto t1 = store->tensor.as_tensor_ref();

    //     t1->name = t1->name + "_out";
    //   }

    //   std::cerr << copy_expr << std::endl;
    //   added_expr.push_back(copy_expr);
    // }
  }

  for (auto expr : added_expr) {
    // std::cerr << "added " << expr << std::endl;
    func_bodies.push_back(expr);
  }

  ir::ModuleExpr mod_expr(func_bodies);
  ir::IRSchedule ir_sch(mod_expr);
  ir_sch.MergeExprs();
  VLOG(3) << "After lower, ir is: \n" << ir_sch.GetModule().GetExprs().at(0);
  if (apply_group_schedule) {
    DoGroupSchedule(ir_sch, group, tensor_map, tmp_tensor_info);
    VLOG(3) << "After group schedule, ir is: \n"
            << ir_sch.GetModule().GetExprs().at(0);
  }

  // 3.Do post-processing,
  // including preparing function args and temporary variables,
  // applying low-level optimization passes, etc.
  std::vector<ir::Argument> group_func_args;
  return PostProcess(group,
                     tensor_map,
                     do_op_schedule,
                     ir_sch.GetModule().GetExprs().at(0),
                     &group_func_arg_tensors,
                     &group_func_args);
}

std::vector<ir::LoweredFunc> OpLowererImpl::LowerCustomCall(
    const GroupPtr& group) {
  auto& ops = group->ops;
  CHECK_EQ(ops.size(), 1);
  ::pir::Operation* op = ops[0];
  std::unordered_map<::pir::Value, ir::Tensor> tensor_map;
  std::vector<ir::Tensor> op_func_arg_tensors =
      CollectInputTensor(group, op, nullptr, &tensor_map);
  VLOG(4) << "inputs.size(): " << op_func_arg_tensors.size();

  std::vector<Type> out_types;
  std::vector<std::vector<int>> out_shapes;
  CollectOutputInfo(op, &out_types, &out_shapes, group);
  VLOG(4) << "out_types.size(): " << out_types.size();

  NodeAttr node_attrs = details::CollectAttrs(*op);

  auto& cinn_strategy = Operator::GetAttrs<StrategyFunction>("CINNStrategy");
  const hlir::framework::Operator* cinn_op =
      Operator::Get(node_attrs.node_name);
  auto impl = OpStrategy::SelectImpl(cinn_strategy[cinn_op](
      node_attrs, op_func_arg_tensors, out_types, out_shapes, target_));

  // TODO(Arelius84): Support extern API
  std::string external_api;
  // if (node_attrs.attr_store.count("custom_call")) {
  //   external_api =
  //       absl::get<std::string>(node_attrs.attr_store.at("custom_call"));
  // } else {
  //   external_api = ExternalApiRegistry::Global()->GetExternalApi(node,
  //   target_);
  // }
  std::vector<cinn::common::CINNValue> compute_args = {
      cinn::common::CINNValue(group->FuncName()),
      cinn::common::CINNValue(external_api)};
  cinn::common::CINNValuePack pack =
      impl->fcompute(cinn::common::CINNValuePack{compute_args});
  CHECK_EQ(pack.size(), 1UL);
  // reset input names as extern api input args can't be remove duplicate.
  // group->input_names.clear();
  // for (auto& inode : node->inlinks_in_order()) {
  //   group->input_names.push_back(inode->source()->as<NodeData>()->id());
  // }
  return {pack[0].operator ir::Expr().as_lowered_func_ref()};
}

std::vector<ir::LoweredFunc> OpLowererImpl::PostProcess(
    const GroupPtr& group,
    const std::unordered_map<::pir::Value, ir::Tensor>& tensor_map,
    bool done_op_schedule,
    ir::Expr func_body,
    std::vector<ir::Tensor>* group_func_arg_tensors,
    std::vector<ir::Argument>* group_func_args) {
  // 1.Prepare function args
  group->input_names.clear();
  std::unordered_set<std::string> arg_name_set;
  for (auto& arg_tensor : *group_func_arg_tensors) {
    // input data name.
    group->input_names.push_back(arg_tensor->name);
    // input args
    (*group_func_args)
        .emplace_back(arg_tensor->buffer, ir::Argument::IO::kInput);
    arg_name_set.insert(arg_tensor->buffer->name);
  }

  group->output_names.clear();
  // TODO(phlrain): output values not stable here
  for (auto& op : group->output_ops) {
    // collect all output tensor.
    for (auto opresult : op->results()) {
      if (tensor_map.count(opresult) == 0) {
        continue;
      }
      auto tensor = tensor_map.at(opresult);
      if (arg_name_set.count(tensor->buffer->name) != 0) {
        continue;
      }

      group->output_values.push_back(opresult);
      // output arg tensors

      // output args
<<<<<<< HEAD
      // group->output_names.push_back(tensor->name);
      // std::cerr << "tensor name   " << tensor->name << std::endl;
      // std::cerr << "base tensor " << tensor->buffer.defined() << std::endl;
      if (copyed_var_names.count(tensor->name)) {
        // std::cerr << "copyed var name \n";
        auto new_tensor = lang::CreatePlaceHolder(
            tensor->shape, tensor->type(), tensor->name + "_out");
        group_func_arg_tensors->push_back(new_tensor);
        group_func_args.emplace_back(new_tensor->buffer,
                                     ir::Argument::IO::kOutput);
        // std::cerr << "new tensor " << new_tensor->buffer.defined() <<
        // std::endl;
      } else if (erase_reshape.count(op)) {
        if (copyed_var_names.count(ValueName(op->operand_source(0)))) {
          // std::cerr << "rease copyed tensor" << std::endl;
          tensor = tensor_map.at(op->operand_source(0));
          auto new_tensor = lang::CreatePlaceHolder(
              tensor->shape, tensor->type(), tensor->name + "_out");
          group_func_arg_tensors->push_back(new_tensor);
          group_func_args.emplace_back(new_tensor->buffer,
                                       ir::Argument::IO::kOutput);
        } else {
          tensor = tensor_map.at(op->operand_source(0));
          group_func_arg_tensors->push_back(tensor);
          group_func_args.emplace_back(tensor->buffer,
                                       ir::Argument::IO::kOutput);
        }
      } else {
        group_func_arg_tensors->push_back(tensor);
        group_func_args.emplace_back(tensor->buffer, ir::Argument::IO::kOutput);
      }

=======
      group->output_names.push_back(tensor->name);
      (*group_func_args)
          .emplace_back(tensor->buffer, ir::Argument::IO::kOutput);
>>>>>>> 1d598515
      arg_name_set.insert(tensor->buffer->name);
    }
  }

  if (!done_op_schedule) {
    std::unordered_set<std::string> args_set;
    for (auto arg : (*group_func_args)) {
      args_set.insert(arg.name());
    }
    for (auto& op : group->ops) {
      // collect all output tensor.
      for (auto opresult : op->results()) {
        if (tensor_map.count(opresult) == 0) {
          continue;
        }
        auto tensor = tensor_map.at(opresult);
        if (args_set.count("_" + tensor->name) != 0) {
          continue;
        }
        group->output_values.push_back(opresult);
        group_func_arg_tensors->push_back(tensor);
        group->output_names.push_back(tensor->name);
        group_func_args->emplace_back(tensor->buffer,
                                      ir::Argument::IO::kOutput);
      }
    }
  }

  std::map<int, CINNKernelInfo::ArgDimIdx> mps;
  // update args for dynamic dim
  int num_tensor_args = static_cast<int>(group_func_args->size());
  int non_tensor_arg_idx = group_func_args->size();
  std::unordered_set<std::string> int_args_set;
  for (int tensor_arg_idx = 0; tensor_arg_idx < num_tensor_args;
       tensor_arg_idx++) {
    auto tensor_dim = (*group_func_arg_tensors)[tensor_arg_idx]->sym_shape;
    int tensor_dim_size = tensor_dim.size();
    for (int tensor_arg_dim_idx = 0; tensor_arg_dim_idx < tensor_dim_size;
         tensor_arg_dim_idx++) {
      if (tensor_dim[tensor_arg_dim_idx]->IsDynamic()) {
        const std::string symbol_name =
            tensor_dim[tensor_arg_dim_idx]->GetSymbolName();
        if (int_args_set.count(symbol_name) != 0) {
          continue;
        }
        int_args_set.insert(symbol_name);
<<<<<<< HEAD
        // std::cerr << "symbol name " << tensor_arg_idx << "\t" << symbol_name
        //           << std::endl;
        group_func_args.emplace_back(
=======
        group_func_args->emplace_back(
>>>>>>> 1d598515
            ir::_Var_::Make(symbol_name, cinn::common::Int(32)));
        group->int_args_map[non_tensor_arg_idx++] = {tensor_arg_idx,
                                                     tensor_arg_dim_idx};
        VLOG(4) << "device kernel func's " << non_tensor_arg_idx << " is from "
                << tensor_arg_idx << ".shape(" << tensor_arg_dim_idx << ")";
      }
    }
  }

#ifdef CINN_WITH_CUDA
  optim::OptimizeExprGPU(&(func_body));
#endif
  // std::cerr << "fun body " << func_body << std::endl;

  // 2.Prepare temp buffers
  poly::StageMap stages;
  auto temp_buffers =
      lang::GetTempBuffers(*group_func_arg_tensors, stages, func_body);
  // 3.Building LoweredFunc
  auto func = ir::_LoweredFunc_::Make(
      group->FuncName(), *group_func_args, func_body, temp_buffers);
  if (!done_op_schedule) {
    func->PrepareBufferCastExprs();
  }
  // 4.Apply low level pass
  func = optim::Optimize(Expr(func), target_, false).as_lowered_func_ref();
  return {func};
}

std::vector<ir::Expr> OpLowererImpl::LowerOps(
    const GroupPtr& group,
    const std::vector<::pir::Operation*>& ops,
    bool apply_op_schedule,
    ScheduleDetermineFunction schedule_determine_func,
    std::vector<ir::Tensor>* group_func_arg_tensors,
    std::unordered_map<::pir::Value, ir::Tensor>* tensor_map,
    std::unordered_map<std::string, ir::Tensor>* tmp_tensor_info) {
  auto& strategy = Operator::GetAttrs<StrategyFunction>("CINNStrategy");
  std::vector<Expr> func_bodies;
  std::unordered_set<::pir::Value> inner_used_value;
  for (auto* op : ops) {
    for (size_t i = 0; i < op->num_operands(); ++i) {
      inner_used_value.insert(op->operand_source(i));
    }
  }

  std::unordered_set<::pir::Operation*> not_used_op;
  for (auto* op : ops) {
    bool used = false;
    for (size_t i = 0; i < op->num_results(); ++i) {
      if (inner_used_value.count(op->result(i))) {
        used = true;
        break;
      }
    }

    if (!used) {
      not_used_op.insert(op);
    }
  }

  for (auto* op : ops) {
    VLOG(4) << "start lowering op:" << op->name();
    // 1.Select Op impl
    std::vector<ir::Tensor> op_func_arg_tensors =
        CollectInputTensor(group, op, group_func_arg_tensors, tensor_map);
    VLOG(4) << "input size:" << op_func_arg_tensors.size();

    std::string cinn_op_name = CompatibleInfo::OpName(*op);
    const hlir::framework::Operator* cinn_op = Operator::Get(cinn_op_name);
    std::shared_ptr<OpImpl> op_impl = nullptr;
    if (FLAGS_cinn_bucket_compile) {
      std::vector<Type> out_types;
      std::vector<std::vector<ir::Dim>> out_shapes;
      CollectOutputInfo(op, &out_types, &out_shapes, group);
      VLOG(4) << "out_types.size(): " << out_types.size();
      NodeAttr node_attrs = details::CollectAttrs(*op);
      auto& strategy =
          Operator::GetAttrs<StrategyFunctionSymbolic>("CINNStrategySymbolic");
      op_impl = OpStrategy::SelectImpl(strategy[cinn_op](node_attrs,
                                                         op_func_arg_tensors,
                                                         out_types,
                                                         out_shapes,
                                                         this->target_));
    } else {
      std::vector<Type> out_types;
      std::vector<std::vector<int>> out_shapes;
      CollectOutputInfo(op, &out_types, &out_shapes, group);
      VLOG(4) << "out_types.size(): " << out_types.size();
      NodeAttr node_attrs = details::CollectAttrs(*op);
      op_impl = OpStrategy::SelectImpl(strategy[cinn_op](node_attrs,
                                                         op_func_arg_tensors,
                                                         out_types,
                                                         out_shapes,
                                                         this->target_));
    }
    // 2.Perform the lower process of Op
    std::vector<ir::LoweredFunc> funcs = DoOpLower(
        op_impl, op, tensor_map, tmp_tensor_info, &op_func_arg_tensors);

    // if (apply_op_schedule && (this->*schedule_determine_func)(op)) {
    //   // 3.Perform the schedule of Op
    //   func_bodies.push_back(DoOpSchedule(op_impl, op_func_arg_tensors,
    //   funcs));
    // } else
    {
      if (ops.size() > 1 && not_used_op.count(op) &&
          (op->name() == "cinn_op.reshape")) {
        // copyed_var_names.insert( ValueName( op->operand_source(0)));
        erase_reshape.insert(op);
        // auto it = group->output_ops.find( op );
        // if(it != group->output_ops.end() )
        // {
        //   group->output_ops.erase( it );
        // }

        // group->output_ops.insert(
        // op->operand_source(0).dyn_cast<::pir::OpResult>().owner() );
        continue;
      }

      for (const ir::LoweredFunc& func : funcs) {
        func_bodies.push_back(func->body);
      }

      remain_ops.push_back(op);
    }
  }

  VLOG(4) << "group_func_arg_tensors.size(): "
          << group_func_arg_tensors->size();

  return func_bodies;
}

std::vector<ir::LoweredFunc> OpLowererImpl::DoOpLower(
    std::shared_ptr<hlir::framework::OpImpl> op_impl,
    ::pir::Operation* op,
    std::unordered_map<::pir::Value, ir::Tensor>* tensor_map,
    std::unordered_map<std::string, ir::Tensor>* tmp_tensor_info,
    std::vector<ir::Tensor>* op_func_arg_tensors) {
  VLOG(4) << "Do lower with Compute, op: " << op->name();
  std::vector<cinn::common::CINNValue> cinn_inputs;
  for (const ir::Tensor& tensor : *op_func_arg_tensors) {
    cinn_inputs.push_back(cinn::common::CINNValue(ir::Expr(tensor)));
  }

  // set tensor name = operand hash name
  auto op_results = op->results();
  for (const auto& result : op_results) {
    std::string output_id = ValueName(result);
    cinn_inputs.push_back(cinn::common::CINNValue(output_id));
  }

  // 1.Do compute
  cinn::common::CINNValuePack pack =
      op_impl->fcompute(cinn::common::CINNValuePack{cinn_inputs});

  poly::StageMap tmp_stages = pack.back();
  std::string post = "";
  for (int idx = 0; idx < pack.size() - 1; ++idx) {
    Expr expr = pack[idx];
    // Insert the output tensor defined by Compute into the tensor_map
    if (pack.size() - 1 > op_results.size()) {
      // Some op may output multiple temp tensors in their Compute
      // definition, but only one output  in the graph, and we use id +
      // "_0"/"_1" as key.
      if (idx < op_results.size()) {
        (*tensor_map)[op_results[idx]] = expr.as_tensor_ref();
      }
      std::string tensor_name = ValueName(op_results[0]) + post;
      VLOG(3) << "Add tmp tensor name for reducer op: " << tensor_name;
      (*tmp_tensor_info)[tensor_name] = expr.as_tensor_ref();
      post = "_" + std::to_string(idx);
    } else {
      // If the number of output tensors defined by Compute is less equal than
      // the output node_data on the graph, then there is a one-to-one
      // correspondence, and the redundant output node_data contact empty.
      (*tensor_map)[op_results[idx]] = expr.as_tensor_ref();
    }

    // Insert output tensors into function arg
    if (!expr.as_tensor_ref()->buffer.defined() ||
        this->target_ != cinn::common::DefaultNVGPUTarget()) {
      op_func_arg_tensors->push_back(expr.as_tensor_ref());
      expr.as_tensor_ref()->WithBuffer();
    }
  }

  VLOG(4) << "op_func_arg_tensors.size(): " << op_func_arg_tensors->size();

  // 2.Do lower
  std::string lower_fn_name = CompatibleInfo::OpFuncName(*op);
  ast_gen_ius::TensorGroup tensor_group =
      ast_gen_ius::ConvertStageMapToTensorGroup(tmp_stages);
  std::vector<ir::LoweredFunc> funcs = lang::LowerToAstVec(
      lower_fn_name, *op_func_arg_tensors, {&tensor_group}, this->target_);
  VLOG(4) << "Lower op: " << lower_fn_name << ", get " << funcs.size()
          << " LoweredFunc:\n";
  if (VLOG_IS_ON(4)) {
    for (auto fun : funcs) {
      VLOG(4) << fun;
    }
  }

  op_func_arg_tensors->clear();
  for (int idx = 0; idx < pack.size() - 1; ++idx) {
    CHECK(pack[idx].is_tensor());
    op_func_arg_tensors->push_back(
        pack[idx].operator ir::Expr().as_tensor_ref());
  }

  return funcs;
}

ir::Expr OpLowererImpl::DoOpSchedule(
    std::shared_ptr<hlir::framework::OpImpl> op_impl,
    const std::vector<ir::Tensor>& op_func_arg_tensors,
    const std::vector<ir::LoweredFunc>& lowered_funcs) {
  VLOG(4) << "Do op schedule";
  std::vector<cinn::common::CINNValue> schedule_inputs;
  // 1.Collect tensors
  for (const ir::Tensor& op_func_arg_tensor : op_func_arg_tensors) {
    schedule_inputs.push_back(cinn::common::CINNValue(op_func_arg_tensor));
  }
  // 2.Collect bodies to be scheduled
  for (const ir::LoweredFunc& func : lowered_funcs) {
    schedule_inputs.push_back(cinn::common::CINNValue(func->body));
  }
  // 3.Do schedule on AST
  cinn::common::CINNValuePack expr_pack =
      op_impl->fschedule(cinn::common::CINNValuePack{schedule_inputs});
  VLOG(4) << "After op schedule: " << expr_pack[0].operator ir::Expr();

  return expr_pack[0].operator ir::Expr();
}

ir::Expr OpLowererImpl::DoGroupSchedule(
    ir::IRSchedule& ir_sch,
    const GroupPtr& group,
    const std::unordered_map<::pir::Value, ir::Tensor>& tensor_map,
    const std::unordered_map<std::string, ir::Tensor>& tmp_tensor_info) {
  // topological order.
  auto ops_set = group->OpSet();
  auto v_consumers = BuildVirtualConsumer(group);
  auto ops_in_order = BFSTopologicalOrderWithPriority(group, v_consumers);
  // find reducer.
  std::unordered_set<::pir::Operation*> ops_inline;
  auto greducer = FindGlobalReducer(ops_in_order);

  if (FLAGS_cinn_new_group_scheduler) {
    auto group_tile_info = GetGroupTileInfo(group);
    VLOG(3) << "using StaticShapeGroupScheduler to schedule group.";
    std::unordered_set<std::string> output_tensor_names;
    std::transform(
        group->output_ops.begin(),
        group->output_ops.end(),
        std::inserter(output_tensor_names, output_tensor_names.begin()),
        [&](::pir::Operation* op) {
          if (erase_reshape.count(op)) {
            return ValueName(op->operand_source(0)) + "_out";
          }
          return ValueName(op->result(0)) + "_out";
        });

    std::unique_ptr<ir::GroupScheduler> group_scheduler =
        ir::GroupScheduler::Make(&ir_sch,
                                 output_tensor_names,
                                 target_,
                                 /* is_dy_shape = */ false,
                                 group_tile_info);
    group_scheduler->Schedule();
    return ir_sch.GetModule().GetExprs().at(0);
  }

  // do schedule
  for (auto op : ops_in_order) {
    VLOG(4) << "Try FUSION " << op->name();
    std::string op_name = CompatibleInfo::OpName(*op);
    auto op_kind = CompatibleInfo::OpKind(*op);
    // consumers.
    auto consumers = GetConsumersInSet(op, ops_set);
    auto* reducer = greducer ? FindNearestReducer(op, ops_set) : greducer;
    if (!reducer && greducer) {
      reducer = v_consumers.count(op) ? v_consumers.find(op)->second : reducer;
      if (reducer &&
          CompatibleInfo::OpKind(*reducer) != framework::kReduction) {
        reducer = nullptr;
      }
    }

    auto masters = GetMasters(op, name_gene_, ops_inline, ops_set);
    // TODO(Aurelius84): support inline later.
    if (CanbeInline(
            op, reducer, name_gene_, consumers, masters, group, ops_set) &&
        false) {
      VLOG(3) << "Before compute inline, ir is:\n"
              << ir_sch.GetModule().GetExprs().at(0);
      auto block = ir_sch.GetBlock(ValueName(op->result(0)));
      ir::ComputeInlineChecker checker(ir_sch, block);
      if (!checker.Check()) {
        checker.BuildDataDependency();
        continue;
      }

      // if exist global reduce node.
      if (greducer) {
        auto loops = ir_sch.GetLoops(ValueName(op->result(0)));
        if (op_kind == framework::kElementWise) {
          ir_sch.FlattenLoops(loops, true);
        } else {
          ir_sch.FlattenLoops(loops, false);
        }
      }

      ir_sch.ComputeInline(block);
      ops_inline.insert(op);
      VLOG(3) << "After compute inline, ir is:\n"
              << ir_sch.GetModule().GetExprs().at(0);
      continue;
    }
    // find master to computeat.
    auto master = GetMasterToComputeAt(
        op, name_gene_, ops_in_order, ops_inline, ops_set, v_consumers);
    std::string op_out_name = ValueName(op->result(0));
    // assign to reducer/master loop.
    if (reducer) {
      VLOG(3) << "Before assign node " << op_name
              << " into vertical link reducer "
              << CompatibleInfo::OpName(*reducer) << ", ir is:\n"
              << ir_sch.GetModule().GetExprs().at(0);
      // if node is vertical with reduce, loop assign reducer.
      LoopAssignReduce(ir_sch,
                       op,
                       reducer,
                       name_gene_,
                       this->target_,
                       tensor_map,
                       tmp_tensor_info);
    } else if (greducer) {
      auto greducer_out_shape = CompatibleInfo::ValueShape(greducer->result(0));
      auto op_out_shape = CompatibleInfo::ValueShape(op->result(0));
      if (CompatibleInfo::ShapeProduct(greducer_out_shape) !=
          CompatibleInfo::ShapeProduct(op_out_shape)) {
        LoopAssignReduce(ir_sch,
                         op,
                         greducer,
                         name_gene_,
                         this->target_,
                         tensor_map,
                         tmp_tensor_info);
      }
    } else if (master) {
      VLOG(3) << "Before assign node " << op_name
              << " into horizontal link reducer, ir is:\n"
              << ir_sch.GetModule().GetExprs().at(0);
      // if node is horizontal with reduce or node is reduce, loop assign
      // master.
      auto loops = ir_sch.GetLoops(op_out_name);
      ir_sch.Fuse(loops);

      if (master && op_kind != framework::kReduction) {
        auto master_loops = ir_sch.GetLoops(ValueName(master->result(0)));
        std::vector<int> splits;
        for (auto loop : master_loops) {
          splits.push_back(loop.As<ir::For>()->extent.as_int32());
        }
        loops = ir_sch.GetLoops(op_out_name);
        ir_sch.Split(loops[0], splits);
      }
    }
    VLOG(3) << "Before loop fusion, ir is:\n"
            << ir_sch.GetModule().GetExprs().at(0);
    // do loop fuse.
    LoopComputeAt(ir_sch,
                  op,
                  master ? master : ops_in_order.front(),
                  name_gene_,
                  group,
                  tensor_map,
                  tmp_tensor_info);
    VLOG(3) << "After loop fusion, ir is:\n"
            << ir_sch.GetModule().GetExprs().at(0);
  }

  // do vectorize
  auto all_blocks = ir_sch.GetAllBlocks();
  VLOG(4) << "Size of blocks: " << all_blocks.size();
  VLOG(4) << "Op Pattern : " << group->op_pattern_kind;

  // only support first block?
  auto block = all_blocks[0];

  if (block->as<ir::ScheduleBlockRealize>() == nullptr ||
      block->as<ir::ScheduleBlockRealize>()
              ->schedule_block->as<ir::ScheduleBlock>() == nullptr) {
    std::string err_msg =
        "Group scheduling, the Expr is not wrapped by ScheduleBlockRealize or "
        "ScheduleBlock, cannot be scheduled.";
    std::ostringstream detail_info;
    detail_info << "Expr:\n";
    detail_info << block;
    throw CompileErrorHandler(CompilationStatus::LOWERING_FAIL,
                              err_msg,
                              detail_info.str(),
                              __FILE__,
                              __LINE__);
  }
  auto is_tensor_block = true;
  auto tensor_name = block->as<ir::ScheduleBlockRealize>()
                         ->schedule_block->as<ir::ScheduleBlock>()
                         ->name;
  if (!IsInTensorMap(tensor_name, tensor_map)) {
    is_tensor_block = false;
  }
  if (FLAGS_cinn_use_cuda_vectorize && is_tensor_block &&
      (group->op_pattern_kind == framework::kElementWise ||
       group->op_pattern_kind == framework::kInjective ||
       group->op_pattern_kind == framework::kBroadcast)) {
    // auto loops = ir_sch.GetLoops(GetNodeData(node)->id());
    auto loops = ir_sch.GetLoops(block);
    VLOG(4) << "Op Pattern : " << loops.size();
    if (loops.size() >= 1) {
      VLOG(4) << "Before vectorize, ir is: \n"
              << ir_sch.GetModule().GetExprs().at(0);
      auto loop_inner = loops.back();
      int vector_width = 1;
      auto psize = ir::GetLoopExtent(loop_inner);
      auto dtype = GetTensorDtype(tensor_name, tensor_map);
      VLOG(4) << tensor_name << " dtype " << dtype;
      if (psize % 8 == 0 && (dtype.is_float16() || dtype.is_bfloat16())) {
        vector_width = 8;
      } else if (psize % 4 == 0) {
        vector_width = 4;
      } else if (psize % 2 == 0) {
        vector_width = 2;
      }
      if (vector_width > 1) {
        auto splited = ir_sch.Split(loop_inner, {-1, vector_width});
        splited[0].As<ir::For>()->set_bind_info(
            loop_inner.As<ir::For>()->bind_info());
        splited[1].As<ir::For>()->set_serial();
        ir_sch.Vectorize(splited[1], vector_width);
      }
      VLOG(4) << "After vectorize, ir is: \n"
              << ir_sch.GetModule().GetExprs().at(0);
    }
  }

  VLOG(3) << "Before Sync IRLowerOp schedule, ir is: \n"
          << ir_sch.GetModule().GetExprs().at(0);
  SyncThreadWithShared(
      ir_sch, group, name_gene_, ops_inline, ops_set, tensor_map);
  VLOG(4) << "After IRSchedule,  ir is: \n"
          << ir_sch.GetModule().GetExprs().at(0);
  return ir_sch.GetModule().GetExprs().at(0);
}

ir::Tensor OpLowererImpl::GetTensor(const GroupPtr& group,
                                    const ::pir::Value& value) {
  auto type_info = value.type().dyn_cast<paddle::dialect::DenseTensorType>();
  auto in_shape = ::common::vectorize<int>(type_info.dims());
  auto dtype = type_info.dtype();
  std::string input_id = ValueName(value);
  VLOG(3) << "group->shape_analysis:" << group->shape_analysis;
  if (group->shape_analysis != nullptr) {
    auto sym_vec =
        group->shape_analysis->GetOrCreateSymbolicDimsForRankedValue(value);
    std::vector<ir::Dim> sym_shape;
    for (auto& sym : sym_vec) {
      sym_shape.emplace_back(ir::Dim(input_id + "_" + sym.GetSymName(), sym));
    }
    return lang::CreatePlaceHolder(
        sym_shape, CompatibleInfo::ConvertIRType(dtype), input_id);
  } else {
    return lang::CreatePlaceHolder(
        in_shape, CompatibleInfo::ConvertIRType(dtype), input_id);
  }
}

std::vector<ir::Tensor> OpLowererImpl::CollectInputTensor(
    const GroupPtr& group,
    const ::pir::Operation* op,
    std::vector<ir::Tensor>* func_args,
    std::unordered_map<::pir::Value, ir::Tensor>* tensor_map) {
  std::vector<ir::Tensor> tensors;
  for (auto in_value : CompatibleInfo::RealOperandSources(*op)) {
    VLOG(4) << "input tensor name: " << ValueName(in_value);
    ir::Tensor tensor = GetTensor(group, in_value);
    VLOG(4) << "shape: " << tensor->shape;
    VLOG(4) << "sym_shape: " << tensor->sym_shape;

    if (!tensor_map->count(in_value)) {
      // record tensor.
      (*tensor_map)[in_value] = tensor;
      // record func input args
      if (func_args != nullptr) {
        func_args->push_back(tensor);
      }
    } else {
      // TODO(6clc): After supporting symbolic calculation,
      // 1. Check that the shape of the tensor with the same name is the same
      // size
      // 2. Or make the symbol expression in compute output tensor consistent
      //    with the one inferred in shape_analysis
      (*tensor_map)[in_value]->sym_shape = tensor->sym_shape;
      (*tensor_map)[in_value]->shape = tensor->shape;
      (*tensor_map)[in_value]->sym_domain = tensor->sym_domain;
      (*tensor_map)[in_value]->domain = tensor->domain;
    }
    tensors.push_back(tensor);
  }
  return tensors;
}

void OpLowererImpl::CollectOutputInfo(::pir::Operation* op,
                                      std::vector<Type>* out_types,
                                      std::vector<std::vector<int>>* out_shapes,
                                      const GroupPtr& group) {
  auto op_results = op->results();
  for (auto& out_value : op_results) {
    std::string output_id = ValueName(out_value);

    auto type_info =
        out_value.type().dyn_cast<paddle::dialect::DenseTensorType>();

    out_types->push_back(CompatibleInfo::ConvertIRType(type_info.dtype()));
    auto out_shape = ::common::vectorize<int>(type_info.dims());
    out_shapes->push_back(std::move(out_shape));
  }
}

void OpLowererImpl::CollectOutputInfo(
    ::pir::Operation* op,
    std::vector<Type>* out_types,
    std::vector<std::vector<ir::Dim>>* out_shapes,
    const GroupPtr& group) {
  auto op_results = op->results();
  for (auto& out_value : op_results) {
    std::string output_id = ValueName(out_value);

    auto type_info =
        out_value.type().dyn_cast<paddle::dialect::DenseTensorType>();

    out_types->push_back(CompatibleInfo::ConvertIRType(type_info.dtype()));
    if (group->shape_analysis != nullptr) {
      auto sym_vec =
          group->shape_analysis->GetOrCreateSymbolicDimsForRankedValue(
              out_value);
      std::vector<ir::Dim> sym_shape;
      for (auto& sym : sym_vec) {
        sym_shape.emplace_back(
            ir::Dim(output_id + "_" + sym.GetSymName(), sym));
      }
      out_shapes->push_back(std::move(sym_shape));
    }
  }
}

std::string OpLowererImpl::ValueName(::pir::Value value) {
  auto name = name_gene_->GetOrNew(value, CompatibleInfo::kNamePrefix);

  return name;
}

common::Type OpLowererImpl::GetTensorDtype(
    const std::string& name,
    const std::unordered_map<::pir::Value, ir::Tensor>& tensor_map) {
  for (auto iter : tensor_map) {
    if (name == ValueName(iter.first)) {
      return GetTensorDtype(iter.first);
    }
  }
  VLOG(4) << name << " is not in tensor map, return FP32 by default.";
  return common::F32();
}

common::Type OpLowererImpl::GetTensorDtype(const ::pir::Value& value) {
  auto type_info = value.type().dyn_cast<paddle::dialect::DenseTensorType>();
  auto in_shape = ::common::vectorize<int>(type_info.dims());
  auto dtype = type_info.dtype();
  return CompatibleInfo::ConvertIRType(dtype);
}

bool OpLowererImpl::IsInTensorMap(
    const std::string& name,
    const std::unordered_map<::pir::Value, ir::Tensor>& tensor_map) {
  for (auto iter : tensor_map) {
    if (name == ValueName(iter.first)) {
      return true;
    }
  }
  return false;
}

ir::LoweredFunc OpLowererImpl::GenerateInferShapeFunc(
    const GroupPtr& group,
    const std::vector<ir::Tensor> group_func_arg_tensors,
    const std::vector<ir::Argument> group_func_args) {
  // CHECK_EQ(group_func_arg_tensors.size(), group_func_args.size());
  std::vector<ir::Expr> ir_bodys;
  int output_tensor_idx = 0;
  for (int tensor_arg_idx = 0; tensor_arg_idx < group_func_arg_tensors.size();
       ++tensor_arg_idx) {
    if (group_func_args[tensor_arg_idx].is_input()) {
      continue;
    }
    auto tensor_dim = group_func_arg_tensors[tensor_arg_idx]->sym_shape;
    int tensor_dim_size = tensor_dim.size();
    auto tensor_shape = group_func_arg_tensors[tensor_arg_idx]->shape;

    ir::Var tensor_shape_args(TENSOR_SHAPE_ARGS, type_of<int32_t**>());
    for (int i = 0; i < tensor_shape.size(); i++) {
      ir::Expr call_set_infer_shape_value =
          ir::Call::Make(type_of<void>(),
                         runtime::intrinsic::infer_shape_set_value,
                         {ir::Expr(output_tensor_idx),
                          ir::Expr(i),
                          tensor_shape[i],
                          tensor_shape_args},
                         {},
                         ir::CallType::Extern,
                         ir::FunctionRef(),
                         0);
      ir_bodys.push_back(call_set_infer_shape_value);
    }
    ++output_tensor_idx;
  }
  ir::LoweredFunc infer_shape_func =
      ir::_LoweredFunc_::Make(group->FuncName() + "_infer_shape",
                              group_func_args,
                              ir::Block::Make(ir_bodys),
                              {});
  return infer_shape_func;
}

}  // namespace pir
}  // namespace framework
}  // namespace hlir
}  // namespace cinn<|MERGE_RESOLUTION|>--- conflicted
+++ resolved
@@ -887,7 +887,6 @@
       // output arg tensors
 
       // output args
-<<<<<<< HEAD
       // group->output_names.push_back(tensor->name);
       // std::cerr << "tensor name   " << tensor->name << std::endl;
       // std::cerr << "base tensor " << tensor->buffer.defined() << std::endl;
@@ -896,8 +895,8 @@
         auto new_tensor = lang::CreatePlaceHolder(
             tensor->shape, tensor->type(), tensor->name + "_out");
         group_func_arg_tensors->push_back(new_tensor);
-        group_func_args.emplace_back(new_tensor->buffer,
-                                     ir::Argument::IO::kOutput);
+        group_func_args->emplace_back(new_tensor->buffer,
+                                      ir::Argument::IO::kOutput);
         // std::cerr << "new tensor " << new_tensor->buffer.defined() <<
         // std::endl;
       } else if (erase_reshape.count(op)) {
@@ -907,24 +906,20 @@
           auto new_tensor = lang::CreatePlaceHolder(
               tensor->shape, tensor->type(), tensor->name + "_out");
           group_func_arg_tensors->push_back(new_tensor);
-          group_func_args.emplace_back(new_tensor->buffer,
-                                       ir::Argument::IO::kOutput);
+          group_func_args->emplace_back(new_tensor->buffer,
+                                        ir::Argument::IO::kOutput);
         } else {
           tensor = tensor_map.at(op->operand_source(0));
           group_func_arg_tensors->push_back(tensor);
-          group_func_args.emplace_back(tensor->buffer,
-                                       ir::Argument::IO::kOutput);
+          group_func_args->emplace_back(tensor->buffer,
+                                        ir::Argument::IO::kOutput);
         }
       } else {
         group_func_arg_tensors->push_back(tensor);
-        group_func_args.emplace_back(tensor->buffer, ir::Argument::IO::kOutput);
-      }
-
-=======
-      group->output_names.push_back(tensor->name);
-      (*group_func_args)
-          .emplace_back(tensor->buffer, ir::Argument::IO::kOutput);
->>>>>>> 1d598515
+        group_func_args->emplace_back(tensor->buffer,
+                                      ir::Argument::IO::kOutput);
+      }
+
       arg_name_set.insert(tensor->buffer->name);
     }
   }
@@ -971,13 +966,7 @@
           continue;
         }
         int_args_set.insert(symbol_name);
-<<<<<<< HEAD
-        // std::cerr << "symbol name " << tensor_arg_idx << "\t" << symbol_name
-        //           << std::endl;
-        group_func_args.emplace_back(
-=======
         group_func_args->emplace_back(
->>>>>>> 1d598515
             ir::_Var_::Make(symbol_name, cinn::common::Int(32)));
         group->int_args_map[non_tensor_arg_idx++] = {tensor_arg_idx,
                                                      tensor_arg_dim_idx};
