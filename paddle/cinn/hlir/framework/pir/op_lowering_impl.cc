// Copyright (c) 2022 CINN Authors. All Rights Reserved.
//
// Licensed under the Apache License, Version 2.0 (the "License");
// you may not use this file except in compliance with the License.
// You may obtain a copy of the License at
//
//     http://www.apache.org/licenses/LICENSE-2.0
//
// Unless required by applicable law or agreed to in writing, software
// distributed under the License is distributed on an "AS IS" BASIS,
// WITHOUT WARRANTIES OR CONDITIONS OF ANY KIND, either express or implied.
// See the License for the specific language governing permissions and
// limitations under the License.

#include "paddle/cinn/hlir/framework/pir/op_lowering_impl.h"

#include <string>

#include "paddle/cinn/adt/map_expr_ctx.h"
#include "paddle/cinn/ast_gen_ius/tensor_group.h"
#include "paddle/cinn/backends/codegen_cuda_util.h"
#include "paddle/cinn/hlir/framework/compile_error.h"
#include "paddle/cinn/hlir/framework/pir/op_lowering_util.h"
#include "paddle/cinn/hlir/framework/pir/utils.h"
#include "paddle/cinn/hlir/op/external_api_registry.h"
#include "paddle/cinn/hlir/pe/map_expr_to_ir.h"
#include "paddle/cinn/ir/dim.h"
#include "paddle/cinn/ir/group_schedule/base_group_scheduler.h"
#include "paddle/cinn/ir/group_schedule/st_shape_group_scheduler.h"
#include "paddle/cinn/ir/schedule/ir_schedule.h"
#include "paddle/cinn/lang/placeholder.h"
#include "paddle/cinn/optim/transform_gpu_forloop.h"
#include "paddle/common/ddim.h"
#include "paddle/fluid/pir/dialect/operator/ir/op_type.h"

PD_DECLARE_bool(cinn_use_cuda_vectorize);
PD_DECLARE_bool(cinn_enable_map_expr);
PD_DECLARE_bool(cinn_enable_map_expr_schedule);
PD_DECLARE_bool(cinn_bucket_compile);
PD_DECLARE_bool(cinn_new_group_scheduler);

namespace cinn {
namespace hlir {
namespace framework {
namespace pir {

using cinn::common::Type;
using cinn::hlir::op::ExternalApiRegistry;
using framework::OpPatternKind;
using framework::StrategyFunction;

namespace details {

NodeAttr CollectAttrs(const ::pir::Operation& op) {
  NodeAttr node_attrs;
  VLOG(4) << "op.attributes():" << op.attributes().size();
  auto attrs = CompatibleInfo::ConvertAttributes(op);
  node_attrs.node_name = CompatibleInfo::OpName(op);
  node_attrs.attr_store = std::move(attrs);

  return node_attrs;
}

}  // namespace details

OpLowererImpl::OpLowererImpl(const Target& target) : target_(target) {
  name_gene_ = new PrettyNamer();
}

std::vector<ir::LoweredFunc> OpLowererImpl::Lower(const GroupPtr& group,
                                                  bool apply_op_schedule,
                                                  bool apply_group_schedule,
                                                  bool apply_pass) {
  VLOG(3) << "Lowering Group : " << group->group_id
          << " , Op Pattern : " << group->op_pattern_kind;
  group->input_names.clear();
  group->output_names.clear();
  switch (group->op_pattern_kind) {
    case framework::kElementWise:
    case framework::kBroadcast:
    case framework::kInjective:
      return LowerGroup(group,
                        apply_op_schedule,
                        apply_group_schedule,
                        &OpLowererImpl::ElementwiseScheduleDetermineFunction);
    case framework::kReduction:
      return LowerGroup(group,
                        apply_op_schedule,
                        apply_group_schedule,
                        &OpLowererImpl::ReduceScheduleDetermineFunction);
    case framework::kOutFusible:
      LOG(FATAL) << "Group Pattern Kind kOutFusible Is Not Implemented!";
    case framework::kNonFusible:
      return LowerGroup(group,
                        apply_op_schedule,
                        apply_group_schedule,
                        &OpLowererImpl::NonFusibleScheduleDetermineFunction);
    default:
      LOG(FATAL) << "Group Pattern Kind Is Unknown!";
  }
}

std::vector<std::pair<ir::SymbolicPredicate, OpLowererImpl::WrapLoweredFunc>>
OpLowererImpl::BucketLower(const GroupPtr& group,
                           bool apply_op_schedule,
                           bool apply_group_schedule,
                           bool apply_pass) {
  // 1.Do compute, lower and schedule for each op.
  auto& ops = group->ops;
  if (ops.size() == 1 && ops[0]->name() == "custom_call") {
    return {{ir::Expr(1),
             pir::OpLowererImpl::WrapLoweredFunc(LowerCustomCall(group)[0])}};
  }
  std::vector<ir::Tensor> group_func_arg_tensors;
  std::unordered_map<::pir::Value, ir::Tensor> tensor_map;
  // for some op, it will output more tmp value and regard as
  // XX_0, XX_1, so we log them in tmp_tensor_info;
  std::unordered_map<std::string, ir::Tensor> tmp_tensor_info;
  std::vector<ir::Expr> func_bodies =
      LowerOps(group,
               ops,
               apply_op_schedule,
               &OpLowererImpl::DyShapeScheduleDetermineFunction,
               &group_func_arg_tensors,
               &tensor_map,
               &tmp_tensor_info);

  // 2.Do group schedule.
  ir::ModuleExpr mod_expr(func_bodies);
  ir::IRSchedule ir_sch(
      mod_expr, -1, false, cinn::utils::ErrorMessageLevel::kGeneral, true);
  ir_sch.MergeExprs();
  std::vector<std::pair<ir::SymbolicPredicate, ir::Expr>> cond2func_bodies;
  VLOG(3) << "After lower, ir is: \n" << ir_sch.GetModule().GetExprs().at(0);
  if (apply_group_schedule) {
    std::unordered_set<std::string> output_tensor_names;
    for (auto it = group->output_ops.begin(); it != group->output_ops.end();
         ++it) {
      output_tensor_names.insert(ValueName((*it)->result(0)));
    }

    std::unique_ptr<ir::GroupScheduler> group_scheduler =
        ir::GroupScheduler::Make(
            &ir_sch, output_tensor_names, target_, /* is_dy_shape = */ true);
    group_scheduler->Schedule();
    cond2func_bodies = group_scheduler->GetIRs();
  } else {
    cond2func_bodies.emplace_back(ir::Expr(true),
                                  ir_sch.GetModule().GetExprs()[0]);
  }

  // 3.Do post-processing,
  // including preparing function args and temporary variables,
  // applying low-level optimization passes, etc.
<<<<<<< HEAD
  std::vector<ir::Expr> scheduled_func_bodies;
  for (std::pair<ir::SymbolicPredicate, ir::Expr>& cond2body :
       cond2func_bodies) {
    scheduled_func_bodies.push_back(cond2body.second);
  }
  std::vector<ir::Tensor> group_func_arg_tensors_copy = group_func_arg_tensors;
  std::vector<ir::LoweredFunc> funcs =
      PostProcess(group,
                  tensor_map,
                  apply_op_schedule,
                  scheduled_func_bodies,
                  &group_func_arg_tensors_copy);
  CHECK_EQ(funcs.size(), cond2func_bodies.size());
  std::vector<std::pair<ir::Expr, ir::LoweredFunc>> cond2funcs;
  for (int i = 0; i < funcs.size(); ++i) {
    cond2funcs.emplace_back(cond2func_bodies[i].first, funcs[i]);
=======
  std::vector<std::pair<ir::Expr, WrapLoweredFunc>> cond2funcs;
  for (std::pair<ir::SymbolicPredicate, ir::Expr>& cond2body :
       cond2func_bodies) {
    std::vector<ir::Tensor> group_func_arg_tensors_copy =
        group_func_arg_tensors;
    std::vector<ir::Argument> group_func_args;
    std::vector<ir::LoweredFunc> funcs =
        PostProcess(group,
                    tensor_map,
                    apply_op_schedule,
                    cond2body.second,
                    &group_func_arg_tensors_copy,
                    &group_func_args);
    ir::LoweredFunc infer_shape_func = GenerateInferShapeFunc(
        group, group_func_arg_tensors_copy, group_func_args);
    cond2funcs.push_back({cond2body.first, {funcs[0], infer_shape_func}});
>>>>>>> 1d598515
  }

  return cond2funcs;
}

void OpLowererImpl::InsertNameGeneToScope(std::shared_ptr<Scope> scope) {
  auto& name_map = name_gene_->GetNameMap();
  for (auto it = name_map.begin(); it != name_map.end(); ++it) {
    auto value = it->first;
    if (!(value) || !(value.type())) {
      return;
    }

    auto& name = it->second;
    auto type_info = value.type().dyn_cast<paddle::dialect::DenseTensorType>();
    auto* var = scope->Var<Tensor>(name);
    auto& tensor = absl::get<Tensor>(*var);

    std::vector<Shape::dim_t> shape;
    for (auto i = 0; i < type_info.dims().size(); ++i) {
      shape.push_back(Shape::dim_t(type_info.dims()[i]));
    }
    tensor->Resize(Shape{shape});
    tensor->set_type(pir::CompatibleInfo::ConvertIRType(type_info.dtype()));
  }
}

bool OpLowererImpl::ElementwiseScheduleDetermineFunction(::pir::Operation* op) {
  return true;
}

bool OpLowererImpl::ReduceScheduleDetermineFunction(::pir::Operation* op) {
  VLOG(3) << "in ReduceScheduleDetermineFunction";
  return CompatibleInfo::OpKind(*op) == framework::kReduction;
}

bool OpLowererImpl::NonFusibleScheduleDetermineFunction(::pir::Operation* op) {
  return true;
}

bool OpLowererImpl::DyShapeScheduleDetermineFunction(::pir::Operation* op) {
  return false;
}

void OpLowererImpl::LowerOpsForMapExpr(
    const GroupPtr& group,
    const std::vector<::pir::Operation*>& ops,
    std::vector<ir::Tensor>* group_func_arg_tensors,
    std::unordered_map<::pir::Value, ir::Tensor>* tensor_map) {
  auto& strategy = Operator::GetAttrs<StrategyFunction>("CINNStrategy");
  // for some op, it will output more tmp value and regard as
  // XX_0, XX_1, so we log them in tmp_tensor_info;
  std::unordered_map<std::string, ir::Tensor> tmp_tensor_info;
  for (auto* op : ops) {
    // 1.Select Op impl
    std::vector<Type> out_types;
    std::vector<std::vector<int>> out_shapes;

    CollectOutputInfo(op, &out_types, &out_shapes, group);
    VLOG(4) << "out_types.size(): " << out_types.size();
    NodeAttr node_attrs = details::CollectAttrs(*op);

    std::vector<ir::Tensor> op_func_arg_tensors =
        CollectInputTensor(group, op, group_func_arg_tensors, tensor_map);
    VLOG(4) << "input size:" << op_func_arg_tensors.size();

    std::string cinn_op_name = CompatibleInfo::OpName(*op);
    const hlir::framework::Operator* cinn_op = Operator::Get(cinn_op_name);
    auto op_impl = OpStrategy::SelectImpl(strategy[cinn_op](
        node_attrs, op_func_arg_tensors, out_types, out_shapes, this->target_));
    // 2.Perform the lower process of Op
    std::vector<ir::LoweredFunc> funcs = DoOpLower(
        op_impl, op, tensor_map, &tmp_tensor_info, &op_func_arg_tensors);

    group->mut_map_expr_ctx()->UpdateOpLoweredFuncKey(op, funcs);
  }
}

/* Most of below codes copies from `PostProcess` function */
std::vector<ir::LoweredFunc> OpLowererImpl::LowerMapExpr(
    const GroupPtr& group,
    const std::vector<::pir::Operation*>& ops,
    bool apply_op_schedule,
    bool apply_group_schedule,
    std::vector<ir::Tensor>* group_func_arg_tensors,
    std::unordered_map<::pir::Value, ir::Tensor>* tensor_map) {
  if (FLAGS_cinn_enable_map_expr && FLAGS_cinn_enable_map_expr_schedule) {
    apply_op_schedule = false;
    apply_group_schedule = false;
  }
  VLOG(4) << "FLAGS_cinn_enable_map_expr_schedule = "
          << FLAGS_cinn_enable_map_expr_schedule;
  VLOG(4) << "apply_op_schedule = " << apply_op_schedule;
  VLOG(4) << "apply_group_schedule = " << apply_group_schedule;

  LowerOpsForMapExpr(group, ops, group_func_arg_tensors, tensor_map);

  VLOG(4) << "Begin MapExprToIr";
  ir::Expr func_body = adt::MapExprToIr(group->map_expr_ctx(), target_);

  // 2.Do group schedule.
  ir::ModuleExpr mod_expr({func_body});
  ir::IRSchedule ir_sch(mod_expr);
  ir_sch.MergeExprs();
  VLOG(3) << "After lower, ir is: \n" << ir_sch.GetModule().GetExprs().at(0);
  if (apply_group_schedule) {
    std::unordered_set<std::string> output_tensor_names;
    for (auto it = group->output_ops.begin(); it != group->output_ops.end();
         ++it) {
      output_tensor_names.insert(ValueName((*it)->result(0)));
    }
    // std::transform(
    //     group->output_ops.begin(),
    //     group->output_ops.end(),
    //     std::inserter(output_tensor_names, output_tensor_names.begin()),
    //     [](::pir::Operation* node) {
    //       ::pir::Value node_data = node->result(0);
    //       return this->ValueName(node_data);
    //     });
    ir::StaticShapeGroupScheduler group_scheduler(
        &ir_sch, output_tensor_names, target_);
    group_scheduler.MapExprSchedule();
    VLOG(3) << "After group schedule, ir is: \n"
            << ir_sch.GetModule().GetExprs().at(0);
  }

  // 3.Do post-processing,
  // including preparing function args and temporary variables,
  // applying low-level optimization passes, etc.
  std::vector<ir::Argument> group_func_args;
  return PostProcess(group,
                     *tensor_map,
                     apply_op_schedule,
<<<<<<< HEAD
                     {ir_sch.GetModule().GetExprs()[0]},
                     group_func_arg_tensors);
=======
                     ir_sch.GetModule().GetExprs()[0],
                     group_func_arg_tensors,
                     &group_func_args);
>>>>>>> 1d598515
}

std::vector<ir::LoweredFunc> OpLowererImpl::LowerGroup(
    const GroupPtr& group,
    bool apply_op_schedule,
    bool apply_group_schedule,
    ScheduleDetermineFunction schedule_determine_func) {
  // 1.Do compute, lower and schedule for each op.
  auto& ops = group->ops;
  if (ops.size() == 1 && ops[0]->name() == "custom_call") {
    return LowerCustomCall(group);
  }
  std::vector<ir::Tensor> group_func_arg_tensors;
  std::unordered_map<::pir::Value, ir::Tensor> tensor_map;
  // for some op, it will output more tmp value and regard as
  // XX_0, XX_1, so we log them in tmp_tensor_info;
  std::unordered_map<std::string, ir::Tensor> tmp_tensor_info;
  bool do_op_schedule = apply_group_schedule || apply_op_schedule;
  if (FLAGS_cinn_enable_map_expr) {
    return LowerMapExpr(group,
                        ops,
                        /*do_op_schedule=*/do_op_schedule,
                        /*apply_group_schedule=*/apply_group_schedule,
                        &group_func_arg_tensors,
                        &tensor_map);
  }
  std::vector<ir::Expr> func_bodies = LowerOps(group,
                                               ops,
                                               do_op_schedule,
                                               schedule_determine_func,
                                               &group_func_arg_tensors,
                                               &tensor_map,
                                               &tmp_tensor_info);

  // 2.Do group schedule.
  ir::ModuleExpr mod_expr(func_bodies);
  ir::IRSchedule ir_sch(mod_expr);
  ir_sch.MergeExprs();
  VLOG(3) << "After lower, ir is: \n" << ir_sch.GetModule().GetExprs().at(0);
  if (apply_group_schedule) {
    DoGroupSchedule(ir_sch, group, tensor_map, tmp_tensor_info);
    VLOG(3) << "After group schedule, ir is: \n"
            << ir_sch.GetModule().GetExprs().at(0);
  }

  // 3.Do post-processing,
  // including preparing function args and temporary variables,
  // applying low-level optimization passes, etc.
  std::vector<ir::Argument> group_func_args;
  return PostProcess(group,
                     tensor_map,
                     do_op_schedule,
<<<<<<< HEAD
                     {ir_sch.GetModule().GetExprs().at(0)},
                     &group_func_arg_tensors);
=======
                     ir_sch.GetModule().GetExprs().at(0),
                     &group_func_arg_tensors,
                     &group_func_args);
>>>>>>> 1d598515
}

std::vector<ir::LoweredFunc> OpLowererImpl::LowerCustomCall(
    const GroupPtr& group) {
  auto& ops = group->ops;
  CHECK_EQ(ops.size(), 1);
  ::pir::Operation* op = ops[0];
  std::unordered_map<::pir::Value, ir::Tensor> tensor_map;
  std::vector<ir::Tensor> op_func_arg_tensors =
      CollectInputTensor(group, op, nullptr, &tensor_map);
  VLOG(4) << "inputs.size(): " << op_func_arg_tensors.size();

  std::vector<Type> out_types;
  std::vector<std::vector<int>> out_shapes;
  CollectOutputInfo(op, &out_types, &out_shapes, group);
  VLOG(4) << "out_types.size(): " << out_types.size();

  NodeAttr node_attrs = details::CollectAttrs(*op);

  auto& cinn_strategy = Operator::GetAttrs<StrategyFunction>("CINNStrategy");
  const hlir::framework::Operator* cinn_op =
      Operator::Get(node_attrs.node_name);
  auto impl = OpStrategy::SelectImpl(cinn_strategy[cinn_op](
      node_attrs, op_func_arg_tensors, out_types, out_shapes, target_));

  // TODO(Arelius84): Support extern API
  std::string external_api;
  // if (node_attrs.attr_store.count("custom_call")) {
  //   external_api =
  //       absl::get<std::string>(node_attrs.attr_store.at("custom_call"));
  // } else {
  //   external_api = ExternalApiRegistry::Global()->GetExternalApi(node,
  //   target_);
  // }
  std::vector<cinn::common::CINNValue> compute_args = {
      cinn::common::CINNValue(group->FuncName()),
      cinn::common::CINNValue(external_api)};
  cinn::common::CINNValuePack pack =
      impl->fcompute(cinn::common::CINNValuePack{compute_args});
  CHECK_EQ(pack.size(), 1UL);
  // reset input names as extern api input args can't be remove duplicate.
  // group->input_names.clear();
  // for (auto& inode : node->inlinks_in_order()) {
  //   group->input_names.push_back(inode->source()->as<NodeData>()->id());
  // }
  return {pack[0].operator ir::Expr().as_lowered_func_ref()};
}

std::vector<ir::LoweredFunc> OpLowererImpl::PostProcess(
    const GroupPtr& group,
    const std::unordered_map<::pir::Value, ir::Tensor>& tensor_map,
    bool done_op_schedule,
<<<<<<< HEAD
    std::vector<ir::Expr> func_bodies,
    std::vector<ir::Tensor>* group_func_arg_tensors) {
=======
    ir::Expr func_body,
    std::vector<ir::Tensor>* group_func_arg_tensors,
    std::vector<ir::Argument>* group_func_args) {
>>>>>>> 1d598515
  // 1.Prepare function args
  group->input_names.clear();
  std::unordered_set<std::string> arg_name_set;
  for (auto& arg_tensor : *group_func_arg_tensors) {
    // input data name.
    group->input_names.push_back(arg_tensor->name);
    // input args
    (*group_func_args)
        .emplace_back(arg_tensor->buffer, ir::Argument::IO::kInput);
    arg_name_set.insert(arg_tensor->buffer->name);
  }

  group->output_names.clear();
  // TODO(phlrain): output values not stable here
  for (auto& op : group->output_ops) {
    // collect all output tensor.
    for (auto opresult : op->results()) {
      if (tensor_map.count(opresult) == 0) {
        continue;
      }
      auto tensor = tensor_map.at(opresult);
      if (arg_name_set.count(tensor->buffer->name) != 0) {
        continue;
      }

      group->output_values.push_back(opresult);
      // output arg tensors
      group_func_arg_tensors->push_back(tensor);
      // output args
      group->output_names.push_back(tensor->name);
      (*group_func_args)
          .emplace_back(tensor->buffer, ir::Argument::IO::kOutput);
      arg_name_set.insert(tensor->buffer->name);
    }
  }

  if (!done_op_schedule) {
    std::unordered_set<std::string> args_set;
    for (auto arg : (*group_func_args)) {
      args_set.insert(arg.name());
    }
    for (auto& op : group->ops) {
      // collect all output tensor.
      for (auto opresult : op->results()) {
        if (tensor_map.count(opresult) == 0) {
          continue;
        }
        auto tensor = tensor_map.at(opresult);
        if (args_set.count("_" + tensor->name) != 0) {
          continue;
        }
        group->output_values.push_back(opresult);
        group_func_arg_tensors->push_back(tensor);
        group->output_names.push_back(tensor->name);
        group_func_args->emplace_back(tensor->buffer,
                                      ir::Argument::IO::kOutput);
      }
    }
  }

  std::map<int, CINNKernelInfo::ArgDimIdx> mps;
  // update args for dynamic dim
  int num_tensor_args = static_cast<int>(group_func_args->size());
  int non_tensor_arg_idx = group_func_args->size();
  std::unordered_set<std::string> int_args_set;
  for (int tensor_arg_idx = 0; tensor_arg_idx < num_tensor_args;
       tensor_arg_idx++) {
    auto tensor_dim = (*group_func_arg_tensors)[tensor_arg_idx]->sym_shape;
    int tensor_dim_size = tensor_dim.size();
    for (int tensor_arg_dim_idx = 0; tensor_arg_dim_idx < tensor_dim_size;
         tensor_arg_dim_idx++) {
      if (tensor_dim[tensor_arg_dim_idx]->IsDynamic()) {
        const std::string symbol_name =
            tensor_dim[tensor_arg_dim_idx]->GetSymbolName();
        if (int_args_set.count(symbol_name) != 0) {
          continue;
        }
        int_args_set.insert(symbol_name);
        group_func_args->emplace_back(
            ir::_Var_::Make(symbol_name, cinn::common::Int(32)));
        group->int_args_map[non_tensor_arg_idx++] = {tensor_arg_idx,
                                                     tensor_arg_dim_idx};
        VLOG(4) << "device kernel func's " << non_tensor_arg_idx << " is from "
                << tensor_arg_idx << ".shape(" << tensor_arg_dim_idx << ")";
      }
    }
  }

  std::vector<ir::LoweredFunc> lowered_funcs;
  for (ir::Expr func_body : func_bodies) {
#ifdef CINN_WITH_CUDA
    optim::OptimizeExprGPU(&(func_body));
#endif

<<<<<<< HEAD
    // 2.Prepare temp buffers
    poly::StageMap stages;
    auto temp_buffers =
        lang::GetTempBuffers(*group_func_arg_tensors, stages, func_body);
    // 3.Building LoweredFunc
    auto func = ir::_LoweredFunc_::Make(
        group->FuncName(), group_func_args, func_body, temp_buffers);
    if (!done_op_schedule) {
      func->PrepareBufferCastExprs();
    }
    // 4.Apply low level pass
    func = optim::Optimize(Expr(func), target_, false).as_lowered_func_ref();
    lowered_funcs.push_back(std::move(func));
=======
  // 2.Prepare temp buffers
  poly::StageMap stages;
  auto temp_buffers =
      lang::GetTempBuffers(*group_func_arg_tensors, stages, func_body);
  // 3.Building LoweredFunc
  auto func = ir::_LoweredFunc_::Make(
      group->FuncName(), *group_func_args, func_body, temp_buffers);
  if (!done_op_schedule) {
    func->PrepareBufferCastExprs();
>>>>>>> 1d598515
  }

  return lowered_funcs;
}

std::vector<ir::Expr> OpLowererImpl::LowerOps(
    const GroupPtr& group,
    const std::vector<::pir::Operation*>& ops,
    bool apply_op_schedule,
    ScheduleDetermineFunction schedule_determine_func,
    std::vector<ir::Tensor>* group_func_arg_tensors,
    std::unordered_map<::pir::Value, ir::Tensor>* tensor_map,
    std::unordered_map<std::string, ir::Tensor>* tmp_tensor_info) {
  auto& strategy = Operator::GetAttrs<StrategyFunction>("CINNStrategy");
  std::vector<Expr> func_bodies;
  for (auto* op : ops) {
    VLOG(4) << "start lowering op:" << op->name();
    // 1.Select Op impl
    std::vector<ir::Tensor> op_func_arg_tensors =
        CollectInputTensor(group, op, group_func_arg_tensors, tensor_map);
    VLOG(4) << "input size:" << op_func_arg_tensors.size();

    std::string cinn_op_name = CompatibleInfo::OpName(*op);
    const hlir::framework::Operator* cinn_op = Operator::Get(cinn_op_name);
    std::shared_ptr<OpImpl> op_impl = nullptr;
    if (FLAGS_cinn_bucket_compile) {
      std::vector<Type> out_types;
      std::vector<std::vector<ir::Dim>> out_shapes;
      CollectOutputInfo(op, &out_types, &out_shapes, group);
      VLOG(4) << "out_types.size(): " << out_types.size();
      NodeAttr node_attrs = details::CollectAttrs(*op);
      auto& strategy =
          Operator::GetAttrs<StrategyFunctionSymbolic>("CINNStrategySymbolic");
      op_impl = OpStrategy::SelectImpl(strategy[cinn_op](node_attrs,
                                                         op_func_arg_tensors,
                                                         out_types,
                                                         out_shapes,
                                                         this->target_));
    } else {
      std::vector<Type> out_types;
      std::vector<std::vector<int>> out_shapes;
      CollectOutputInfo(op, &out_types, &out_shapes, group);
      VLOG(4) << "out_types.size(): " << out_types.size();
      NodeAttr node_attrs = details::CollectAttrs(*op);
      op_impl = OpStrategy::SelectImpl(strategy[cinn_op](node_attrs,
                                                         op_func_arg_tensors,
                                                         out_types,
                                                         out_shapes,
                                                         this->target_));
    }
    // 2.Perform the lower process of Op
    std::vector<ir::LoweredFunc> funcs = DoOpLower(
        op_impl, op, tensor_map, tmp_tensor_info, &op_func_arg_tensors);

    if (apply_op_schedule && (this->*schedule_determine_func)(op)) {
      // 3.Perform the schedule of Op
      func_bodies.push_back(DoOpSchedule(op_impl, op_func_arg_tensors, funcs));
    } else {
      for (const ir::LoweredFunc& func : funcs) {
        func_bodies.push_back(func->body);
      }
    }
  }

  VLOG(4) << "group_func_arg_tensors.size(): "
          << group_func_arg_tensors->size();

  return func_bodies;
}

std::vector<ir::LoweredFunc> OpLowererImpl::DoOpLower(
    std::shared_ptr<hlir::framework::OpImpl> op_impl,
    ::pir::Operation* op,
    std::unordered_map<::pir::Value, ir::Tensor>* tensor_map,
    std::unordered_map<std::string, ir::Tensor>* tmp_tensor_info,
    std::vector<ir::Tensor>* op_func_arg_tensors) {
  VLOG(4) << "Do lower with Compute, op: " << op->name();
  std::vector<cinn::common::CINNValue> cinn_inputs;
  for (const ir::Tensor& tensor : *op_func_arg_tensors) {
    cinn_inputs.push_back(cinn::common::CINNValue(ir::Expr(tensor)));
  }

  // set tensor name = operand hash name
  auto op_results = op->results();
  for (const auto& result : op_results) {
    std::string output_id = ValueName(result);
    cinn_inputs.push_back(cinn::common::CINNValue(output_id));
  }

  // 1.Do compute
  cinn::common::CINNValuePack pack =
      op_impl->fcompute(cinn::common::CINNValuePack{cinn_inputs});

  poly::StageMap tmp_stages = pack.back();
  std::string post = "";
  for (int idx = 0; idx < pack.size() - 1; ++idx) {
    Expr expr = pack[idx];
    // Insert the output tensor defined by Compute into the tensor_map
    if (pack.size() - 1 > op_results.size()) {
      // Some op may output multiple temp tensors in their Compute
      // definition, but only one output  in the graph, and we use id +
      // "_0"/"_1" as key.
      if (idx < op_results.size()) {
        (*tensor_map)[op_results[idx]] = expr.as_tensor_ref();
      }
      std::string tensor_name = ValueName(op_results[0]) + post;
      VLOG(3) << "Add tmp tensor name for reducer op: " << tensor_name;
      (*tmp_tensor_info)[tensor_name] = expr.as_tensor_ref();
      post = "_" + std::to_string(idx);
    } else {
      // If the number of output tensors defined by Compute is less equal than
      // the output node_data on the graph, then there is a one-to-one
      // correspondence, and the redundant output node_data contact empty.
      (*tensor_map)[op_results[idx]] = expr.as_tensor_ref();
    }

    // Insert output tensors into function arg
    if (!expr.as_tensor_ref()->buffer.defined() ||
        this->target_ != cinn::common::DefaultNVGPUTarget()) {
      op_func_arg_tensors->push_back(expr.as_tensor_ref());
      expr.as_tensor_ref()->WithBuffer();
    }
  }

  VLOG(4) << "op_func_arg_tensors.size(): " << op_func_arg_tensors->size();

  // 2.Do lower
  std::string lower_fn_name = CompatibleInfo::OpFuncName(*op);
  ast_gen_ius::TensorGroup tensor_group =
      ast_gen_ius::ConvertStageMapToTensorGroup(tmp_stages);
  std::vector<ir::LoweredFunc> funcs = lang::LowerToAstVec(
      lower_fn_name, *op_func_arg_tensors, {&tensor_group}, this->target_);
  VLOG(4) << "Lower op: " << lower_fn_name << ", get " << funcs.size()
          << " LoweredFunc:\n";
  if (VLOG_IS_ON(4)) {
    for (auto fun : funcs) {
      VLOG(4) << fun;
    }
  }

  op_func_arg_tensors->clear();
  for (int idx = 0; idx < pack.size() - 1; ++idx) {
    CHECK(pack[idx].is_tensor());
    op_func_arg_tensors->push_back(
        pack[idx].operator ir::Expr().as_tensor_ref());
  }

  return funcs;
}

ir::Expr OpLowererImpl::DoOpSchedule(
    std::shared_ptr<hlir::framework::OpImpl> op_impl,
    const std::vector<ir::Tensor>& op_func_arg_tensors,
    const std::vector<ir::LoweredFunc>& lowered_funcs) {
  VLOG(4) << "Do op schedule";
  std::vector<cinn::common::CINNValue> schedule_inputs;
  // 1.Collect tensors
  for (const ir::Tensor& op_func_arg_tensor : op_func_arg_tensors) {
    schedule_inputs.push_back(cinn::common::CINNValue(op_func_arg_tensor));
  }
  // 2.Collect bodies to be scheduled
  for (const ir::LoweredFunc& func : lowered_funcs) {
    schedule_inputs.push_back(cinn::common::CINNValue(func->body));
  }
  // 3.Do schedule on AST
  cinn::common::CINNValuePack expr_pack =
      op_impl->fschedule(cinn::common::CINNValuePack{schedule_inputs});
  VLOG(4) << "After op schedule: " << expr_pack[0].operator ir::Expr();

  return expr_pack[0].operator ir::Expr();
}

ir::Expr OpLowererImpl::DoGroupSchedule(
    ir::IRSchedule& ir_sch,
    const GroupPtr& group,
    const std::unordered_map<::pir::Value, ir::Tensor>& tensor_map,
    const std::unordered_map<std::string, ir::Tensor>& tmp_tensor_info) {
  if (FLAGS_cinn_new_group_scheduler) {
    VLOG(3) << "using StaticShapeGroupScheduler to schedule group.";
    std::unordered_set<std::string> output_tensor_names;
    std::transform(
        group->output_ops.begin(),
        group->output_ops.end(),
        std::inserter(output_tensor_names, output_tensor_names.begin()),
        [&](::pir::Operation* op) { return ValueName(op->result(0)); });
    std::unique_ptr<ir::GroupScheduler> group_scheduler =
        ir::GroupScheduler::Make(
            &ir_sch, output_tensor_names, target_, /* is_dy_shape = */ false);
    group_scheduler->Schedule();
    return ir_sch.GetModule().GetExprs().at(0);
  }
  // topological order.
  auto ops_set = group->OpSet();
  auto v_consumers = BuildVirtualConsumer(group);
  auto ops_in_order = BFSTopologicalOrderWithPriority(group, v_consumers);
  // find reducer.
  std::unordered_set<::pir::Operation*> ops_inline;
  auto greducer = FindGlobalReducer(ops_in_order);

  // do schedule
  for (auto op : ops_in_order) {
    VLOG(4) << "Try FUSION " << op->name();
    std::string op_name = CompatibleInfo::OpName(*op);
    auto op_kind = CompatibleInfo::OpKind(*op);
    // consumers.
    auto consumers = GetConsumersInSet(op, ops_set);
    auto* reducer = greducer ? FindNearestReducer(op, ops_set) : greducer;
    if (!reducer && greducer) {
      reducer = v_consumers.count(op) ? v_consumers.find(op)->second : reducer;
      if (reducer &&
          CompatibleInfo::OpKind(*reducer) != framework::kReduction) {
        reducer = nullptr;
      }
    }

    auto masters = GetMasters(op, name_gene_, ops_inline, ops_set);
    // TODO(Aurelius84): support inline later.
    if (CanbeInline(
            op, reducer, name_gene_, consumers, masters, group, ops_set) &&
        false) {
      VLOG(3) << "Before compute inline, ir is:\n"
              << ir_sch.GetModule().GetExprs().at(0);
      auto block = ir_sch.GetBlock(ValueName(op->result(0)));
      ir::ComputeInlineChecker checker(ir_sch, block);
      if (!checker.Check()) {
        checker.BuildDataDependency();
        continue;
      }

      // if exist global reduce node.
      if (greducer) {
        auto loops = ir_sch.GetLoops(ValueName(op->result(0)));
        if (op_kind == framework::kElementWise) {
          ir_sch.FlattenLoops(loops, true);
        } else {
          ir_sch.FlattenLoops(loops, false);
        }
      }

      ir_sch.ComputeInline(block);
      ops_inline.insert(op);
      VLOG(3) << "After compute inline, ir is:\n"
              << ir_sch.GetModule().GetExprs().at(0);
      continue;
    }
    // find master to computeat.
    auto master = GetMasterToComputeAt(
        op, name_gene_, ops_in_order, ops_inline, ops_set, v_consumers);
    std::string op_out_name = ValueName(op->result(0));
    // assign to reducer/master loop.
    if (reducer) {
      VLOG(3) << "Before assign node " << op_name
              << " into vertical link reducer "
              << CompatibleInfo::OpName(*reducer) << ", ir is:\n"
              << ir_sch.GetModule().GetExprs().at(0);
      // if node is vertical with reduce, loop assign reducer.
      LoopAssignReduce(ir_sch,
                       op,
                       reducer,
                       name_gene_,
                       this->target_,
                       tensor_map,
                       tmp_tensor_info);
    } else if (greducer) {
      auto greducer_out_shape = CompatibleInfo::ValueShape(greducer->result(0));
      auto op_out_shape = CompatibleInfo::ValueShape(op->result(0));
      if (CompatibleInfo::ShapeProduct(greducer_out_shape) !=
          CompatibleInfo::ShapeProduct(op_out_shape)) {
        LoopAssignReduce(ir_sch,
                         op,
                         greducer,
                         name_gene_,
                         this->target_,
                         tensor_map,
                         tmp_tensor_info);
      }
    } else if (master) {
      VLOG(3) << "Before assign node " << op_name
              << " into horizontal link reducer, ir is:\n"
              << ir_sch.GetModule().GetExprs().at(0);
      // if node is horizontal with reduce or node is reduce, loop assign
      // master.
      auto loops = ir_sch.GetLoops(op_out_name);
      ir_sch.Fuse(loops);

      if (master && op_kind != framework::kReduction) {
        auto master_loops = ir_sch.GetLoops(ValueName(master->result(0)));
        std::vector<int> splits;
        for (auto loop : master_loops) {
          splits.push_back(loop.As<ir::For>()->extent.as_int32());
        }
        loops = ir_sch.GetLoops(op_out_name);
        ir_sch.Split(loops[0], splits);
      }
    }
    VLOG(3) << "Before loop fusion, ir is:\n"
            << ir_sch.GetModule().GetExprs().at(0);
    // do loop fuse.
    LoopComputeAt(ir_sch,
                  op,
                  master ? master : ops_in_order.front(),
                  name_gene_,
                  group,
                  tensor_map,
                  tmp_tensor_info);
    VLOG(3) << "After loop fusion, ir is:\n"
            << ir_sch.GetModule().GetExprs().at(0);
  }

  // do vectorize
  auto all_blocks = ir_sch.GetAllBlocks();
  VLOG(4) << "Size of blocks: " << all_blocks.size();
  VLOG(4) << "Op Pattern : " << group->op_pattern_kind;

  // only support first block?
  auto block = all_blocks[0];

  if (block->as<ir::ScheduleBlockRealize>() == nullptr ||
      block->as<ir::ScheduleBlockRealize>()
              ->schedule_block->as<ir::ScheduleBlock>() == nullptr) {
    std::string err_msg =
        "Group scheduling, the Expr is not wrapped by ScheduleBlockRealize or "
        "ScheduleBlock, cannot be scheduled.";
    std::ostringstream detail_info;
    detail_info << "Expr:\n";
    detail_info << block;
    throw CompileErrorHandler(CompilationStatus::LOWERING_FAIL,
                              err_msg,
                              detail_info.str(),
                              __FILE__,
                              __LINE__);
  }
  auto is_tensor_block = true;
  auto tensor_name = block->as<ir::ScheduleBlockRealize>()
                         ->schedule_block->as<ir::ScheduleBlock>()
                         ->name;
  if (!IsInTensorMap(tensor_name, tensor_map)) {
    is_tensor_block = false;
  }
  if (FLAGS_cinn_use_cuda_vectorize && is_tensor_block &&
      (group->op_pattern_kind == framework::kElementWise ||
       group->op_pattern_kind == framework::kInjective ||
       group->op_pattern_kind == framework::kBroadcast)) {
    // auto loops = ir_sch.GetLoops(GetNodeData(node)->id());
    auto loops = ir_sch.GetLoops(block);
    VLOG(4) << "Op Pattern : " << loops.size();
    if (loops.size() >= 1) {
      VLOG(4) << "Before vectorize, ir is: \n"
              << ir_sch.GetModule().GetExprs().at(0);
      auto loop_inner = loops.back();
      int vector_width = 1;
      auto psize = ir::GetLoopExtent(loop_inner);
      auto dtype = GetTensorDtype(tensor_name, tensor_map);
      VLOG(4) << tensor_name << " dtype " << dtype;
      if (psize % 8 == 0 && (dtype.is_float16() || dtype.is_bfloat16())) {
        vector_width = 8;
      } else if (psize % 4 == 0) {
        vector_width = 4;
      } else if (psize % 2 == 0) {
        vector_width = 2;
      }
      if (vector_width > 1) {
        auto splited = ir_sch.Split(loop_inner, {-1, vector_width});
        splited[0].As<ir::For>()->set_bind_info(
            loop_inner.As<ir::For>()->bind_info());
        splited[1].As<ir::For>()->set_serial();
        ir_sch.Vectorize(splited[1], vector_width);
      }
      VLOG(4) << "After vectorize, ir is: \n"
              << ir_sch.GetModule().GetExprs().at(0);
    }
  }

  VLOG(3) << "Before Sync IRLowerOp schedule, ir is: \n"
          << ir_sch.GetModule().GetExprs().at(0);
  SyncThreadWithShared(
      ir_sch, group, name_gene_, ops_inline, ops_set, tensor_map);
  VLOG(4) << "After IRSchedule,  ir is: \n"
          << ir_sch.GetModule().GetExprs().at(0);
  return ir_sch.GetModule().GetExprs().at(0);
}

ir::Tensor OpLowererImpl::GetTensor(const GroupPtr& group,
                                    const ::pir::Value& value) {
  auto type_info = value.type().dyn_cast<paddle::dialect::DenseTensorType>();
  auto in_shape = ::common::vectorize<int>(type_info.dims());
  auto dtype = type_info.dtype();
  std::string input_id = ValueName(value);
  VLOG(3) << "group->shape_analysis:" << group->shape_analysis;
  if (group->shape_analysis != nullptr) {
    auto sym_vec =
        group->shape_analysis->GetOrCreateSymbolicDimsForRankedValue(value);
    std::vector<ir::Dim> sym_shape;
    for (auto& sym : sym_vec) {
      sym_shape.emplace_back(ir::Dim(input_id + "_" + sym.GetSymName(), sym));
    }
    return lang::CreatePlaceHolder(
        sym_shape, CompatibleInfo::ConvertIRType(dtype), input_id);
  } else {
    return lang::CreatePlaceHolder(
        in_shape, CompatibleInfo::ConvertIRType(dtype), input_id);
  }
}

std::vector<ir::Tensor> OpLowererImpl::CollectInputTensor(
    const GroupPtr& group,
    const ::pir::Operation* op,
    std::vector<ir::Tensor>* func_args,
    std::unordered_map<::pir::Value, ir::Tensor>* tensor_map) {
  std::vector<ir::Tensor> tensors;
  for (auto in_value : CompatibleInfo::RealOperandSources(*op)) {
    VLOG(4) << "input tensor name: " << ValueName(in_value);
    ir::Tensor tensor = GetTensor(group, in_value);
    VLOG(4) << "shape: " << tensor->shape;
    VLOG(4) << "sym_shape: " << tensor->sym_shape;

    if (!tensor_map->count(in_value)) {
      // record tensor.
      (*tensor_map)[in_value] = tensor;
      // record func input args
      if (func_args != nullptr) {
        func_args->push_back(tensor);
      }
    } else {
      // TODO(6clc): After supporting symbolic calculation,
      // 1. Check that the shape of the tensor with the same name is the same
      // size
      // 2. Or make the symbol expression in compute output tensor consistent
      //    with the one inferred in shape_analysis
      (*tensor_map)[in_value]->sym_shape = tensor->sym_shape;
      (*tensor_map)[in_value]->shape = tensor->shape;
      (*tensor_map)[in_value]->sym_domain = tensor->sym_domain;
      (*tensor_map)[in_value]->domain = tensor->domain;
    }
    tensors.push_back(tensor);
  }
  return tensors;
}

void OpLowererImpl::CollectOutputInfo(::pir::Operation* op,
                                      std::vector<Type>* out_types,
                                      std::vector<std::vector<int>>* out_shapes,
                                      const GroupPtr& group) {
  auto op_results = op->results();
  for (auto& out_value : op_results) {
    std::string output_id = ValueName(out_value);

    auto type_info =
        out_value.type().dyn_cast<paddle::dialect::DenseTensorType>();

    out_types->push_back(CompatibleInfo::ConvertIRType(type_info.dtype()));
    auto out_shape = ::common::vectorize<int>(type_info.dims());
    out_shapes->push_back(std::move(out_shape));
  }
}

void OpLowererImpl::CollectOutputInfo(
    ::pir::Operation* op,
    std::vector<Type>* out_types,
    std::vector<std::vector<ir::Dim>>* out_shapes,
    const GroupPtr& group) {
  auto op_results = op->results();
  for (auto& out_value : op_results) {
    std::string output_id = ValueName(out_value);

    auto type_info =
        out_value.type().dyn_cast<paddle::dialect::DenseTensorType>();

    out_types->push_back(CompatibleInfo::ConvertIRType(type_info.dtype()));
    if (group->shape_analysis != nullptr) {
      auto sym_vec =
          group->shape_analysis->GetOrCreateSymbolicDimsForRankedValue(
              out_value);
      std::vector<ir::Dim> sym_shape;
      for (auto& sym : sym_vec) {
        sym_shape.emplace_back(
            ir::Dim(output_id + "_" + sym.GetSymName(), sym));
      }
      out_shapes->push_back(std::move(sym_shape));
    }
  }
}

std::string OpLowererImpl::ValueName(::pir::Value value) {
  auto name = name_gene_->GetOrNew(value, CompatibleInfo::kNamePrefix);

  return name;
}

common::Type OpLowererImpl::GetTensorDtype(
    const std::string& name,
    const std::unordered_map<::pir::Value, ir::Tensor>& tensor_map) {
  for (auto iter : tensor_map) {
    if (name == ValueName(iter.first)) {
      return GetTensorDtype(iter.first);
    }
  }
  VLOG(4) << name << " is not in tensor map, return FP32 by default.";
  return common::F32();
}

common::Type OpLowererImpl::GetTensorDtype(const ::pir::Value& value) {
  auto type_info = value.type().dyn_cast<paddle::dialect::DenseTensorType>();
  auto in_shape = ::common::vectorize<int>(type_info.dims());
  auto dtype = type_info.dtype();
  return CompatibleInfo::ConvertIRType(dtype);
}

bool OpLowererImpl::IsInTensorMap(
    const std::string& name,
    const std::unordered_map<::pir::Value, ir::Tensor>& tensor_map) {
  for (auto iter : tensor_map) {
    if (name == ValueName(iter.first)) {
      return true;
    }
  }
  return false;
}

ir::LoweredFunc OpLowererImpl::GenerateInferShapeFunc(
    const GroupPtr& group,
    const std::vector<ir::Tensor> group_func_arg_tensors,
    const std::vector<ir::Argument> group_func_args) {
  // CHECK_EQ(group_func_arg_tensors.size(), group_func_args.size());
  std::vector<ir::Expr> ir_bodys;
  int output_tensor_idx = 0;
  for (int tensor_arg_idx = 0; tensor_arg_idx < group_func_arg_tensors.size();
       ++tensor_arg_idx) {
    if (group_func_args[tensor_arg_idx].is_input()) {
      continue;
    }
    auto tensor_dim = group_func_arg_tensors[tensor_arg_idx]->sym_shape;
    int tensor_dim_size = tensor_dim.size();
    auto tensor_shape = group_func_arg_tensors[tensor_arg_idx]->shape;

    ir::Var tensor_shape_args(TENSOR_SHAPE_ARGS, type_of<int32_t**>());
    for (int i = 0; i < tensor_shape.size(); i++) {
      ir::Expr call_set_infer_shape_value =
          ir::Call::Make(type_of<void>(),
                         runtime::intrinsic::infer_shape_set_value,
                         {ir::Expr(output_tensor_idx),
                          ir::Expr(i),
                          tensor_shape[i],
                          tensor_shape_args},
                         {},
                         ir::CallType::Extern,
                         ir::FunctionRef(),
                         0);
      ir_bodys.push_back(call_set_infer_shape_value);
    }
    ++output_tensor_idx;
  }
  ir::LoweredFunc infer_shape_func =
      ir::_LoweredFunc_::Make(group->FuncName() + "_infer_shape",
                              group_func_args,
                              ir::Block::Make(ir_bodys),
                              {});
  return infer_shape_func;
}

}  // namespace pir
}  // namespace framework
}  // namespace hlir
}  // namespace cinn<|MERGE_RESOLUTION|>--- conflicted
+++ resolved
@@ -99,17 +99,14 @@
       LOG(FATAL) << "Group Pattern Kind Is Unknown!";
   }
 }
-
-std::vector<std::pair<ir::SymbolicPredicate, OpLowererImpl::WrapLoweredFunc>>
-OpLowererImpl::BucketLower(const GroupPtr& group,
-                           bool apply_op_schedule,
-                           bool apply_group_schedule,
-                           bool apply_pass) {
+BucketLoweredFuncsWrapper OpLowererImpl::BucketLower(const GroupPtr& group,
+                                                     bool apply_op_schedule,
+                                                     bool apply_group_schedule,
+                                                     bool apply_pass) {
   // 1.Do compute, lower and schedule for each op.
   auto& ops = group->ops;
   if (ops.size() == 1 && ops[0]->name() == "custom_call") {
-    return {{ir::Expr(1),
-             pir::OpLowererImpl::WrapLoweredFunc(LowerCustomCall(group)[0])}};
+    return {{{ir::Expr(1), LowerCustomCall(group)[0]}}, ir::LoweredFunc()};
   }
   std::vector<ir::Tensor> group_func_arg_tensors;
   std::unordered_map<::pir::Value, ir::Tensor> tensor_map;
@@ -152,44 +149,29 @@
   // 3.Do post-processing,
   // including preparing function args and temporary variables,
   // applying low-level optimization passes, etc.
-<<<<<<< HEAD
   std::vector<ir::Expr> scheduled_func_bodies;
   for (std::pair<ir::SymbolicPredicate, ir::Expr>& cond2body :
        cond2func_bodies) {
     scheduled_func_bodies.push_back(cond2body.second);
   }
   std::vector<ir::Tensor> group_func_arg_tensors_copy = group_func_arg_tensors;
-  std::vector<ir::LoweredFunc> funcs =
-      PostProcess(group,
-                  tensor_map,
-                  apply_op_schedule,
-                  scheduled_func_bodies,
-                  &group_func_arg_tensors_copy);
+  std::vector<ir::Argument> group_func_args;
+  std::vector<ir::LoweredFunc> funcs = PostProcess(group,
+                                                   tensor_map,
+                                                   apply_op_schedule,
+                                                   {scheduled_func_bodies},
+                                                   &group_func_arg_tensors_copy,
+                                                   &group_func_args);
   CHECK_EQ(funcs.size(), cond2func_bodies.size());
-  std::vector<std::pair<ir::Expr, ir::LoweredFunc>> cond2funcs;
+  BucketLoweredFuncsWrapper funcs_wrapper;
   for (int i = 0; i < funcs.size(); ++i) {
-    cond2funcs.emplace_back(cond2func_bodies[i].first, funcs[i]);
-=======
-  std::vector<std::pair<ir::Expr, WrapLoweredFunc>> cond2funcs;
-  for (std::pair<ir::SymbolicPredicate, ir::Expr>& cond2body :
-       cond2func_bodies) {
-    std::vector<ir::Tensor> group_func_arg_tensors_copy =
-        group_func_arg_tensors;
-    std::vector<ir::Argument> group_func_args;
-    std::vector<ir::LoweredFunc> funcs =
-        PostProcess(group,
-                    tensor_map,
-                    apply_op_schedule,
-                    cond2body.second,
-                    &group_func_arg_tensors_copy,
-                    &group_func_args);
-    ir::LoweredFunc infer_shape_func = GenerateInferShapeFunc(
-        group, group_func_arg_tensors_copy, group_func_args);
-    cond2funcs.push_back({cond2body.first, {funcs[0], infer_shape_func}});
->>>>>>> 1d598515
-  }
-
-  return cond2funcs;
+    funcs_wrapper.predicate2funcs.emplace_back(cond2func_bodies[i].first,
+                                               funcs[i]);
+  }
+  funcs_wrapper.infer_shape_func = GenerateInferShapeFunc(
+      group, group_func_arg_tensors_copy, group_func_args);
+
+  return funcs_wrapper;
 }
 
 void OpLowererImpl::InsertNameGeneToScope(std::shared_ptr<Scope> scope) {
@@ -320,14 +302,9 @@
   return PostProcess(group,
                      *tensor_map,
                      apply_op_schedule,
-<<<<<<< HEAD
                      {ir_sch.GetModule().GetExprs()[0]},
-                     group_func_arg_tensors);
-=======
-                     ir_sch.GetModule().GetExprs()[0],
                      group_func_arg_tensors,
                      &group_func_args);
->>>>>>> 1d598515
 }
 
 std::vector<ir::LoweredFunc> OpLowererImpl::LowerGroup(
@@ -380,14 +357,9 @@
   return PostProcess(group,
                      tensor_map,
                      do_op_schedule,
-<<<<<<< HEAD
                      {ir_sch.GetModule().GetExprs().at(0)},
-                     &group_func_arg_tensors);
-=======
-                     ir_sch.GetModule().GetExprs().at(0),
                      &group_func_arg_tensors,
                      &group_func_args);
->>>>>>> 1d598515
 }
 
 std::vector<ir::LoweredFunc> OpLowererImpl::LowerCustomCall(
@@ -440,14 +412,9 @@
     const GroupPtr& group,
     const std::unordered_map<::pir::Value, ir::Tensor>& tensor_map,
     bool done_op_schedule,
-<<<<<<< HEAD
     std::vector<ir::Expr> func_bodies,
-    std::vector<ir::Tensor>* group_func_arg_tensors) {
-=======
-    ir::Expr func_body,
     std::vector<ir::Tensor>* group_func_arg_tensors,
     std::vector<ir::Argument>* group_func_args) {
->>>>>>> 1d598515
   // 1.Prepare function args
   group->input_names.clear();
   std::unordered_set<std::string> arg_name_set;
@@ -542,31 +509,19 @@
     optim::OptimizeExprGPU(&(func_body));
 #endif
 
-<<<<<<< HEAD
     // 2.Prepare temp buffers
     poly::StageMap stages;
     auto temp_buffers =
         lang::GetTempBuffers(*group_func_arg_tensors, stages, func_body);
     // 3.Building LoweredFunc
     auto func = ir::_LoweredFunc_::Make(
-        group->FuncName(), group_func_args, func_body, temp_buffers);
+        group->FuncName(), *group_func_args, func_body, temp_buffers);
     if (!done_op_schedule) {
       func->PrepareBufferCastExprs();
     }
     // 4.Apply low level pass
     func = optim::Optimize(Expr(func), target_, false).as_lowered_func_ref();
     lowered_funcs.push_back(std::move(func));
-=======
-  // 2.Prepare temp buffers
-  poly::StageMap stages;
-  auto temp_buffers =
-      lang::GetTempBuffers(*group_func_arg_tensors, stages, func_body);
-  // 3.Building LoweredFunc
-  auto func = ir::_LoweredFunc_::Make(
-      group->FuncName(), *group_func_args, func_body, temp_buffers);
-  if (!done_op_schedule) {
-    func->PrepareBufferCastExprs();
->>>>>>> 1d598515
   }
 
   return lowered_funcs;
