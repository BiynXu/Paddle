// Copyright (c) 2023 CINN Authors. All Rights Reserved.
//
// Licensed under the Apache License, Version 2.0 (the "License");
// you may not use this file except in compliance with the License.
// You may obtain a copy of the License at
//
//     http://www.apache.org/licenses/LICENSE-2.0
//
// Unless required by applicable law or agreed to in writing, software
// distributed under the License is distributed on an "AS IS" BASIS,
// WITHOUT WARRANTIES OR CONDITIONS OF ANY KIND, either express or implied.
// See the License for the specific language governing permissions and
// limitations under the License.

#include "paddle/cinn/ir/dim.h"
#include "paddle/cinn/common/dim_expr_converter.h"
#include "paddle/cinn/ir/ir.h"

namespace cinn {
namespace ir {

const _Dim_* Dim::operator->() const { return As<_Dim_>(); }
_Dim_* Dim::operator->() { return As<_Dim_>(); }

bool _Dim_::IsUniSymbolic() const { return sym_dim.isa<std::string>(); }

std::string _Dim_::ToString() const { return symbol::ToString(sym_dim); }

Expr _Dim_::GetDimExpr() const { return dim_expr; }

Dim _Dim_::Make(const std::string& name, const symbol::DimExpr& sym_dim) {
  auto* n = make_shared<_Dim_>();
  n->name = name;
  n->sym_dim = sym_dim;
<<<<<<< HEAD
  if (sym_dim.isa<std::string>()) {
    n->dim_expr = ir::_Var_::Make(ir::Expr(static_cast<int32_t>(0)),
                                  ir::Expr(INT32_MAX),
                                  sym_dim.dyn_cast<std::string>(),
                                  /* is_reduce  = */ false,
                                  /* is_symbolic_constant = */ true);
  } else {
    n->dim_expr = Expr(static_cast<int32_t>(sym_dim.dyn_cast<int64_t>()));
  }
=======
  n->dim_expr = common::DimExprConverter().ConvertToIrExpr(sym_dim);
>>>>>>> ae9706f3

  return Dim(n);
}

Dim::Dim(const std::string& name, const symbol::DimExpr& sym_dim)
    : IrNodeRef(_Dim_::Make(name, sym_dim).self()) {}

}  // namespace ir
}  // namespace cinn<|MERGE_RESOLUTION|>--- conflicted
+++ resolved
@@ -32,20 +32,7 @@
   auto* n = make_shared<_Dim_>();
   n->name = name;
   n->sym_dim = sym_dim;
-<<<<<<< HEAD
-  if (sym_dim.isa<std::string>()) {
-    n->dim_expr = ir::_Var_::Make(ir::Expr(static_cast<int32_t>(0)),
-                                  ir::Expr(INT32_MAX),
-                                  sym_dim.dyn_cast<std::string>(),
-                                  /* is_reduce  = */ false,
-                                  /* is_symbolic_constant = */ true);
-  } else {
-    n->dim_expr = Expr(static_cast<int32_t>(sym_dim.dyn_cast<int64_t>()));
-  }
-=======
   n->dim_expr = common::DimExprConverter().ConvertToIrExpr(sym_dim);
->>>>>>> ae9706f3
-
   return Dim(n);
 }
 
