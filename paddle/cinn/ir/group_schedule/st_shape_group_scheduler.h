// Copyright (c) 2023 CINN Authors. All Rights Reserved.
//
// Licensed under the Apache License, Version 2.0 (the "License");
// you may not use this file except in compliance with the License.
// You may obtain a copy of the License at
//
//     http://www.apache.org/licenses/LICENSE-2.0
//
// Unless required by applicable law or agreed to in writing, software
// distributed under the License is distributed on an "AS IS" BASIS,
// WITHOUT WARRANTIES OR CONDITIONS OF ANY KIND, either express or implied.
// See the License for the specific language governing permissions and
// limitations under the License.

#pragma once
#include "paddle/cinn/ir/group_schedule/base_group_scheduler.h"

namespace cinn {
namespace ir {

// The priority of the ScheduleBlockNode,
// prioritizing whether it has been bound to the cuda axis,
// and secondly considering the amount of calculated data.
struct NodePriority {
  bool has_loop_binded;
  double score;

  bool operator<(const NodePriority& other) const {
    if (has_loop_binded ^ other.has_loop_binded) {
      return !has_loop_binded;
    } else {
      return score < other.score;
    }
  }
};

/**
 * The class used for scheduling fusion groups with static shape.
 * Its responsibility is to perform loop alignment,
 * automatic inline, automatic loop fusion,
 * and optimize the storage location of intermediate variables.
 * Note: Currently only CUDA backend is supported.
 */
class StaticShapeGroupScheduler : public GroupScheduler {
 public:
  StaticShapeGroupScheduler(
      ir::IRSchedule* ir_sch,
      const std::unordered_set<std::string>& output_tensor_names,
      const common::Target& target)
      : GroupScheduler(ir_sch, output_tensor_names, target) {}

  void Schedule() override;

<<<<<<< HEAD
  std::vector<std::pair<SymbolicPredicate, ir::Expr>> GetIRs() override;
=======
  void MapExprSchedule();

  std::vector<std::pair<SymbolicCondition, ir::Expr>> GetIRs() override;
>>>>>>> efdbd8b2

 private:
  // Automatically align loops for each ScheduleBlock.
  void DoLoopAlignment();

  // Automatically inline some ScheduleBlock which meets the conditions.
  void DoComputeInline();

  // Make every effort to automatically merge the loops of the horizontal
  // relationship ScheduleBlockNode.
  void DoHorizontalLoopFusion();

  // Make every effort to automatically merge the loops of the vertical
  // relationship ScheduleBlockNode.
  void DoVerticalLoopFusion();

  // Automatically bind cuda axis on loops.
  void BindCudaAxis();

  // Automatically allocate storage locations for variables to optimize IO.
  void AllocateStorage();

  // Automatically optimize the reductive calculation
  void OptimizeReduction();

  // Evaluate the priority of ScheduleBlockNode.
  // The node where the performance bottleneck is located
  // has a higher priority, while the node with a lower priority
  // needs to compromise and align loops with the node with the highest
  // priority.
  NodePriority CalculateNodePriority(const ir::ScheduleBlockNode* node) const;

  // Find the highest priority ScheduleBlockNode,
  // other nodes need to align the loop with it.
  ir::ScheduleBlockNode* FindGlobalMasterNode() const;

  // Obtain the latest order of ScheduleBlock and the control structures
  // throughout the entire IR.
  void UpdateBlockOrder();

  // Get output tensor names of group.
  std::unordered_set<std::string> OutputTensorNames() const;

  /**
   * @brief Determine whether the graph level dependency is still maintained
   * after the schedule_block is placed in the insert position of target_loop.
   * @param schedule_block The src schedule_block to be replaced.
   * @param target_loop The target loop to be insert into the schedule_block.
   * @param insert_pos The insert position of new schedule_block in the
   * target_loop.
   */
  bool IsKeepGraphDependency(Expr schedule_block,
                             Expr target_loop,
                             int insert_pos) const;

  /**
   * @brief Determine whether all feasible conditions are met
   * after the schedule_block is placed in the insert position of target_loop.
   * @param schedule_block The src schedule_block to be replaced.
   * @param target_loop The target loop to be insert into the schedule_block.
   * @param insert_pos The insert position of new schedule_block in the
   * target_loop.
   */
  bool MeetConditions(Expr schedule_block,
                      Expr target_loop,
                      int insert_pos) const;

 private:
  /**
   * @brief Interface of feasibility condition.
   * @param schedule_block The src schedule_block to be replaced.
   * @param target_loop The target loop to be insert into the schedule_block.
   * @param insert_pos The insert position of new schedule_block in the
   * target_loop.
   */
  using FeasibleCondition = bool (StaticShapeGroupScheduler::*)(
      Expr schedule_block, Expr target_loop, int insert_pos) const;
  // All feasible conditions.
  std::vector<FeasibleCondition> feasible_conditions_;

  /**
   * The order of blocks and their control statements,
   * only For, IfThenElse and ScheduleBlock is considered.
   *
   * Example:
   * for0:
   *   for1:
   *     block0
   *     block1
   *   block2
   *   for2:
   *     block3
   *     block4
   *
   * the result is:
   *   [0]: for0
   *   [0, 0]: for1
   *   [0, 0, 0]: block0
   *   [0, 0, 1]: block1
   *   [0, 1]: block2
   *   [0, 2]: for2
   *   [0, 2, 0]: block3
   *   [0, 2, 1]: block4
   */
  std::map<std::vector<int>, ir::Expr> blocks_order_with_ctrl_stmt_;
};

}  // namespace ir
}  // namespace cinn<|MERGE_RESOLUTION|>--- conflicted
+++ resolved
@@ -51,13 +51,9 @@
 
   void Schedule() override;
 
-<<<<<<< HEAD
-  std::vector<std::pair<SymbolicPredicate, ir::Expr>> GetIRs() override;
-=======
   void MapExprSchedule();
 
-  std::vector<std::pair<SymbolicCondition, ir::Expr>> GetIRs() override;
->>>>>>> efdbd8b2
+  std::vector<std::pair<SymbolicPredicate, ir::Expr>> GetIRs() override;
 
  private:
   // Automatically align loops for each ScheduleBlock.
