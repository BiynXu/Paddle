--- conflicted
+++ resolved
@@ -125,17 +125,14 @@
   for (int i = 0; i < loops.size(); ++i) {
     VLOG(3) << i << "-th loop is:\n " << loops[i];
     VLOG(3) << i << "-th block_loop:\n" << block_loops[i];
-<<<<<<< HEAD
     std::optional<bool> prove_eq = analyzer.ProveEQ(
         loops[i].As<ir::For>()->extent, block_loops[i].As<ir::For>()->extent);
     CHECK(prove_eq.has_value() && prove_eq.value());
-=======
-    if (GetLoopExtent(loops[i]) != GetLoopExtent(block_loops[i])) {
+    if (!prove_eq.has_value() || prove_eq.value() == false) {
       os << "Extent of loop in Expr Param(loop) and extent of loop in Expr "
             "Param(block) should be equal correspondingly!\n";
       throw IRScheduleErrorHandler(primitive, os.str(), module_expr_);
     }
->>>>>>> f378e96c
     if (block_loops[i].As<ir::For>()->bind_info().valid() &&
         !loops[i].As<ir::For>()->bind_info().valid()) {
       loops[i].As<ir::For>()->set_bind_info(
