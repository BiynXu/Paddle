// Copyright (c) 2021 CINN Authors. All Rights Reserved.
//
// Licensed under the Apache License, Version 2.0 (the "License");
// you may not use this file except in compliance with the License.
// You may obtain a copy of the License at
//
//     http://www.apache.org/licenses/LICENSE-2.0
//
// Unless required by applicable law or agreed to in writing, software
// distributed under the License is distributed on an "AS IS" BASIS,
// WITHOUT WARRANTIES OR CONDITIONS OF ANY KIND, either express or implied.
// See the License for the specific language governing permissions and
// limitations under the License.

#include "paddle/cinn/lang/lower.h"

#include <iostream>
#include <map>
#include <set>
#include <stack>
#include <unordered_set>
#include <utility>

#include "paddle/cinn/common/integer_set.h"
#include "paddle/cinn/ir/buffer.h"
#include "paddle/cinn/ir/ir_printer.h"
#include "paddle/cinn/lang/lower_impl.h"
#include "paddle/cinn/lang/lower_tensor_group.h"
#include "paddle/cinn/optim/optimize.h"
#include "paddle/cinn/utils/string.h"

namespace cinn {
namespace lang {

using ast_gen_ius::TensorGroup;
using ir::Tensor;
using poly::Stage;

std::vector<ir::Argument> GetArgs(
    const Expr& func_body, const std::vector<std::string>& input_output_nodes) {
  std::vector<ir::Argument> res;
  std::map<std::string, std::set<const ir::Load*>> name2loads;
  std::map<std::string, std::set<const ir::Store*>> name2stores;
  auto load_or_store_nodes = ir::ir_utils::CollectIRNodesWithoutTensor(
      func_body,
      [&](const Expr* x) { return x->As<ir::Store>() || x->As<ir::Load>(); });

  for (auto&& e : load_or_store_nodes) {
    if (e.As<ir::Load>()) {
      auto&& tensor_name = e.As<ir::Load>()->tensor.as_tensor()->name;
      name2loads[tensor_name].insert(e.As<ir::Load>());
    } else {  // Store node
      auto&& tensor_name = e.As<ir::Store>()->tensor.as_tensor()->name;
      name2stores[tensor_name].insert(e.As<ir::Store>());
    }
  }

  for (auto&& node_name : input_output_nodes) {
    auto load_it = name2loads.find(node_name);
    auto store_it = name2stores.find(node_name);
    // if a node is ir::Load and also ir::Store, then process it as a ir::Store
    // in priority.
    if (store_it != name2stores.end()) {  //
      for (auto&& node : store_it->second) {
        const auto* tensor = node->tensor.as_tensor();
        if (tensor->buffer.defined()) {
          res.emplace_back(tensor->buffer, ir::Argument::IO::kOutput);
          break;
        }
      }
    } else if (load_it != name2loads.end()) {
      for (auto&& node : load_it->second) {
        const auto* tensor = node->tensor.as_tensor();
        if (tensor->buffer.defined()) {
          res.emplace_back(tensor->buffer, ir::Argument::IO::kInput);
          break;
        }
      }
    }
  }

  if (VLOG_IS_ON(3)) {
    for (auto& i : input_output_nodes)
      VLOG(3) << "In input_output_nodes, arg has : " << i;
    for (auto& i : res) VLOG(3) << "In res, arg has : " << i.name();
  }
  return res;
}

<<<<<<< HEAD
bool CanProveBufferNumelLT(const ir::Buffer& lhs, const ir::Buffer& rhs) {
  common::cas_intervals_t var_intervals;
  common::SymbolicExprAnalyzer analyzer(var_intervals);
  std::optional<bool> prove_lt =
      analyzer.ProveLT(lhs->SymbolicNumel(), rhs->SymbolicNumel());
  return prove_lt.value_or(false);
=======
// Collect the temporary tensors from a computational graph.
std::vector<ir::Buffer> GetTempBuffers(
    const std::vector<cinn::ir::Tensor>& tensor_args, Expr body) {
  std::unordered_set<std::string> tensor_arg_names;
  std::unordered_set<std::string> buffer_arg_names;
  for (auto& tensor : tensor_args) {
    tensor_arg_names.insert(tensor->name);
    if (tensor->buffer.defined()) {
      buffer_arg_names.insert(tensor->buffer->name);
    }
  }
  std::map<std::string, ir::Buffer>
      name_to_buffer;  // used to avoid duplication.

  auto all_temp_tensors =
      ir::ir_utils::CollectIRNodesWithoutTensor(body, [&](const Expr* x) {
        return x->as_tensor() && x->as_tensor()->buffer.defined() &&
               ((!buffer_arg_names.count(x->as_tensor()->buffer->name) &&
                 !tensor_arg_names.count(x->as_tensor()->name)) ||
                utils::Endswith(x->as_tensor()->buffer->name, "temp_buffer"));
      });
  for (auto& e : all_temp_tensors) {
    auto buffer_name = e.as_tensor()->buffer->name;
    if (!name_to_buffer.count(buffer_name)) {
      name_to_buffer[buffer_name] = e.as_tensor()->buffer;
    } else {
      // TODO(phlrain): why update
      if (e.as_tensor()->buffer->numel() <
          name_to_buffer[buffer_name]->numel()) {
        name_to_buffer[buffer_name] = e.as_tensor()->buffer;
      }
    }
  }

  std::vector<ir::Buffer> temp_buffers;
  for (auto& i : name_to_buffer) {
    temp_buffers.push_back(i.second);
  }

  return temp_buffers;
>>>>>>> 4988cf1c
}

//! Collect the temporary tensors from a computational graph.
std::vector<ir::Buffer> GetTempBuffers(const std::vector<Tensor>& tensor_args,
                                       const TensorGroup& tensor_group,
                                       Expr body) {
  std::unordered_set<std::string> tensor_arg_names;
  std::unordered_set<std::string> buffer_arg_names;
  for (auto& tensor : tensor_args) {
    tensor_arg_names.insert(tensor->name);
    if (tensor->buffer.defined()) {
      buffer_arg_names.insert(tensor->buffer->name);
    }
  }
  std::map<std::string, ir::Buffer>
      name_to_buffer;  // used to avoid duplication.

  auto all_temp_tensors =
      ir::ir_utils::CollectIRNodesWithoutTensor(body, [&](const Expr* x) {
        return x->as_tensor() && x->as_tensor()->buffer.defined() &&
               (!tensor_group.Contain(x->as_tensor()->name) ||
                ((!buffer_arg_names.count(x->as_tensor()->buffer->name) &&
                  !tensor_arg_names.count(x->as_tensor()->name)) ||
                 utils::Endswith(x->as_tensor()->buffer->name, "temp_buffer")));
      });
  for (auto& e : all_temp_tensors) {
    auto buffer_name = e.as_tensor()->buffer->name;
    if (!name_to_buffer.count(buffer_name)) {
      name_to_buffer[buffer_name] = e.as_tensor()->buffer;
    } else {
      // Just copy from old code, but why?
      if (e.as_tensor()->buffer->numel() <
          name_to_buffer[buffer_name]->numel()) {
        name_to_buffer[buffer_name] = e.as_tensor()->buffer;
      }
    }
  }

  std::vector<ir::Buffer> temp_buffers;
  for (auto& i : name_to_buffer) {
    temp_buffers.push_back(i.second);
  }
  return temp_buffers;
}

//! Collect the temporary tensors from a computational graph.
std::vector<ir::Buffer> GetTempBuffers(const std::vector<Tensor>& tensor_args,
                                       const poly::StageMap& stage_map,
                                       Expr body) {
  std::unordered_set<std::string> tensor_arg_names;
  std::unordered_set<std::string> buffer_arg_names;
  for (auto& tensor : tensor_args) {
    tensor_arg_names.insert(tensor->name);
    if (tensor->buffer.defined()) {
      buffer_arg_names.insert(tensor->buffer->name);
    }
  }
  std::map<std::string, ir::Buffer>
      name_to_buffer;  // used to avoid duplication.

  auto all_temp_tensors =
      ir::ir_utils::CollectIRNodesWithoutTensor(body, [&](const Expr* x) {
        return x->as_tensor() && x->as_tensor()->buffer.defined() &&
               (!stage_map->Lookup(x->as_tensor()->name) ||
                !stage_map[x->as_tensor()]->inlined()) &&
               ((!buffer_arg_names.count(x->as_tensor()->buffer->name) &&
                 !tensor_arg_names.count(x->as_tensor()->name)) ||
                utils::Endswith(x->as_tensor()->buffer->name, "temp_buffer"));
      });
  for (auto& e : all_temp_tensors) {
    auto buffer_name = e.as_tensor()->buffer->name;
    if (!name_to_buffer.count(buffer_name)) {
      name_to_buffer[buffer_name] = e.as_tensor()->buffer;
    } else {
      if (CanProveBufferNumelLT(e.as_tensor()->buffer,
                                name_to_buffer[buffer_name])) {
        name_to_buffer[buffer_name] = e.as_tensor()->buffer;
      }
    }
  }
  // visit the ir body and update the map of name_to_buffer
  auto update_map =
      ir::ir_utils::CollectIRNodesWithoutTensor(body, [&](const Expr* x) {
        if (x->as_tensor() && x->as_tensor()->buffer.defined()) {
          auto buffer_name = x->as_tensor()->buffer->name;
          if (name_to_buffer.count(buffer_name) &&
              CanProveBufferNumelLT(x->as_tensor()->buffer,
                                    name_to_buffer[buffer_name])) {
            name_to_buffer[buffer_name] = x->as_tensor()->buffer;
          }
        }
        return x->as_tensor() && x->as_tensor()->buffer.defined();
      });

  std::vector<ir::Buffer> temp_buffers;
  for (auto& i : name_to_buffer) temp_buffers.push_back(i.second);
  return temp_buffers;
}

//! Collect the temporary tensors from a computational graph.
std::vector<ir::Buffer> GetTempBuffers(const std::vector<ir::Argument>& args,
                                       Expr body) {
  std::unordered_set<std::string> buffer_arg_names;
  for (auto& a : args) {
    if (a.is_buffer()) {
      buffer_arg_names.insert(a.name());
    }
  }
  std::map<std::string, ir::Buffer>
      name_to_buffer;  // used to avoid duplication.

  auto all_temp_tensors =
      ir::ir_utils::CollectIRNodesWithoutTensor(body, [&](const Expr* x) {
        return x->as_tensor() && x->as_tensor()->buffer.defined() &&
               (!buffer_arg_names.count(x->as_tensor()->buffer->name) ||
                utils::Endswith(x->as_tensor()->buffer->name, "temp_buffer"));
      });
  for (auto& e : all_temp_tensors) {
    auto buffer_name = e.as_tensor()->buffer->name;
    if (!name_to_buffer.count(buffer_name)) {
      name_to_buffer[buffer_name] = e.as_tensor()->buffer;
    } else {
      if (e.as_tensor()->buffer->numel() <
          name_to_buffer[buffer_name]->numel()) {
        name_to_buffer[buffer_name] = e.as_tensor()->buffer;
      }
    }
  }
  // visit the ir body and update the map of name_to_buffer
  auto update_map =
      ir::ir_utils::CollectIRNodesWithoutTensor(body, [&](const Expr* x) {
        if (x->as_tensor() && x->as_tensor()->buffer.defined()) {
          auto buffer_name = x->as_tensor()->buffer->name;
          if (name_to_buffer.count(buffer_name) &&
              x->as_tensor()->buffer->numel() <
                  name_to_buffer[buffer_name]->numel()) {
            name_to_buffer[buffer_name] = x->as_tensor()->buffer;
          }
        }
        return x->as_tensor() && x->as_tensor()->buffer.defined();
      });

  std::vector<ir::Buffer> temp_buffers;
  for (auto& i : name_to_buffer) temp_buffers.push_back(i.second);
  return temp_buffers;
}

std::set<ir::Tensor> CollectTempTensorsFromCtrlDepends(
    StageMap stages, const std::vector<Tensor>& tensor_args) {
  std::set<ir::Tensor> res;
  for (auto& stage : stages) {
    res.emplace(ir::Tensor(stage.second->tensor()));
    res.insert(stage.second->ctrl_depends().begin(),
               stage.second->ctrl_depends().end());
  }
  for (auto& t : tensor_args) {
    if (res.count(t)) res.erase(t);
  }
  return res;
}

void InitReduceTensor(StageMap stages,
                      const Tensor& tensor,
                      const Target& target) {
  if (tensor->is_reduce_tensor() && !tensor->IsReduceInited(stages)) {
    tensor->InitReduction(stages, target);
  }
  auto uninited_reduce_tensors =
      ir::ir_utils::CollectIRNodes(tensor->body(), [&](const Expr* x) {
        return x && x->defined() && x->as_tensor() &&
               x->as_tensor()->is_reduce_tensor() &&
               !x->as_tensor()->IsReduceInited(stages);
      });
  for (auto& t : uninited_reduce_tensors) {
    VLOG(3) << "Init reduce tensor: " << t.as_tensor()->name;
    t.as_tensor()->InitReduction(stages, target);
  }
}

std::set<ir::Tensor> CollectTempTensorsFromCtrlDepends(
    ast_gen_ius::TensorGroup* tensor_group,
    const std::vector<Tensor>& tensor_args) {
  std::set<ir::Tensor> res;
  for (const ir::Tensor& a : tensor_group->GetAllTensors()) {
    for (const ir::Tensor& t : tensor_group->GetCrtlDepTensors(a->name)) {
      res.emplace(t);
    }
  }
  for (const ir::Tensor& t : tensor_args) {
    if (res.count(t)) {
      res.erase(t);
    }
  }
  return res;
}

ir::LoweredFunc LowerToAst(const std::string& name,
                           const std::vector<Tensor>& tensor_args,
                           ast_gen_ius::TensorGroup* tensor_group,
                           const Target& target) {
  std::vector<ir::LoweredFunc> result =
      LowerToAstVec(name, tensor_args, tensor_group, target);
  CHECK_EQ(result.size(), 1UL) << "LowerToAst contains not only 1 LoweredFunc, "
                                  "use LowerToAstVec instead.";
  return result[0];
}

std::vector<ir::LoweredFunc> LowerToAstVec(
    const std::string& name,
    const std::vector<Tensor>& tensor_args,
    ast_gen_ius::TensorGroup* tensor_group,
    const Target& target) {
  std::set<ir::Tensor> ctrl_deps =
      CollectTempTensorsFromCtrlDepends(tensor_group, tensor_args);
  auto lower_instance = detail::LowerTensorGroup(
      name,
      tensor_args,
      {},
      tensor_group,
      std::vector<Tensor>(ctrl_deps.begin(), ctrl_deps.end()),
      target);
  std::vector<ir::LoweredFunc> result = lower_instance();
  for (auto& res : result) {
    if (target == cinn::common::DefaultNVGPUTarget()) {
      res->device_api = ir::DeviceAPI::GPU;
    }
  }
  return result;
}

ir::LoweredFunc Lower(const std::string& name,
                      StageMap stages,
                      const std::vector<Tensor>& tensor_args,
                      const std::vector<Var>& scalar_args,
                      const std::vector<Tensor>& temp_tensors,
                      Module::Builder* b,
                      const Target& target,
                      bool support_ir_schedule) {
  // Init the reduce tensors first before any process.
  for (auto& t : tensor_args) InitReduceTensor(stages, t, target);
  for (auto& t : temp_tensors) InitReduceTensor(stages, t, target);
  // Merge the ctrl_deps with the given temp_tensors ang get a new temp_tensors
  auto ctrl_deps = CollectTempTensorsFromCtrlDepends(stages, tensor_args);
  ctrl_deps.insert(temp_tensors.begin(), temp_tensors.end());
  auto lower_impl_instance =
      detail::LowerImpl(name,
                        stages,
                        tensor_args,
                        scalar_args,
                        std::vector<Tensor>(ctrl_deps.begin(), ctrl_deps.end()),
                        target,
                        support_ir_schedule);
  auto result = lower_impl_instance();
  std::vector<ir::LoweredFunc> return_value;
  for (auto& res : result) {
    auto temp_buffers = GetTempBuffers(tensor_args, stages, res->body);
    if (b) {
      for (auto& temp_buffer : temp_buffers) {
        b->AddBuffer(temp_buffer);
      }
    }
    {
      for (auto& stage : stages) {
        if (stage.second->IfCudaBind()) {
          res->device_api = ir::DeviceAPI::GPU;
          break;
        }
      }
      if (target == cinn::common::DefaultNVGPUTarget()) {
        res->device_api = ir::DeviceAPI::GPU;
      }
    }
    if (b) {
      b->AddFunction(res);
    }
    res->temp_bufs = temp_buffers;
    return_value.push_back(res);
  }
  return return_value[0];
}

std::vector<ir::LoweredFunc> LowerVec(const std::string& name,
                                      StageMap stages,
                                      const std::vector<Tensor>& tensor_args,
                                      const std::vector<Var>& scalar_args,
                                      const std::vector<Tensor>& temp_tensors,
                                      Module::Builder* b,
                                      const Target& target,
                                      bool support_ir_schedule) {
  // Init the reduce tensors first before any process.
  for (auto& t : tensor_args) InitReduceTensor(stages, t, target);
  for (auto& t : temp_tensors) InitReduceTensor(stages, t, target);
  // Merge the ctrl_deps with the given temp_tensors ang get a new temp_tensors
  auto ctrl_deps = CollectTempTensorsFromCtrlDepends(stages, tensor_args);
  ctrl_deps.insert(temp_tensors.begin(), temp_tensors.end());
  auto lower_impl_instance =
      detail::LowerImpl(name,
                        stages,
                        tensor_args,
                        scalar_args,
                        std::vector<Tensor>(ctrl_deps.begin(), ctrl_deps.end()),
                        target,
                        support_ir_schedule);
  // return vectorof ir::LoweredFunc.
  auto result = lower_impl_instance();
  std::vector<ir::LoweredFunc> return_value;
  for (auto& res : result) {
    auto temp_buffers = GetTempBuffers(tensor_args, stages, res->body);
    if (b) {
      for (auto& temp_buffer : temp_buffers) {
        b->AddBuffer(temp_buffer);
      }
    }

    {  // set function device_api
      for (auto& stage : stages) {
        if (stage.second->IfCudaBind()) {
          res->device_api = ir::DeviceAPI::GPU;
          break;
        }
      }

      if (target == cinn::common::DefaultNVGPUTarget()) {
        res->device_api = ir::DeviceAPI::GPU;
      }
    }
    if (b) {
      b->AddFunction(res);
    }

    res->temp_bufs = temp_buffers;

    return_value.push_back(res);
  }
  return return_value;
}

}  // namespace lang
}  // namespace cinn<|MERGE_RESOLUTION|>--- conflicted
+++ resolved
@@ -87,14 +87,14 @@
   return res;
 }
 
-<<<<<<< HEAD
 bool CanProveBufferNumelLT(const ir::Buffer& lhs, const ir::Buffer& rhs) {
   common::cas_intervals_t var_intervals;
   common::SymbolicExprAnalyzer analyzer(var_intervals);
   std::optional<bool> prove_lt =
       analyzer.ProveLT(lhs->SymbolicNumel(), rhs->SymbolicNumel());
   return prove_lt.value_or(false);
-=======
+}
+
 // Collect the temporary tensors from a computational graph.
 std::vector<ir::Buffer> GetTempBuffers(
     const std::vector<cinn::ir::Tensor>& tensor_args, Expr body) {
@@ -135,7 +135,6 @@
   }
 
   return temp_buffers;
->>>>>>> 4988cf1c
 }
 
 //! Collect the temporary tensors from a computational graph.
