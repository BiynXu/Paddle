--- conflicted
+++ resolved
@@ -33,44 +33,6 @@
     "true, the algorithm is deterministic.");
 #endif
 
-<<<<<<< HEAD
-using ::GFLAGS_NAMESPACE::BoolFromEnv;
-using ::GFLAGS_NAMESPACE::DoubleFromEnv;
-using ::GFLAGS_NAMESPACE::Int32FromEnv;
-using ::GFLAGS_NAMESPACE::Int64FromEnv;
-using ::GFLAGS_NAMESPACE::StringFromEnv;
-
-DEFINE_string(cinn_x86_builtin_code_root,
-              StringFromEnv("FLAGS_cinn_x86_builtin_code_root", ""),
-              "");
-DEFINE_string(cinn_nvcc_cmd_path,
-              StringFromEnv("FLAGS_cinn_nvcc_cmd_path", "/usr/local/cuda/bin"),
-              "Setting nvcc default path!");
-
-DEFINE_int32(cinn_parallel_compile_thread,
-             Int32FromEnv("FLAGS_cinn_parallel_compile_thread",
-                          (std::thread::hardware_concurrency() >> 1)),
-             "How much thread the parallel compile used.");
-
-DEFINE_bool(cinn_use_op_fusion,
-            BoolFromEnv("FLAGS_cinn_use_op_fusion", true),
-            "Whether to use op fusion pass.");
-
-DEFINE_bool(general_fusion_merge_pass,
-            BoolFromEnv("FLAGS_general_fusion_merge_pass", true),
-            "Whether to use general fusion_merge pass.");
-
-DEFINE_bool(cinn_new_group_scheduler,
-            BoolFromEnv("FLAGS_cinn_new_group_scheduler", false),
-            "Whether to use new group scheduler.");
-
-DEFINE_bool(cinn_use_common_subexpression_elimination,
-            BoolFromEnv("FLAGS_cinn_use_common_subexpression_elimination",
-                        false),
-            "Whether to use common subexpression elimination pass.");
-
-DEFINE_string(
-=======
 using ::paddle::flags::BoolFromEnv;
 using ::paddle::flags::DoubleFromEnv;
 using ::paddle::flags::Int32FromEnv;
@@ -99,13 +61,16 @@
                BoolFromEnv("FLAGS_general_fusion_merge_pass", true),
                "Whether to use general fusion_merge pass.");
 
+PD_DEFINE_bool(cinn_new_group_scheduler,
+               BoolFromEnv("FLAGS_cinn_new_group_scheduler", false),
+               "Whether to use new group scheduler.");
+
 PD_DEFINE_bool(cinn_use_common_subexpression_elimination,
                BoolFromEnv("FLAGS_cinn_use_common_subexpression_elimination",
                            false),
                "Whether to use common subexpression elimination pass.");
 
 PD_DEFINE_string(
->>>>>>> 84db1a65
     cinn_custom_call_deny_ops,
     StringFromEnv("FLAGS_cinn_custom_call_deny_ops", ""),
     "a blacklist of op are denied by MarkCustomCallOps pass, separated by ;");
