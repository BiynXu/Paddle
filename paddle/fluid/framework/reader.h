--- conflicted
+++ resolved
@@ -63,110 +63,8 @@
   ReaderBase* reader_;
 };
 
-<<<<<<< HEAD
-// file readers
-
-template <typename T>
-class RandomDataGenerator : public FileReader {
- public:
-  RandomDataGenerator(const std::vector<DDim>& shapes, float min, float max)
-      : FileReader(shapes), min_(min), max_(max) {
-    PADDLE_ENFORCE_LE(
-        min, max, "'min' shouldn't be greater than 'max'.(%f vs %f)", min, max);
-    unsigned int seed = std::random_device()();
-    engine_.seed(seed);
-    dist_ = std::uniform_real_distribution<float>(min_, max_);
-  }
-
-  void ReadNext(std::vector<LoDTensor>* out) override {
-    out->clear();
-    out->reserve(shapes_.size());
-    for (const DDim& shape : shapes_) {
-      PADDLE_ENFORCE_GE(
-          shape.size(), 2,
-          "The rank of reader's output data should be 2 at least.(Now it's %d)",
-          shape.size());
-      LoDTensor out_tensor;
-      out_tensor.Resize(shape);
-      T* data = out_tensor.mutable_data<T>(platform::CPUPlace());
-      int64_t numel = product(shape);
-      for (int64_t i = 0; i < numel; ++i) {
-        data[i] = dist_(engine_);
-      }
-      out->push_back(out_tensor);
-    }
-  }
-
-  bool HasNext() const override { return true; }
-
-  void ReInit() override { return; }
-
- private:
-  float min_;
-  float max_;
-  std::minstd_rand engine_;
-  std::uniform_real_distribution<float> dist_;
-};
-
-// decorated readers
-
-class ShuffleReader : public DecoratedReader {
- public:
-  ShuffleReader(ReaderBase* reader, int buffer_size)
-      : DecoratedReader(reader), buffer_size_(buffer_size), iteration_pos_(0) {
-    buffer_.reserve(buffer_size);
-  }
-
-  void ReadNext(std::vector<LoDTensor>* out) override;
-
- private:
-  int buffer_size_;
-  std::vector<std::vector<LoDTensor>> buffer_;
-  size_t iteration_pos_;
-};
-
-class BatchReader : public DecoratedReader {
- public:
-  BatchReader(ReaderBase* reader, int batch_size)
-      : DecoratedReader(reader), batch_size_(batch_size) {
-    buffer_.reserve(batch_size_);
-  }
-
-  void ReadNext(std::vector<LoDTensor>* out) override;
-
- private:
-  int batch_size_;
-  std::vector<std::vector<LoDTensor>> buffer_;
-};
-
-class DoubleBufferReader : public DecoratedReader {
- public:
-  explicit DoubleBufferReader(ReaderBase* reader)
-      : DecoratedReader(reader), buffer_(kDoubleBufferSize) {
-    framework::Async(std::bind(&DoubleBufferReader::ProducerThreadFunc, this));
-  }
-
-  void ReadNext(std::vector<LoDTensor>* out) override;
-  bool HasNext() const override;
-
- private:
-  void ProducerThreadFunc();
-
-  std::vector<std::vector<LoDTensor>> buffer_;
-  size_t write_pos_;
-  size_t read_pos_;
-
-  std::mutex mtx_;
-  std::condition_variable buffer_not_full_;
-  std::condition_variable buffer_not_empty_;
-};
-
-// The ReaderHolder is used as readers' unified wrapper,
-// making it easier to access different type readers in Variables.
-=======
 // The ReaderHolder is used as reader' unified wrapper,
 // making it easier to access different type reader in Variables.
->>>>>>> 42e65a20
 class ReaderHolder {
  public:
   void Reset(ReaderBase* reader) { reader_.reset(reader); }
