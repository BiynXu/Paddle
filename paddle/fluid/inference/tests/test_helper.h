/* Copyright (c) 2018 PaddlePaddle Authors. All Rights Reserved.

Licensed under the Apache License, Version 2.0 (the "License");
you may not use this file except in compliance with the License.
You may obtain a copy of the License at

    http://www.apache.org/licenses/LICENSE-2.0

Unless required by applicable law or agreed to in writing, software
distributed under the License is distributed on an "AS IS" BASIS,
WITHOUT WARRANTIES OR CONDITIONS OF ANY KIND, either express or implied.
See the License for the specific language governing permissions and
limitations under the License. */
#pragma once

#include <map>
#include <random>
#include <string>
#include <vector>

#include "paddle/fluid/framework/lod_tensor.h"
#include "paddle/fluid/inference/io.h"
#include "paddle/fluid/platform/profiler.h"

template <typename T>
void SetupTensor(paddle::framework::LoDTensor* input,
                 paddle::framework::DDim dims, T lower, T upper) {
  static unsigned int seed = 100;
  std::mt19937 rng(seed++);
  std::uniform_real_distribution<double> uniform_dist(0, 1);

  T* input_ptr = input->mutable_data<T>(dims, paddle::platform::CPUPlace());
  for (int i = 0; i < input->numel(); ++i) {
    input_ptr[i] = static_cast<T>(uniform_dist(rng) * (upper - lower) + lower);
  }
}

template <typename T>
void SetupTensor(paddle::framework::LoDTensor* input,
                 paddle::framework::DDim dims, const std::vector<T>& data) {
  CHECK_EQ(paddle::framework::product(dims), static_cast<int64_t>(data.size()));
  T* input_ptr = input->mutable_data<T>(dims, paddle::platform::CPUPlace());
  memcpy(input_ptr, data.data(), input->numel() * sizeof(T));
}

template <typename T>
void SetupLoDTensor(paddle::framework::LoDTensor* input,
                    const paddle::framework::LoD& lod, T lower, T upper) {
  input->set_lod(lod);
  int dim = lod[0][lod[0].size() - 1];
  SetupTensor<T>(input, {dim, 1}, lower, upper);
}

template <typename T>
void SetupLoDTensor(paddle::framework::LoDTensor* input,
                    paddle::framework::DDim dims,
                    const paddle::framework::LoD lod,
                    const std::vector<T>& data) {
  const size_t level = lod.size() - 1;
  CHECK_EQ(dims[0], static_cast<int64_t>((lod[level]).back()));
  input->set_lod(lod);
  SetupTensor<T>(input, dims, data);
}

template <typename T>
void CheckError(const paddle::framework::LoDTensor& output1,
                const paddle::framework::LoDTensor& output2) {
  // Check lod information
  EXPECT_EQ(output1.lod(), output2.lod());

  EXPECT_EQ(output1.dims(), output2.dims());
  EXPECT_EQ(output1.numel(), output2.numel());

  T err = static_cast<T>(0);
  if (typeid(T) == typeid(float)) {
    err = 1E-3;
  } else if (typeid(T) == typeid(double)) {
    err = 1E-6;
  } else {
    err = 0;
  }

  size_t count = 0;
  for (int64_t i = 0; i < output1.numel(); ++i) {
    if (fabs(output1.data<T>()[i] - output2.data<T>()[i]) > err) {
      count++;
    }
  }
  EXPECT_EQ(count, 0U) << "There are " << count << " different elements.";
}

<<<<<<< HEAD
template <typename Place, bool PrepareContext = false>
=======
template <typename Place, bool CreateVars = true>
>>>>>>> f605f647
void TestInference(const std::string& dirname,
                   const std::vector<paddle::framework::LoDTensor*>& cpu_feeds,
                   const std::vector<paddle::framework::LoDTensor*>& cpu_fetchs,
                   const int repeat = 1, const bool is_combined = false) {
  // 1. Define place, executor, scope
  auto place = Place();
  auto executor = paddle::framework::Executor(place);
  auto* scope = new paddle::framework::Scope();

  // Profile the performance
  paddle::platform::ProfilerState state;
  if (paddle::platform::is_cpu_place(place)) {
    state = paddle::platform::ProfilerState::kCPU;
  } else {
#ifdef PADDLE_WITH_CUDA
    state = paddle::platform::ProfilerState::kCUDA;
    // The default device_id of paddle::platform::CUDAPlace is 0.
    // Users can get the device_id using:
    //   int device_id = place.GetDeviceId();
    paddle::platform::SetDeviceId(0);
#else
    PADDLE_THROW("'CUDAPlace' is not supported in CPU only device.");
#endif
  }

  // 2. Initialize the inference_program and load parameters
  std::unique_ptr<paddle::framework::ProgramDesc> inference_program;

  // Enable the profiler
  paddle::platform::EnableProfiler(state);
  {
    paddle::platform::RecordEvent record_event(
        "init_program",
        paddle::platform::DeviceContextPool::Instance().Get(place));

    if (is_combined) {
      // All parameters are saved in a single file.
      // Hard-coding the file names of program and parameters in unittest.
      // The file names should be consistent with that used in Python API
      //  `fluid.io.save_inference_model`.
      std::string prog_filename = "__model_combined__";
      std::string param_filename = "__params_combined__";
      inference_program = paddle::inference::Load(
          executor, *scope, dirname + "/" + prog_filename,
          dirname + "/" + param_filename);
    } else {
      // Parameters are saved in separate files sited in the specified
      // `dirname`.
      inference_program = paddle::inference::Load(executor, *scope, dirname);
    }
  }
  // Disable the profiler and print the timing information
  paddle::platform::DisableProfiler(paddle::platform::EventSortingKey::kDefault,
                                    "load_program_profiler.txt");
  paddle::platform::ResetProfiler();

  // 3. Get the feed_target_names and fetch_target_names
  const std::vector<std::string>& feed_target_names =
      inference_program->GetFeedTargetNames();
  const std::vector<std::string>& fetch_target_names =
      inference_program->GetFetchTargetNames();

  // 4. Prepare inputs: set up maps for feed targets
  std::map<std::string, const paddle::framework::LoDTensor*> feed_targets;
  for (size_t i = 0; i < feed_target_names.size(); ++i) {
    // Please make sure that cpu_feeds[i] is right for feed_target_names[i]
    feed_targets[feed_target_names[i]] = cpu_feeds[i];
  }

  // 5. Define Tensor to get the outputs: set up maps for fetch targets
  std::map<std::string, paddle::framework::LoDTensor*> fetch_targets;
  for (size_t i = 0; i < fetch_target_names.size(); ++i) {
    fetch_targets[fetch_target_names[i]] = cpu_fetchs[i];
  }

  // 6. Run the inference program
  {
    if (!CreateVars) {
      // If users don't want to create and destroy variables every time they
      // run, they need to set `create_vars` to false and manually call
      // `CreateVariables` before running.
      executor.CreateVariables(*inference_program, scope, 0);
    }

    // Ignore the profiling results of the first run
<<<<<<< HEAD
    std::unique_ptr<paddle::framework::ExecutorPrepareContext> ctx;
    if (PrepareContext) {
      ctx = executor.Prepare(*inference_program, 0);
      executor.RunPreparedContext(ctx.get(), scope, feed_targets,
                                  fetch_targets);
    } else {
      executor.Run(*inference_program, scope, feed_targets, fetch_targets);
    }
=======
    executor.Run(*inference_program, scope, feed_targets, fetch_targets,
                 CreateVars);
>>>>>>> f605f647

    // Enable the profiler
    paddle::platform::EnableProfiler(state);

    // Run repeat times to profile the performance
    for (int i = 0; i < repeat; ++i) {
      paddle::platform::RecordEvent record_event(
          "run_inference",
          paddle::platform::DeviceContextPool::Instance().Get(place));

<<<<<<< HEAD
      if (PrepareContext) {
        // Note: if you changed the inference_program, you need to call
        // executor.Prepare() again to get a new ExecutorPrepareContext.
        executor.RunPreparedContext(ctx.get(), scope, feed_targets,
                                    fetch_targets);
      } else {
        executor.Run(*inference_program, scope, feed_targets, fetch_targets);
      }
=======
      executor.Run(*inference_program, scope, feed_targets, fetch_targets,
                   CreateVars);
>>>>>>> f605f647
    }

    // Disable the profiler and print the timing information
    paddle::platform::DisableProfiler(
        paddle::platform::EventSortingKey::kDefault,
        "run_inference_profiler.txt");
    paddle::platform::ResetProfiler();
  }

  delete scope;
}<|MERGE_RESOLUTION|>--- conflicted
+++ resolved
@@ -89,11 +89,7 @@
   EXPECT_EQ(count, 0U) << "There are " << count << " different elements.";
 }
 
-<<<<<<< HEAD
-template <typename Place, bool PrepareContext = false>
-=======
-template <typename Place, bool CreateVars = true>
->>>>>>> f605f647
+template <typename Place, bool CreateVars = true, bool PrepareContext = false>
 void TestInference(const std::string& dirname,
                    const std::vector<paddle::framework::LoDTensor*>& cpu_feeds,
                    const std::vector<paddle::framework::LoDTensor*>& cpu_fetchs,
@@ -179,19 +175,15 @@
     }
 
     // Ignore the profiling results of the first run
-<<<<<<< HEAD
     std::unique_ptr<paddle::framework::ExecutorPrepareContext> ctx;
     if (PrepareContext) {
       ctx = executor.Prepare(*inference_program, 0);
       executor.RunPreparedContext(ctx.get(), scope, feed_targets,
                                   fetch_targets);
     } else {
-      executor.Run(*inference_program, scope, feed_targets, fetch_targets);
-    }
-=======
-    executor.Run(*inference_program, scope, feed_targets, fetch_targets,
-                 CreateVars);
->>>>>>> f605f647
+      executor.Run(*inference_program, scope, feed_targets, fetch_targets,
+                   CreateVars);
+    }
 
     // Enable the profiler
     paddle::platform::EnableProfiler(state);
@@ -202,19 +194,15 @@
           "run_inference",
           paddle::platform::DeviceContextPool::Instance().Get(place));
 
-<<<<<<< HEAD
       if (PrepareContext) {
         // Note: if you changed the inference_program, you need to call
         // executor.Prepare() again to get a new ExecutorPrepareContext.
         executor.RunPreparedContext(ctx.get(), scope, feed_targets,
                                     fetch_targets);
       } else {
-        executor.Run(*inference_program, scope, feed_targets, fetch_targets);
+        executor.Run(*inference_program, scope, feed_targets, fetch_targets,
+                     CreateVars);
       }
-=======
-      executor.Run(*inference_program, scope, feed_targets, fetch_targets,
-                   CreateVars);
->>>>>>> f605f647
     }
 
     // Disable the profiler and print the timing information
