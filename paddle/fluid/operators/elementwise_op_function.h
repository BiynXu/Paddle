--- conflicted
+++ resolved
@@ -97,13 +97,8 @@
 // NOTE(dzhwinter): ptrdiff_t in iterator is deperecated in c++17
 template <typename T>
 class RowwiseTransformIterator<T, platform::CPUDeviceContext>
-<<<<<<< HEAD
-    : public std::iterator<std::random_access_iterator_tag, T,
-                           std::ptrdiff_t, T *, T &> {
-=======
     : public std::iterator<std::random_access_iterator_tag, T, std::ptrdiff_t,
                            T *, T &> {
->>>>>>> 3c957af1
  public:
   RowwiseTransformIterator(const T *ptr, int n) : ptr_(ptr), i_(0), n_(n) {}
 
