--- conflicted
+++ resolved
@@ -19,39 +19,6 @@
 namespace operators {
 namespace reader {
 
-<<<<<<< HEAD
-class PyReader : public framework::FileReader {
- public:
-  explicit PyReader(const std::shared_ptr<LoDTensorBlockingQueue>& queue)
-      : framework::FileReader() {
-    PADDLE_ENFORCE(queue != nullptr, "LoDTensorBlockingQueue must not be null");
-    queue_ = queue;
-  }
-
-  void ReadNext(std::vector<framework::LoDTensor>* out) override {
-    bool success;
-    *out = queue_->Pop(&success);
-    if (!success) out->clear();
-  }
-
-  ~PyReader() {
-    VLOG(1) << "~PyReader";
-    queue_->Close();
-  }
-
-  void Shutdown() override {
-    VLOG(1) << "PyReader shutdown!";
-    queue_->Close();
-  }
-
-  void Start() override { queue_->ReOpen(); }
-
- private:
-  std::shared_ptr<LoDTensorBlockingQueue> queue_;
-};
-
-=======
->>>>>>> 9ffd5eec
 class CreatePyReaderOp : public framework::OperatorBase {
  public:
   using framework::OperatorBase::OperatorBase;
