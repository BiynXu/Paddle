// Copyright (c) 2023 PaddlePaddle Authors. All Rights Reserved.
//
// Licensed under the Apache License, Version 2.0 (the "License");
// you may not use this file except in compliance with the License.
// You may obtain a copy of the License at
//
//     http://www.apache.org/licenses/LICENSE-2.0
//
// Unless required by applicable law or agreed to in writing, software
// distributed under the License is distributed on an "AS IS" BASIS,
// WITHOUT WARRANTIES OR CONDITIONS OF ANY KIND, either express or implied.
// See the License for the specific language governing permissions and
// limitations under the License.

#include "paddle/fluid/pir/dialect/operator/interface/infer_symbolic_shape.h"
#include "paddle/fluid/pir/dialect/operator/ir/op_attribute.h"
#include "paddle/fluid/pir/dialect/operator/ir/pd_op.h"
#include "paddle/pir/core/builtin_attribute.h"
#include "paddle/pir/core/builtin_type.h"
#include "paddle/pir/core/builtin_type_interfaces.h"
#include "paddle/pir/dialect/shape/ir/shape_attribute.h"

template <typename T = int64_t>
std::vector<T> GetVectorAttr(const ::pir::Operation *op,
                             const std::string &name) {
  auto &attr_map = op->attributes();
  PADDLE_ENFORCE(
      attr_map.count(name),
      phi::errors::PreconditionNotMet(
          "attr [%s] MUST in attribute map for [%s] op", name, op->name()));
  auto &val = attr_map.at(name);

  PADDLE_ENFORCE(val.isa<::pir::ArrayAttribute>(),
                 phi::errors::PreconditionNotMet(
                     "axis Type MUST ArrayAttribute for [%s] op", op->name()));
  auto array_list = val.dyn_cast<::pir::ArrayAttribute>().AsVector();
  std::vector<T> vec_res;
  if (array_list.size() > 0) {
    PADDLE_ENFORCE_EQ(array_list[0].isa<::pir::Int64Attribute>(),
                      true,
                      phi::errors::Unimplemented(
                          "the 0th elementwise MUST be ir::Int64Attribute"));
    for (size_t i = 0; i < array_list.size(); ++i) {
      vec_res.push_back(array_list[i].dyn_cast<::pir::Int64Attribute>().data());
    }
  }
  return vec_res;
}

namespace paddle::dialect {

bool InferSymbolicShapeInterface::InferSymbolicShape(
    pir::ShapeConstraintIRAnalysis *shape_analysis) {
  return impl_->infer_symbolic_shapes(operation(), shape_analysis);
}
}  // namespace paddle::dialect

namespace {

bool SameOperandsAndResultShape(
    pir::Operation *op, pir::ShapeConstraintIRAnalysis *shape_analysis) {
  pir::Value operand_source = op->operand_source(0);

  symbol::ShapeOrDataDimExprs operand_shape_or_data =
      shape_analysis->GetShapeOrDataForValue(operand_source);

  op->set_attribute("symbolic_shape",
                    pir::shape::SymbolAttribute::get(pir::IrContext::Instance(),
                                                     operand_shape_or_data));
  pir::OpResult res = op->result(0);
  shape_analysis->SetShapeOrDataForValue(res, operand_shape_or_data);
  return true;
}

bool InferSymbolicShapeElementWiseBinary(
    pir::Operation *op, pir::ShapeConstraintIRAnalysis *shape_analysis) {
  auto x_shapeordata =
      shape_analysis->GetShapeOrDataForValue(op->operand_source(0));
  std::vector<symbol::DimExpr> shape_0;
  if (x_shapeordata.data().has_value()) {
    shape_0 = x_shapeordata.data().value();
  } else {
    shape_0 = x_shapeordata.shape();
  }

  auto y_shapeordata =
      shape_analysis->GetShapeOrDataForValue(op->operand_source(1));
  std::vector<symbol::DimExpr> shape_1;
  if (y_shapeordata.data().has_value()) {
    shape_1 = y_shapeordata.data().value();
  } else {
    shape_1 = y_shapeordata.shape();
  }

  int diff = shape_0.size() - shape_1.size();
  if (diff > 0) {
    for (int i = 0; i < diff; i++) {
      shape_1.emplace(shape_1.begin(), 1);
    }
  } else {
    for (int i = 0; i < -diff; i++) {
      shape_0.emplace(shape_0.begin(), 1);
    }
  }

  std::vector<symbol::DimExpr> shapes;
  symbol::DimExprBuilder builder{nullptr};
  for (size_t i = 0; i < shape_0.size(); i++) {
    if (shape_0[i] == shape_1[i]) {
      shapes.emplace_back(shape_0[i]);
    } else if (shape_0[i] == 1) {
      shapes.emplace_back(shape_1[i]);
    } else if (shape_1[i] == 1) {
      shapes.emplace_back(shape_0[i]);
    } else {
      shapes.emplace_back(builder.Broadcast(shape_0[i], shape_1[i]));
    }
  }

  // TODO(lanxianghit): fill data when the operation is on shape computation
  // std::vector<symbol::DimExpr> data;

  pir::OpResult res = op->result(0);
  symbol::ShapeOrDataDimExprs shape_data{shapes};
  shape_analysis->SetShapeOrDataForValue(res, shape_data);
  op->set_attribute(
      "symbolic_shape",
      pir::shape::SymbolAttribute::get(pir::IrContext::Instance(), shape_data));
  return true;
}

}  // namespace

namespace paddle::dialect {
bool AbsOpInferSymbolicShape(pir::Operation *op,
                             pir::ShapeConstraintIRAnalysis *shape_analysis) {
  return SameOperandsAndResultShape(op, shape_analysis);
}

bool Abs_OpInferSymbolicShape(pir::Operation *op,
                              pir::ShapeConstraintIRAnalysis *shape_analysis) {
  return SameOperandsAndResultShape(op, shape_analysis);
}

bool DataOpInferSymbolicShape(pir::Operation *op,
                              pir::ShapeConstraintIRAnalysis *shape_analysis) {
  auto attributes = op->attributes();
  pir::Attribute attr = attributes["shape"];
  std::vector<int64_t> dims =
      attr.dyn_cast<paddle::dialect::IntArrayAttribute>().data().GetData();

  std::vector<symbol::DimExpr> sym_dims;
  for (auto dim : dims) {
    symbol::DimExpr dim_expr;
    if (dim == pir::ShapedTypeInterface::kDynamic) {
      symbol::DimExpr symbolic_dim_expr(shape_analysis->GetNextSymName());
      dim_expr = symbolic_dim_expr;
    } else {
      symbol::DimExpr numeric_dim_expr(dim);
      dim_expr = numeric_dim_expr;
    }
    sym_dims.push_back(dim_expr);
  }

  symbol::ShapeOrDataDimExprs shape_data{sym_dims};
  op->set_attribute(
      "symbolic_shape",
      pir::shape::SymbolAttribute::get(pir::IrContext::Instance(), shape_data));

  pir::OpResult res = op->result(0);
  shape_analysis->SetShapeOrDataForValue(res, shape_data);

  return true;
}

bool AddOpInferSymbolicShape(pir::Operation *op,
                             pir::ShapeConstraintIRAnalysis *shape_analysis) {
  return InferSymbolicShapeElementWiseBinary(op, shape_analysis);
}

bool Add_OpInferSymbolicShape(pir::Operation *op,
                              pir::ShapeConstraintIRAnalysis *shape_analysis) {
  return InferSymbolicShapeElementWiseBinary(op, shape_analysis);
}

bool CastOpInferSymbolicShape(pir::Operation *op,
                              pir::ShapeConstraintIRAnalysis *shape_analysis) {
  return SameOperandsAndResultShape(op, shape_analysis);
}

bool Cast_OpInferSymbolicShape(pir::Operation *op,
                               pir::ShapeConstraintIRAnalysis *shape_analysis) {
  return SameOperandsAndResultShape(op, shape_analysis);
}

bool ExpOpInferSymbolicShape(pir::Operation *op,
                             pir::ShapeConstraintIRAnalysis *shape_analysis) {
  return SameOperandsAndResultShape(op, shape_analysis);
}

bool Exp_OpInferSymbolicShape(pir::Operation *op,
                              pir::ShapeConstraintIRAnalysis *shape_analysis) {
  return SameOperandsAndResultShape(op, shape_analysis);
}

bool SubtractOpInferSymbolicShape(
    pir::Operation *op, pir::ShapeConstraintIRAnalysis *shape_analysis) {
  return SameOperandsAndResultShape(op, shape_analysis);
}

bool Subtract_OpInferSymbolicShape(
    pir::Operation *op, pir::ShapeConstraintIRAnalysis *shape_analysis) {
  return SameOperandsAndResultShape(op, shape_analysis);
}

bool ShapeOpInferSymbolicShape(pir::Operation *op,
                               pir::ShapeConstraintIRAnalysis *shape_analysis) {
  pir::Value operand_source = op->operand_source(0);
  pir::OpResult res = op->result(0);

  symbol::ShapeOrDataDimExprs operand_shape_or_data =
      shape_analysis->GetShapeOrDataForValue(operand_source);

  std::vector<int64_t> dims =
      common::vectorize(res.type().dyn_cast<pir::DenseTensorType>().dims());

  // TODO(zhangbopd): check whether it's right for other cases
  std::vector<symbol::DimExpr> sym_shape;
  for (auto dim : dims) {
    symbol::DimExpr dim_expr;
    if (dim == -1) {
      symbol::DimExpr res_dim_expr(shape_analysis->GetNextSymName());
      dim_expr = res_dim_expr;
    } else {
      symbol::DimExpr res_dim_expr(dim);
      dim_expr = res_dim_expr;
    }
    sym_shape.push_back(dim_expr);
  }

  symbol::ShapeOrDataDimExprs shape_or_data{sym_shape,
                                            operand_shape_or_data.shape()};

  shape_analysis->SetShapeOrDataForValue(res, shape_or_data);
  op->set_attribute("symbolic_shape",
                    pir::shape::SymbolAttribute::get(pir::IrContext::Instance(),
                                                     shape_or_data));
  return true;
}

bool ShapeSrOpInferSymbolicShape(
    pir::Operation *op, pir::ShapeConstraintIRAnalysis *shape_analysis) {
  return ShapeOpInferSymbolicShape(op, shape_analysis);
}

bool StackOpInferSymbolicShape(pir::Operation *op,
                               pir::ShapeConstraintIRAnalysis *shape_analysis) {
  pir::Value operand_source = op->operand_source(0);
  symbol::ShapeOrDataDimExprs operand_shape_or_data =
      shape_analysis->GetShapeOrDataForValue(operand_source);

  std::vector<symbol::DimExpr> out_dims;
  if (operand_shape_or_data.data().has_value()) {
    out_dims = operand_shape_or_data.data().value();
  }
  // else : pir::VectorType x =
  // operand_source.type().dyn_cast<pir::VectorType>();
  // TODO(zhangbopd): else branch is not implemented yet.

  symbol::ShapeOrDataDimExprs shape_data{out_dims};
  if (operand_shape_or_data.data().has_value()) {
    shape_data.SetData(operand_shape_or_data.shape());
  }

  op->set_attribute(
      "symbolic_shape",
      pir::shape::SymbolAttribute::get(pir::IrContext::Instance(), shape_data));
  pir::OpResult res = op->result(0);
  shape_analysis->SetShapeOrDataForValue(res, shape_data);
  return true;
}

<<<<<<< HEAD
bool SumOpInferSymbolicShape(pir::Operation *op,
                             pir::ShapeConstraintIRAnalysis *shape_analysis) {
  const std::vector<symbol::DimExpr> &input_shapes =
      shape_analysis->GetShapeOrDataForValue(op->operand_source(0)).shape();
  const symbol::ShapeOrDataDimExprs &axis_exprs =
      shape_analysis->GetShapeOrDataForValue(op->operand_source(1));
  IR_ENFORCE(axis_exprs.data().has_value(),
             "The ShapeOrDataDimExprs of axis should have data");
  const auto &axis_datas = axis_exprs.data().value();
  std::unordered_set<std::int64_t> axis_set{};
  for (std::size_t i = 0; i < axis_datas.size(); ++i) {
    std::int64_t axis = axis_datas.at(i).dyn_cast<std::int64_t>();
    if (axis < 0) {
      axis += input_shapes.size();
    }
    IR_ENFORCE(
        axis >= 0 && axis < static_cast<std::int64_t>(input_shapes.size()),
        "Invalid axis, please check again");
    axis_set.insert(axis);
  }

  const auto &attributes = op->attributes();
  IR_ENFORCE(attributes.find("keepdim") != attributes.end(),
             "SumOp must have keepdim attribute");
  bool keepdim = attributes.at("keepdim").dyn_cast<pir::BoolAttribute>().data();

  std::vector<symbol::DimExpr> output_shapes;
  for (std::size_t i = 0; i < input_shapes.size(); ++i) {
    if (axis_set.find(i) != axis_set.end()) {
      if (keepdim) {
        output_shapes.emplace_back(1);
      }
    } else {
      output_shapes.emplace_back(input_shapes.at(i));
    }
  }

  symbol::ShapeOrDataDimExprs shape_data{output_shapes};
  op->set_attribute(
      "symbolic_shape",
      pir::shape::SymbolAttribute::get(pir::IrContext::Instance(), shape_data));

  pir::OpResult res = op->result(0);
=======
bool ReduceInferDim(pir::Operation *op,
                    pir::ShapeConstraintIRAnalysis *shape_analysis,
                    const std::vector<int64_t> &axis,
                    bool keep_dim,
                    bool reduce_all) {
  auto x = op->operand_source(0);
  std::vector<int64_t> x_dims =
      common::vectorize(x.type().dyn_cast<pir::DenseTensorType>().dims());
  int x_rank = x_dims.size();

  std::vector<int64_t> formated_axis = axis;
  for (size_t i = 0; i < axis.size(); ++i) {
    // we always assume the value in axis are valid, since it has been checked
    // in Op's InferMeta
    if (axis[i] < 0) {
      formated_axis[i] = axis[i] + x_rank;
    }
  }

  bool full_dim = true;
  std::set<int64_t> dims_set(formated_axis.begin(), formated_axis.end());
  for (int64_t i = 0; i < x_rank; ++i) {
    if (dims_set.find(i) == dims_set.end()) {
      full_dim = false;
      break;
    }
  }
  bool empty_dim = axis.size() == 0;
  reduce_all = reduce_all || full_dim || empty_dim;

  symbol::ShapeOrDataDimExprs x_shape_or_data =
      shape_analysis->GetShapeOrDataForValue(x);
  std::vector<symbol::DimExpr> input_shapes;
  if (x_shape_or_data.data() == std::nullopt ||
      x_shape_or_data.data()->size() == 0) {
    input_shapes = x_shape_or_data.shape();
  } else {
    input_shapes = *x_shape_or_data.data();
  }

  std::vector<symbol::DimExpr> shapes;
  for (int i = 0; i < x_rank; ++i) {
    if (reduce_all || dims_set.find(i) != dims_set.end()) {
      if (keep_dim) {
        shapes.push_back(1);
      } else {
        continue;
      }
    } else {
      shapes.push_back(input_shapes.at(i));
    }
  }

  pir::OpResult res = op->result(0);
  symbol::ShapeOrDataDimExprs shape_data{shapes};
  op->set_attribute(
      "symbolic_shape",
      pir::shape::SymbolAttribute::get(pir::IrContext::Instance(), shape_data));
>>>>>>> e56517e8
  shape_analysis->SetShapeOrDataForValue(res, shape_data);
  return true;
}

bool SumOpInferSymbolicShape(pir::Operation *op,
                             pir::ShapeConstraintIRAnalysis *shape_analysis) {
  VLOG(1) << "SumOpInferSymbolicShape begin";

  auto attributes = op->attributes();
  bool keepdim = attributes["keepdim"].dyn_cast<pir::BoolAttribute>().data();

  bool reduce_all = false;

  auto axis_gen_op = op->operand_source(1).defining_op();
  if (axis_gen_op->isa<paddle::dialect::FullIntArrayOp>()) {
    std::vector<int64_t> axis = GetVectorAttr(
        axis_gen_op->dyn_cast<paddle::dialect::FullIntArrayOp>(), "value");
    if (axis.size() == 0) {
      reduce_all = true;
    }
    return ReduceInferDim(op, shape_analysis, axis, keepdim, reduce_all);
  } else {
    // TODO(lanxianghit): deal with other source: pir::VectorType,
    // paddle::dialect::DenseTensorType
    PADDLE_THROW(
        phi::errors::Unimplemented("SumOpInferSymbolicShape: 'axis' only "
                                   "support FullIntArrayOp's result now."));
  }

  return true;
}

bool ReshapeOpInferSymbolicShape(
    pir::Operation *op, pir::ShapeConstraintIRAnalysis *shape_analysis) {
  pir::Value operand_source_shape = op->operand_source(1);

  symbol::ShapeOrDataDimExprs operand_shape_or_data =
      shape_analysis->GetShapeOrDataForValue(operand_source_shape);

  std::vector<symbol::DimExpr> out_dims;
  if (operand_shape_or_data.data().has_value()) {
    out_dims = operand_shape_or_data.data().value();
  }

  symbol::ShapeOrDataDimExprs shape_data{out_dims};
  op->set_attribute(
      "symbolic_shape",
      pir::shape::SymbolAttribute::get(pir::IrContext::Instance(), shape_data));

  pir::OpResult res0 = op->result(0);
  pir::OpResult res1 = op->result(1);
  shape_analysis->SetShapeOrDataForValue(res0, shape_data);
  shape_analysis->SetShapeOrDataForValue(
      res1, shape_analysis->GetShapeOrDataForValue(operand_source_shape));
  return true;
}

bool Reshape_OpInferSymbolicShape(
    pir::Operation *op, pir::ShapeConstraintIRAnalysis *shape_analysis) {
  return ReshapeOpInferSymbolicShape(op, shape_analysis);
}

bool FullIntArrayOpInferSymbolicShape(
    pir::Operation *op, pir::ShapeConstraintIRAnalysis *shape_analysis) {
  auto attributes = op->attributes();
  pir::Attribute attr_value = attributes["value"];
  const auto &vec = attr_value.dyn_cast<pir::ArrayAttribute>().AsVector();

  std::vector<symbol::DimExpr> data;
  for (auto item : vec) {
    int64_t i = item.dyn_cast<pir::Int64Attribute>().data();
    data.push_back(symbol::DimExpr(i));
  }

  // TODO(zhangbopd): use op->result(0) to infer the shape
  std::vector<symbol::DimExpr> shape{std::int64_t(vec.size())};

  symbol::ShapeOrDataDimExprs shape_data{shape, data};

  op->set_attribute(
      "symbolic_shape",
      pir::shape::SymbolAttribute::get(pir::IrContext::Instance(), shape_data));

  pir::OpResult res = op->result(0);
  shape_analysis->SetShapeOrDataForValue(res, shape_data);
  return true;
}

bool SliceOpInferSymbolicShape(pir::Operation *op,
                               pir::ShapeConstraintIRAnalysis *shape_analysis) {
  // TODO(zhangbopd): Not implemented yet.
  pir::Value operand_source = op->operand_source(0);
  pir::Value operand_starts = op->operand_source(1);
  pir::Value operand_ends = op->operand_source(2);
  pir::OpResult res = op->result(0);

  symbol::ShapeOrDataDimExprs operand_shape_or_data =
      shape_analysis->GetShapeOrDataForValue(operand_source);
  symbol::ShapeOrDataDimExprs starts_shape_data =
      shape_analysis->GetShapeOrDataForValue(operand_starts);
  symbol::ShapeOrDataDimExprs ends_shape_data =
      shape_analysis->GetShapeOrDataForValue(operand_ends);

  int64_t start = 0;
  if (starts_shape_data.data().has_value()) {
    start = starts_shape_data.data()->at(0).Get<int64_t>();
  }

  int64_t end = 0;
  if (ends_shape_data.data().has_value()) {
    end = ends_shape_data.data()->at(0).Get<int64_t>();
  }

  std::vector<int64_t> dims =
      common::vectorize(res.type().dyn_cast<pir::DenseTensorType>().dims());

  // TODO(zhangbopd): check whether it's right for other cases
  std::vector<symbol::DimExpr> sym_shape;
  for (auto dim : dims) {
    symbol::DimExpr dim_expr;
    if (dim == -1) {
      symbol::DimExpr res_dim_expr(shape_analysis->GetNextSymName());
      dim_expr = res_dim_expr;
    } else {
      symbol::DimExpr res_dim_expr(dim);
      dim_expr = res_dim_expr;
    }
    sym_shape.push_back(dim_expr);
  }

  std::vector<symbol::DimExpr> out_data;
  if (operand_shape_or_data.data().has_value()) {
    for (int64_t i = start; i < end; i++) {
      out_data.push_back(operand_shape_or_data.data().value()[i]);
    }
  }

  symbol::ShapeOrDataDimExprs shape_data{sym_shape, out_data};

  op->set_attribute(
      "symbolic_shape",
      pir::shape::SymbolAttribute::get(pir::IrContext::Instance(), shape_data));

  shape_analysis->SetShapeOrDataForValue(res, shape_data);
  return true;
}

bool FullOpInferSymbolicShape(pir::Operation *op,
                              pir::ShapeConstraintIRAnalysis *shape_analysis) {
  auto attributes = op->attributes();
  pir::Attribute attr_shape = attributes["shape"];
  const auto &shape_vec =
      attr_shape.dyn_cast<paddle::dialect::IntArrayAttribute>()
          .data()
          .GetData();

  std::vector<symbol::DimExpr> sym_shape;
  for (auto dim : shape_vec) {
    symbol::DimExpr dim_expr;

    if (dim == -1) {
      symbol::DimExpr res_dim_expr(shape_analysis->GetNextSymName());
      dim_expr = res_dim_expr;
    } else {
      symbol::DimExpr res_dim_expr(dim);
      dim_expr = res_dim_expr;
    }
    sym_shape.push_back(dim_expr);
  }

  symbol::ShapeOrDataDimExprs shape_data{sym_shape};

  op->set_attribute(
      "symbolic_shape",
      pir::shape::SymbolAttribute::get(pir::IrContext::Instance(), shape_data));

  pir::OpResult res = op->result(0);
  shape_analysis->SetShapeOrDataForValue(res, shape_data);
  return true;
}

bool MultiplyOpInferSymbolicShape(
    pir::Operation *op, pir::ShapeConstraintIRAnalysis *shape_analysis) {
  return InferSymbolicShapeElementWiseBinary(op, shape_analysis);
}
bool MultiplySrOpInferSymbolicShape(
    pir::Operation *op, pir::ShapeConstraintIRAnalysis *shape_analysis) {
  return InferSymbolicShapeElementWiseBinary(op, shape_analysis);
}
bool Multiply_OpInferSymbolicShape(
    pir::Operation *op, pir::ShapeConstraintIRAnalysis *shape_analysis) {
  return InferSymbolicShapeElementWiseBinary(op, shape_analysis);
}
bool MultiplySr_OpInferSymbolicShape(
    pir::Operation *op, pir::ShapeConstraintIRAnalysis *shape_analysis) {
  return InferSymbolicShapeElementWiseBinary(op, shape_analysis);
}

bool ConcatOpInferSymbolicShape(
    pir::Operation *op, pir::ShapeConstraintIRAnalysis *shape_analysis) {
  return true;
}

bool GatherNdOpInferSymbolicShape(
    pir::Operation *op, pir::ShapeConstraintIRAnalysis *shape_analysis) {
  return true;
}

bool PowOpInferSymbolicShape(pir::Operation *op,
                             pir::ShapeConstraintIRAnalysis *shape_analysis) {
  return true;
}
bool Pow_OpInferSymbolicShape(pir::Operation *op,
                              pir::ShapeConstraintIRAnalysis *shape_analysis) {
  return PowOpInferSymbolicShape(op, shape_analysis);
}

bool RsqrtOpInferSymbolicShape(pir::Operation *op,
                               pir::ShapeConstraintIRAnalysis *shape_analysis) {
  return true;
}
bool Rsqrt_OpInferSymbolicShape(
    pir::Operation *op, pir::ShapeConstraintIRAnalysis *shape_analysis) {
  return RsqrtOpInferSymbolicShape(op, shape_analysis);
}

bool ScaleOpInferSymbolicShape(pir::Operation *op,
                               pir::ShapeConstraintIRAnalysis *shape_analysis) {
  return SameOperandsAndResultShape(op, shape_analysis);
}
bool Scale_OpInferSymbolicShape(
    pir::Operation *op, pir::ShapeConstraintIRAnalysis *shape_analysis) {
  return SameOperandsAndResultShape(op, shape_analysis);
}
bool ScaleSrOpInferSymbolicShape(
    pir::Operation *op, pir::ShapeConstraintIRAnalysis *shape_analysis) {
  return SameOperandsAndResultShape(op, shape_analysis);
}
bool ScaleSr_OpInferSymbolicShape(
    pir::Operation *op, pir::ShapeConstraintIRAnalysis *shape_analysis) {
  return SameOperandsAndResultShape(op, shape_analysis);
}

bool SqueezeOpInferSymbolicShape(
    pir::Operation *op, pir::ShapeConstraintIRAnalysis *shape_analysis) {
  return true;
}
bool Squeeze_OpInferSymbolicShape(
    pir::Operation *op, pir::ShapeConstraintIRAnalysis *shape_analysis) {
  return SqueezeOpInferSymbolicShape(op, shape_analysis);
}

bool UnsqueezeOpInferSymbolicShape(
    pir::Operation *op, pir::ShapeConstraintIRAnalysis *shape_analysis) {
  return true;
}
bool Unsqueeze_OpInferSymbolicShape(
    pir::Operation *op, pir::ShapeConstraintIRAnalysis *shape_analysis) {
  return UnsqueezeOpInferSymbolicShape(op, shape_analysis);
}

bool TileOpInferSymbolicShape(pir::Operation *op,
                              pir::ShapeConstraintIRAnalysis *shape_analysis) {
  return true;
}

bool TransposeOpInferSymbolicShape(
    pir::Operation *op, pir::ShapeConstraintIRAnalysis *shape_analysis) {
  return true;
}
bool Transpose_OpInferSymbolicShape(
    pir::Operation *op, pir::ShapeConstraintIRAnalysis *shape_analysis) {
  return TransposeOpInferSymbolicShape(op, shape_analysis);
}

bool DivideOpInferSymbolicShape(
    pir::Operation *op, pir::ShapeConstraintIRAnalysis *shape_analysis) {
  return InferSymbolicShapeElementWiseBinary(op, shape_analysis);
}
bool Divide_OpInferSymbolicShape(
    pir::Operation *op, pir::ShapeConstraintIRAnalysis *shape_analysis) {
  return InferSymbolicShapeElementWiseBinary(op, shape_analysis);
}

bool ElementwisePowOpInferSymbolicShape(
    pir::Operation *op, pir::ShapeConstraintIRAnalysis *shape_analysis) {
  return InferSymbolicShapeElementWiseBinary(op, shape_analysis);
}

bool FullWithTensorOpInferSymbolicShape(
    pir::Operation *op, pir::ShapeConstraintIRAnalysis *shape_analysis) {
  return SameOperandsAndResultShape(op, shape_analysis);
}

}  // namespace paddle::dialect
namespace cinn::dialect {

bool SliceOpInferSymbolicShape(pir::Operation *op,
                               pir::ShapeConstraintIRAnalysis *shape_analysis) {
  // TODO(zhangbopd): Not implemented yet, different from the one in paddle
  // dialect.
  pir::Value operand_source = op->operand_source(0);
  symbol::ShapeOrDataDimExprs operand_shape_or_data =
      shape_analysis->GetShapeOrDataForValue(operand_source);
  pir::AttributeMap attributes = op->attributes();

  std::vector<pir::Attribute> attr_starts =
      attributes["starts"].dyn_cast<pir::ArrayAttribute>().AsVector();

  int64_t start = attr_starts[0].dyn_cast<pir::Int64Attribute>().data();

  std::vector<symbol::DimExpr> out_dims;
  if (operand_shape_or_data.data().has_value()) {
    out_dims.push_back(operand_shape_or_data.data().value()[start]);
  }

  symbol::ShapeOrDataDimExprs shape_data{out_dims};
  if (operand_shape_or_data.data().has_value()) {
    shape_data.SetData(operand_shape_or_data.shape());
  }
  op->set_attribute(
      "symbolic_shape",
      pir::shape::SymbolAttribute::get(pir::IrContext::Instance(), shape_data));

  pir::OpResult res = op->result(0);
  shape_analysis->SetShapeOrDataForValue(res, shape_data);
  return true;
}

bool ScaleOpInferSymbolicShape(pir::Operation *op,
                               pir::ShapeConstraintIRAnalysis *shape_analysis) {
  return true;
}

}  // namespace cinn::dialect

IR_DEFINE_EXPLICIT_TYPE_ID(paddle::dialect::InferSymbolicShapeInterface)<|MERGE_RESOLUTION|>--- conflicted
+++ resolved
@@ -280,51 +280,6 @@
   return true;
 }
 
-<<<<<<< HEAD
-bool SumOpInferSymbolicShape(pir::Operation *op,
-                             pir::ShapeConstraintIRAnalysis *shape_analysis) {
-  const std::vector<symbol::DimExpr> &input_shapes =
-      shape_analysis->GetShapeOrDataForValue(op->operand_source(0)).shape();
-  const symbol::ShapeOrDataDimExprs &axis_exprs =
-      shape_analysis->GetShapeOrDataForValue(op->operand_source(1));
-  IR_ENFORCE(axis_exprs.data().has_value(),
-             "The ShapeOrDataDimExprs of axis should have data");
-  const auto &axis_datas = axis_exprs.data().value();
-  std::unordered_set<std::int64_t> axis_set{};
-  for (std::size_t i = 0; i < axis_datas.size(); ++i) {
-    std::int64_t axis = axis_datas.at(i).dyn_cast<std::int64_t>();
-    if (axis < 0) {
-      axis += input_shapes.size();
-    }
-    IR_ENFORCE(
-        axis >= 0 && axis < static_cast<std::int64_t>(input_shapes.size()),
-        "Invalid axis, please check again");
-    axis_set.insert(axis);
-  }
-
-  const auto &attributes = op->attributes();
-  IR_ENFORCE(attributes.find("keepdim") != attributes.end(),
-             "SumOp must have keepdim attribute");
-  bool keepdim = attributes.at("keepdim").dyn_cast<pir::BoolAttribute>().data();
-
-  std::vector<symbol::DimExpr> output_shapes;
-  for (std::size_t i = 0; i < input_shapes.size(); ++i) {
-    if (axis_set.find(i) != axis_set.end()) {
-      if (keepdim) {
-        output_shapes.emplace_back(1);
-      }
-    } else {
-      output_shapes.emplace_back(input_shapes.at(i));
-    }
-  }
-
-  symbol::ShapeOrDataDimExprs shape_data{output_shapes};
-  op->set_attribute(
-      "symbolic_shape",
-      pir::shape::SymbolAttribute::get(pir::IrContext::Instance(), shape_data));
-
-  pir::OpResult res = op->result(0);
-=======
 bool ReduceInferDim(pir::Operation *op,
                     pir::ShapeConstraintIRAnalysis *shape_analysis,
                     const std::vector<int64_t> &axis,
@@ -383,7 +338,6 @@
   op->set_attribute(
       "symbolic_shape",
       pir::shape::SymbolAttribute::get(pir::IrContext::Instance(), shape_data));
->>>>>>> e56517e8
   shape_analysis->SetShapeOrDataForValue(res, shape_data);
   return true;
 }
