--- conflicted
+++ resolved
@@ -26,120 +26,6 @@
 #include "paddle/pir/pattern_rewrite/pattern_match.h"
 #include "paddle/pir/pattern_rewrite/pattern_rewrite_driver.h"
 
-<<<<<<< HEAD
-namespace {
-
-void InferUnaryElementwiseSymbolicShape(
-    const pir::Operation& op,
-    const std::shared_ptr<pir::ShapeConstraintIRAnalysis>& shape_analysis) {
-  auto input = op.operand_source(0);
-  auto output = op.result(0);
-  const auto& in_sym_dims =
-      shape_analysis->GetOrCreateSymbolicDimsForRankedValue(input);
-  const auto& out_sym_dims =
-      shape_analysis->GetOrCreateSymbolicDimsForRankedValue(output);
-  pir::SymbolicDimMgr& sym_dim_mgr = shape_analysis->symbolicDimMgr();
-  for (auto i = 0; i < out_sym_dims.size(); ++i) {
-    if (in_sym_dims[i].IsDynamic() || out_sym_dims[i].IsDynamic()) {
-      sym_dim_mgr.MapSymbolicDimEqual(in_sym_dims[i], out_sym_dims[i]);
-    } else {
-      // do nothing
-    }
-  }
-}
-
-// TODO(zyfncg): support broadcast for elementwise ops.
-void InferBinaryElementwiseSymbolicShape(
-    const pir::Operation& op,
-    const std::shared_ptr<pir::ShapeConstraintIRAnalysis>& shape_analysis) {
-  auto input0 = op.operand_source(0);
-  auto input1 = op.operand_source(1);
-  auto output = op.result(0);
-  const auto& in_sym_dims0 =
-      shape_analysis->GetOrCreateSymbolicDimsForRankedValue(input0);
-  const auto& in_sym_dims1 =
-      shape_analysis->GetOrCreateSymbolicDimsForRankedValue(input1);
-  const auto& out_sym_dims =
-      shape_analysis->GetOrCreateSymbolicDimsForRankedValue(output);
-  pir::SymbolicDimMgr& sym_dim_mgr = shape_analysis->symbolicDimMgr();
-  for (auto i = 0; i < out_sym_dims.size(); ++i) {
-    if (in_sym_dims0[i].IsDynamic() || in_sym_dims1[i].IsDynamic() ||
-        out_sym_dims[i].IsDynamic()) {
-      sym_dim_mgr.MapSymbolicDimEqual(in_sym_dims0[i], out_sym_dims[i]);
-      sym_dim_mgr.MapSymbolicDimEqual(in_sym_dims1[i], out_sym_dims[i]);
-    } else {
-      // do nothing
-    }
-  }
-}
-
-class InferSymbolicShapePass : public pir::Pass {
- public:
-  InferSymbolicShapePass(
-      const std::shared_ptr<pir::ShapeConstraintIRAnalysis>& shape_analysis)
-      : pir::Pass("infer_symbolic_shape_pass", /*opt_level=*/1),
-        shape_analysis_(shape_analysis) {}
-
-  void Run(pir::Operation* op) override {
-    auto module_op = op->dyn_cast<pir::ModuleOp>();
-    IR_ENFORCE(module_op, "infer_symbolic_shape_pass should run on module op.");
-
-    for (auto& op : module_op.block()) {
-      if (op.isa<cinn::dialect::GroupOp>()) {
-        for (auto* local_op : op.dyn_cast<cinn::dialect::GroupOp>().ops()) {
-          InferSymbolicShape(*local_op);
-        }
-      } else {
-        InferSymbolicShape(op);
-      }
-    }
-  }
-
-  bool CanApplyOn(pir::Operation* op) const override {
-    return op->isa<pir::ModuleOp>() && op->num_regions() > 0;
-  }
-
- private:
-  typedef void (*InferSymShapeFunc)(
-      const pir::Operation&,
-      const std::shared_ptr<pir::ShapeConstraintIRAnalysis>&);
-  void InferSymbolicShape(const pir::Operation& op) {
-    thread_local static std::unordered_map<std::string, InferSymShapeFunc>
-        infer_sym_shape_map(GetInferSymShapeMap());
-    auto it = infer_sym_shape_map.find(op.name());
-
-    if (it != infer_sym_shape_map.end()) {
-      it->second(op, shape_analysis_);
-    } else {
-      VLOG(3) << "[" << op.name()
-              << "] is not supported for infer_symbolic_shape pass.";
-    }
-  }
-
-  static std::unordered_map<std::string, InferSymShapeFunc>
-  GetInferSymShapeMap() {
-    return std::unordered_map<std::string, InferSymShapeFunc>{
-        {paddle::dialect::ExpOp::name(), &InferUnaryElementwiseSymbolicShape},
-        {paddle::dialect::SubtractOp::name(),
-         &InferBinaryElementwiseSymbolicShape}};
-  }
-
-  std::shared_ptr<pir::ShapeConstraintIRAnalysis> shape_analysis_;
-};
-
-}  // namespace
-
-namespace pir {
-
-std::unique_ptr<Pass> CreateInferSymbolicShapePass(
-    const std::shared_ptr<pir::ShapeConstraintIRAnalysis>& shape_analysis) {
-  return std::make_unique<InferSymbolicShapePass>(shape_analysis);
-}
-
-}  // namespace pir
-
-=======
->>>>>>> 7c7c5b11
 namespace pir {
 namespace {
 
