--- conflicted
+++ resolved
@@ -55,29 +55,16 @@
   for (auto& p : places) {
     set.insert(p);
   }
-  VLOG(3) << "pool start";
   for (auto& p : set) {
     if (platform::is_cpu_place(p)) {
 #ifdef PADDLE_WITH_MKLDNN
       EmplaceDeviceContext<MKLDNNDeviceContext, CPUPlace>(&device_contexts_, p);
 #else
-<<<<<<< HEAD
-      VLOG(3) << "cpu context start";
-      device_contexts_.emplace(
-          p, PtrType(new CPUDeviceContext(boost::get<CPUPlace>(p))));
-#endif
-    } else if (platform::is_gpu_place(p)) {
-#ifdef PADDLE_WITH_CUDA
-      VLOG(3) << "gpu context start";
-      device_contexts_.emplace(
-          p, PtrType(new CUDADeviceContext(boost::get<CUDAPlace>(p))));
-=======
       EmplaceDeviceContext<CPUDeviceContext, CPUPlace>(&device_contexts_, p);
 #endif
     } else if (platform::is_gpu_place(p)) {
 #ifdef PADDLE_WITH_CUDA
       EmplaceDeviceContext<CUDADeviceContext, CUDAPlace>(&device_contexts_, p);
->>>>>>> 913b5699
 #else
       PADDLE_THROW(
           "'CUDAPlace' is not supported, Please re-compile with WITH_GPU "
@@ -85,22 +72,14 @@
 #endif
     } else if (platform::is_cuda_pinned_place(p)) {
 #ifdef PADDLE_WITH_CUDA
-<<<<<<< HEAD
-      VLOG(3) << "gpu pin start";
-      device_contexts_.emplace(
-          p,
-          PtrType(new CUDAPinnedDeviceContext(boost::get<CUDAPinnedPlace>(p))));
-=======
       EmplaceDeviceContext<CUDAPinnedDeviceContext, CUDAPinnedPlace>(
           &device_contexts_, p);
->>>>>>> 913b5699
 #else
       PADDLE_THROW(
           "'CUDAPlace' is not supported, Please re-compile with WITH_GPU "
           "option");
 #endif
     }
-    VLOG(3) << "pool finish";
   }
 }
 
