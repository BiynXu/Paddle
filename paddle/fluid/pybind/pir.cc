--- conflicted
+++ resolved
@@ -1631,12 +1631,6 @@
   auto shape_analysis =
       has_dynamic_shape ? std::make_shared<pir::ShapeConstraintIRAnalysis>(ctx)
                         : nullptr;
-
-<<<<<<< HEAD
-  VLOG(0) << "========= AddPass ===========";
-  // pass_manager.AddPass(pir::CreateShapeOptimizationPass());
-=======
->>>>>>> 7c7c5b11
   cinn::dialect::ir::PdOp2CinnOpConverter(&program);
   pass_manager->AddPass(
       std::make_unique<cinn::dialect::ir::AddBroadcastToElementwisePass>());
@@ -1645,13 +1639,10 @@
   pass_manager->AddPass(pir::CreateDeadCodeEliminationPass());
   pass_manager->AddPass(pir::CreateBuildCinnPass());
 
-<<<<<<< HEAD
   // if (has_dynamic_shape) {
   //   pass_manager.AddPass(pir::CreateInferSymbolicShapePass(shape_analysis));
   // }
 
-=======
->>>>>>> 7c7c5b11
   pass_manager->AddPass(
       cinn::dialect::ir::CreateCinnGroupLoweringPass(shape_analysis));
 
