--- conflicted
+++ resolved
@@ -1583,12 +1583,7 @@
   ctx->GetOrRegisterDialect<cinn::dialect::OperatorDialect>();
   ctx->GetOrRegisterDialect<pir::shape::ShapeDialect>();
 
-<<<<<<< HEAD
-  bool has_dynamic_shape = false;
-  // HasDynamicShape(forward_program);
-=======
   bool has_dynamic_shape = HasDynamicShape(program);
->>>>>>> 6d52468d
 
   if (FLAGS_print_ir) {
     pass_manager->EnableIRPrinting();
