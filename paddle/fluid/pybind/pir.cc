--- conflicted
+++ resolved
@@ -1563,12 +1563,8 @@
   auto shape_analysis =
       has_dynamic_shape ? std::make_shared<pir::ShapeConstraintIRAnalysis>(ctx)
                         : nullptr;
-<<<<<<< HEAD
-  cinn::dialect::ir::PdOp2CinnOpConverter(&program);
-=======
 
   pass_manager->AddPass(cinn::dialect::ir::CreatePdOpToCinnOpPass());
->>>>>>> 5226cb87
   pass_manager->AddPass(
       std::make_unique<cinn::dialect::ir::AddBroadcastToElementwisePass>());
   pass_manager->AddPass(
