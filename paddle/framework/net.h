--- conflicted
+++ resolved
@@ -72,7 +72,6 @@
     ops_.push_back(op);
   }
 
-<<<<<<< HEAD
   void InsertOp(size_t pos, const std::shared_ptr<OperatorBase>& op) {
     PADDLE_ENFORCE(!add_op_done_,
                    "Cannot InsertOp when this network is sealed");
@@ -81,8 +80,6 @@
     ops_.insert(ops_.begin() + pos, op);
   }
 
-=======
->>>>>>> 8e7c3253
   void CompleteAddOp(bool calculate = true);
 
   std::string DebugString() const override;
@@ -100,12 +97,5 @@
   }
 };
 
-<<<<<<< HEAD
-/**
- * @brief Identify operator in local Net. used in backward
- */
-
-=======
->>>>>>> 8e7c3253
 }  // namespace framework
 }  // namespace paddle