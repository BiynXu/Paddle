/* Copyright (c) 2016 Baidu, Inc. All Rights Reserve.

Licensed under the Apache License, Version 2.0 (the "License");
you may not use this file except in compliance with the License.
You may obtain a copy of the License at

    http://www.apache.org/licenses/LICENSE-2.0

Unless required by applicable law or agreed to in writing, software
distributed under the License is distributed on an "AS IS" BASIS,
WITHOUT WARRANTIES OR CONDITIONS OF ANY KIND, either express or implied.
See the License for the specific language governing permissions and
limitations under the License. */

#include "Matrix.h"
#include "MathFunctions.h"
#include "SparseMatrix.h"
#include "SparseRowMatrix.h"

#include <float.h>
#include <algorithm>
#include <cmath>

#include <string.h>
#include "hl_gpu.h"
#include "hl_table_apply.h"
#include "hl_top_k.h"
#include "paddle/utils/Logging.h"

#include "paddle/utils/ThreadLocal.h"

#include "SIMDFunctions.h"

namespace paddle {

inline real _pow(real a, real beta) { return std::pow(a, beta); }

inline real _square(real a) { return a * a; }

inline real _safelog(real a) { return a > 0.0f ? std::log(a) : -40.0f; }

Matrix::Matrix(MemoryHandlePtr memHandle, size_t height, size_t width,
               bool trans, bool use_gpu)
    : BaseMatrix(
          height, width,
          memHandle ? (reinterpret_cast<real*>(memHandle->getBuf())) : nullptr,
          trans, use_gpu) {
  elementCnt_ = width * height;
  memoryHandle_ = memHandle;
}

Matrix::Matrix(real* data, size_t height, size_t width, bool trans,
               bool use_gpu)
    : BaseMatrix(height, width, data, trans, use_gpu) {
  elementCnt_ = width * height;
}

Matrix::Matrix(real* data, size_t height, size_t width, size_t stride,
               bool trans, bool use_gpu)
    : BaseMatrix(height, width, stride, data, trans, use_gpu) {
  elementCnt_ = width * height;
}

MatrixPtr Matrix::createSparseMatrix(real* data, int* row, int* col,
                                     size_t height, size_t width,
                                     size_t nnz, /* used to allocate space */
                                     SparseValueType valueType, /*value type*/
                                     SparseFormat format, bool trans,
                                     bool useGpu) {
  if (useGpu) {
    return std::make_shared<GpuSparseMatrix>(data, row, col, height, width, nnz,
                                             valueType, format, trans);
  } else {
    return std::make_shared<CpuSparseMatrix>(data, row, col, height, width, nnz,
                                             valueType, format, trans);
  }
}

MatrixPtr Matrix::createSparseMatrix(size_t height, size_t width,
                                     size_t nnz, /* used to allocate space */
                                     SparseValueType valueType, /*value type*/
                                     SparseFormat format, bool trans,
                                     bool useGpu) {
  if (useGpu) {
    return std::make_shared<GpuSparseMatrix>(height, width, nnz, valueType,
                                             format, trans);
  } else {
    return std::make_shared<CpuSparseMatrix>(height, width, nnz, valueType,
                                             format, trans);
  }
}

MatrixPtr Matrix::create(MemoryHandlePtr memHandle, size_t height, size_t width,
                         bool trans) {
  if (auto gpuHandle = std::dynamic_pointer_cast<GpuMemoryHandle>(memHandle)) {
    return std::make_shared<GpuMatrix>(gpuHandle, height, width, trans);
  } else if (auto cpuHandle =
                 std::dynamic_pointer_cast<CpuMemoryHandle>(memHandle)) {
    return std::make_shared<CpuMatrix>(cpuHandle, height, width, trans);
  } else {
    LOG(FATAL) << "Wrong";
    return nullptr;
  }
}

MatrixPtr Matrix::create(size_t height, size_t width, bool trans, bool useGpu) {
  if (useGpu) {
    return std::make_shared<GpuMatrix>(height, width, trans);
  } else {
    return std::make_shared<CpuMatrix>(height, width, trans);
  }
}

MatrixPtr Matrix::create(real* data, size_t height, size_t width, bool trans,
                         bool useGpu) {
  if (useGpu) {
    return std::make_shared<GpuMatrix>(data, height, width, trans);
  } else {
    return std::make_shared<CpuMatrix>(data, height, width, trans);
  }
}

MatrixPtr Matrix::create(real* data, size_t height, size_t width, size_t stride,
                         bool trans, bool useGpu) {
  if (useGpu) {
    return std::make_shared<GpuMatrix>(data, height, width, stride, trans);
  } else {
    return std::make_shared<CpuMatrix>(data, height, width, stride, trans);
  }
}

MatrixPtr Matrix::createSparseMatrix(size_t height, size_t width, size_t nnz,
                                     SparseValueType valueType, bool trans,
                                     bool useGpu) {
  if (useGpu) {
    return std::make_shared<GpuSparseMatrix>(height, width, nnz, valueType,
                                             SPARSE_CSR, trans);
  } else {
    return std::make_shared<CpuSparseMatrix>(height, width, nnz, valueType,
                                             SPARSE_CSR, trans);
  }
}

void Matrix::resizeOrCreate(MatrixPtr& matrix, size_t height, size_t width,
                            bool trans, bool useGpu) {
  if (!matrix) {
    matrix = Matrix::create(height, width, trans, useGpu);
  } else {
    CHECK_EQ(matrix->useGpu(), useGpu);
    matrix->resize(height, width);
  }
}

void Matrix::resizeOrCreateSparseMatrix(MatrixPtr& matrix, size_t height,
                                        size_t width, size_t nnz,
                                        SparseValueType valueType,
                                        SparseFormat format, bool trans,
                                        bool useGpu) {
  if (!matrix) {
    matrix = Matrix::createSparseMatrix(height, width, nnz, valueType, format,
                                        trans, useGpu);
  } else {
    CHECK(dynamic_cast<CpuSparseMatrix*>(matrix.get()) ||
          dynamic_cast<GpuSparseMatrix*>(matrix.get()));
    CHECK_EQ(matrix->useGpu(), useGpu);
    matrix->resize(height, width, nnz, valueType, format);
  }
}

void Matrix::reshape(size_t height, size_t width) {
  CHECK(isContiguous());
  CHECK(height_ * width_ == height * width);
  height_ = height;
  width_ = width;
  stride_ = width_;
}

MatrixPtr Matrix::subMatrix(size_t startRow, size_t endRow, size_t startCol,
                            size_t endCol) {
  CHECK_LE(startRow, endRow);
  CHECK_LE(endRow, getHeight());
  CHECK_LE(startCol, endCol);
  CHECK_LE(endCol, getWidth());

  return Matrix::create(getData() + startRow * getStride() + startCol,
                        endRow - startRow, endCol - startCol, getStride(),
                        trans_, useGpu_);
}

GpuMatrix::GpuMatrix(size_t height, size_t width, bool trans)
    : Matrix(std::make_shared<GpuMemoryHandle>(height * width * sizeof(real)),
             height, width, trans, true) {}

GpuMatrix::~GpuMatrix() {}

void GpuMatrix::zeroMem() {
  CHECK(data_ != NULL);
  zero();
}

void GpuMatrix::resetOne() {
  CHECK(data_ != NULL);
  one();
}
void GpuMatrix::resize(size_t newHeight, size_t newWidth) {
  size_t newSize = newHeight * newWidth;
  if (NULL == memoryHandle_.get() ||
      newSize * sizeof(real) > memoryHandle_->getAllocSize()) {
    memoryHandle_ = std::make_shared<GpuMemoryHandle>(newSize * sizeof(real));
    data_ = reinterpret_cast<real*>(memoryHandle_->getBuf());
  }
  height_ = newHeight;
  width_ = newWidth;
  elementCnt_ = newSize;
  stride_ = width_;
}

real GpuMatrix::getElement(size_t x, size_t y) const {
  real elem = 0;
  hl_memcpy_device2host(&elem, &data_[x * stride_ + y], sizeof(real));
  return elem;
}

real GpuMatrix::getSum() {
  CHECK(isContiguous());
  real sum = 0.0f;
  hl_vector_sum(data_, &sum, height_ * width_);
  return sum;
}

void GpuMatrix::accumulateColSum(Matrix& src) {
  CHECK_EQ(getWidth(), src.getWidth());
  CHECK_EQ(getHeight(), (size_t)1);
  sumCols(src, 1.0);
}

real GpuMatrix::getAbsSum() {
  CHECK(isContiguous());
  real sum = 0.0f;
  hl_vector_abs_sum(data_, &sum, height_ * width_);
  return sum;
}

void GpuMatrix::copyFrom(const Matrix& src) {
  CHECK(isContiguous());
  CHECK(src.isContiguous());
  CHECK(elementCnt_ == src.getElementCnt());

  if (typeid(src) == typeid(CpuMatrix)) {
    hl_memcpy_host2device(data_, const_cast<real*>(src.getData()),
                          sizeof(real) * elementCnt_);
  } else if (typeid(src) == typeid(GpuMatrix)) {
    hl_memcpy_device2device(data_, const_cast<real*>(src.getData()),
                            sizeof(real) * elementCnt_);
  } else {
    LOG(FATAL) << "Wrong";
  }
}

void GpuMatrix::copyFrom(const Matrix& src, hl_stream_t stream) {
  CHECK(isContiguous());
  CHECK(src.isContiguous());
  CHECK(elementCnt_ == src.getElementCnt());
  hl_memcpy_async(this->getData(), const_cast<real*>(src.getData()),
                  sizeof(real) * elementCnt_, stream);
}

void GpuMatrix::copyFrom(const real* hostSrc, size_t size) {
  CHECK(isContiguous());
  CHECK(size <= elementCnt_);
  hl_memcpy_host2device(data_, const_cast<real*>(hostSrc), sizeof(real) * size);
}

void GpuMatrix::copyFrom(const real* hostSrc, const int64_t* seq) {
  LOG(FATAL) << "not implemented";
}

void GpuMatrix::copyFrom(const IVector& src) {
  CHECK(isContiguous());
  CpuMatrix matrix(src.getSize(), 1, false);
  matrix.copyFrom(src);
  copyFrom(matrix);
}

void GpuMatrix::copyByRowIndex(Matrix& b, const IVector& rowIndex) {
  size_t height = getHeight();
  size_t width = getWidth();
  CHECK_EQ(b.getWidth(), width);
  real* dst = getData();
  real* src = b.getData();
  const int* index = rowIndex.getData();
  hl_sequence2batch_copy(dst, src, index, width, height, true);
}

MatrixPtr GpuMatrix::clone(size_t height, size_t width, bool useGpu) {
  CHECK(isContiguous());

  if (height == 0 && width == 0) {
    height = height_;
    width = width_;
  }

  CHECK(width && height);

  if (useGpu) {
    return std::make_shared<GpuMatrix>(height, width);
  } else {
    return std::make_shared<CpuMatrix>(height, width);
  }
}

MatrixPtr GpuMatrix::getTranspose() {
  if (memoryHandle_.get() != NULL) {
    MatrixPtr copy_T(
        new GpuMatrix(std::dynamic_pointer_cast<GpuMemoryHandle>(memoryHandle_),
                      height_, width_, true));
    return copy_T;
  } else {
    MatrixPtr copy_T(new GpuMatrix(data_, height_, width_, true));
    return copy_T;
  }
}

void GpuMatrix::transpose(MatrixPtr matTrans, bool memAlloc) {
  if (memAlloc) {
    matTrans = std::make_shared<GpuMatrix>(width_, height_);
  } else {
    CHECK(matTrans != NULL);
  }
  real* dataTrans = matTrans->getData();
  real* data = getData();
  int lda = getStride();
  int ldc = matTrans->getStride();

  hl_matrix_transpose(data, dataTrans, height_, width_, lda, ldc);
}

void GpuMatrix::addBias(Matrix& b, real scale) {
  CHECK(b.getHeight() == 1) << "the Bias should be a vector";
  BaseMatrix::addBias(b, scale);
}

void GpuMatrix::addSharedBias(Matrix& b, real scale) {
  CHECK(b.getHeight() == 1) << "the Bias should be a vector";
  CHECK_LE(b.getWidth(), getWidth());
  CHECK_EQ(getWidth() % b.getWidth(), 0UL);
  hl_matrix_add_shared_bias(getData(), b.getData(), b.getWidth(),
                            getHeight(), getWidth(), scale);
}


void GpuMatrix::collectBias(Matrix& a, real scale) {
  CHECK_EQ(getHeight(), (size_t)1);
  CHECK_EQ(width_, a.getWidth());
  GpuSparseMatrix* sMatPtr = dynamic_cast<GpuSparseMatrix*>(&a);
  if (!sMatPtr) {
    sumCols(a, scale);
  } else {
    real* data = getData();
    hl_sparse_matrix_s A_d = sMatPtr->sMatrix_.get();
    hl_sparse_matrix_column_sum(data, A_d, sMatPtr->getHeight(), width_, scale);
  }
}

<<<<<<< HEAD
void GpuMatrix::sequenceAvgForward(Matrix& a, const IVector& startsPos,
=======
void GpuMatrix::collectSharedBias(Matrix& a, real scale) {
  CHECK_EQ(getHeight(), (size_t)1);
  CHECK_EQ(a.getWidth() % getWidth(), 0UL);
  hl_matrix_collect_shared_bias(getData(), a.getData(), getWidth(),
                                a.getHeight(), a.getWidth(), scale);
}


void GpuMatrix::sequenceAvgForward(Matrix& a,
                                   const IVector& startsPos,
>>>>>>> 7180b424
                                   int mode) {
  size_t height = getHeight();
  size_t width = getWidth();
  CHECK_EQ(height, startsPos.getSize() - 1);
  CHECK_EQ(width, a.getWidth());
  real* dst = getData();
  real* src = a.getData();
  const int* starts = startsPos.getData();

  hl_sequence_avg_forward(dst, src, starts, height, width, mode);
}

/* this = scaleAB*(a*b) +  scaleT*this */
void GpuMatrix::mul(const GpuMatrix& a, const GpuMatrix& b, real scaleAB,
                    real scaleT) {
  CHECK(!isTransposed()) << "Not supported";

  if (!a.isTransposed() && !b.isTransposed()) {
    CHECK_EQ(width_, b.width_);
    CHECK_EQ(height_, a.height_);
    CHECK_EQ(a.width_, b.height_);
  } else if (a.isTransposed() && !b.isTransposed()) {
    CHECK_EQ(width_, b.width_);
    CHECK_EQ(height_, a.width_);
    CHECK_EQ(a.height_, b.height_);
  } else if (!a.isTransposed() && b.isTransposed()) {
    CHECK_EQ(width_, b.height_);
    CHECK_EQ(height_, a.height_);
    CHECK_EQ(a.width_, b.width_);
  } else {
    LOG(FATAL) << "Is not supported";
  }

  real* A_d = a.data_;
  real* B_d = b.data_;
  real* C_d = data_;
  int dimM = getHeight();
  int dimN = getWidth();
  int dimK = !a.isTransposed() ? a.width_ : a.height_;
  int lda = a.getStride();
  int ldb = b.getStride();
  int ldc = getStride();
  hl_trans_op_t transa = !a.isTransposed() ? HPPL_OP_N : HPPL_OP_T;
  hl_trans_op_t transb = !b.isTransposed() ? HPPL_OP_N : HPPL_OP_T;

  hl_matrix_mul(A_d, transa, B_d, transb, C_d, dimM, dimN, dimK, scaleAB,
                scaleT, lda, ldb, ldc);
}

void GpuMatrix::mul(const GpuSparseMatrix& a, const GpuMatrix& b, real scaleAB,
                    real scaleT) {
  CHECK(isContiguous());
  CHECK(b.isContiguous());
  CHECK(b.useGpu_ == true) << "Matrix type are not equal";
  CHECK(!trans_ && !b.trans_) << "not supported";

  if (!a.trans_) {
    CHECK(width_ == b.width_ && height_ == a.height_ && a.width_ == b.height_)
        << "Matrix dimensions are not equal";
  } else {
    CHECK(width_ == b.width_ && height_ == a.width_ && a.height_ == b.height_)
        << "Matrix dimensions are not equal";
  }
  hl_trans_op_t transA = a.trans_ ? HPPL_OP_T : HPPL_OP_N;
  hl_sparse_matrix_s A_d = a.sMatrix_.get();
  real* B_d = b.data_;
  real* C_d = data_;
  hl_matrix_csr_mul_dense(A_d, transA, B_d, HPPL_OP_N, C_d, height_, width_,
                          b.height_, scaleAB, scaleT);
}

void GpuMatrix::mul(const GpuMatrix& a, const GpuSparseMatrix& b, real scaleAB,
                    real scaleT) {
  CHECK(isContiguous());
  CHECK(a.isContiguous());
  CHECK(a.useGpu_ == true) << "Matrix type are not equal";

  hl_sparse_matrix_s B_d = b.sMatrix_.get();
  real* A_d = a.data_;
  real* C_d = data_;
  hl_trans_op_t transB = b.trans_ ? HPPL_OP_T : HPPL_OP_N;
  if (!b.trans_) {
    CHECK(width_ == b.width_ && height_ == a.height_ && a.width_ == b.height_)
        << "Matrix dimensions are not equal";
  } else {
    CHECK(width_ == b.height_ && height_ == a.height_ && a.width_ == b.width_)
        << "Matrix dimensions are not equal";
  }
  if (b.format_ == SPARSE_CSC) {
    hl_matrix_dense_mul_csc(A_d, HPPL_OP_N, B_d, transB, C_d, height_, width_,
                            a.width_, scaleAB, scaleT);
  } else {
    hl_matrix_dense_mul_csr(A_d, HPPL_OP_N, B_d, transB, C_d, height_, width_,
                            a.width_, scaleAB, scaleT);
  }
}

/* this = a*b */
void GpuMatrix::mul(const MatrixPtr a, const MatrixPtr b) {
  mul(a, b, 1.0, 0.0);
}

void GpuMatrix::mul(const MatrixPtr a, const MatrixPtr b, real scaleAB,
                    real scaleT) {
  GpuMatrixPtr a_ptr = std::dynamic_pointer_cast<GpuMatrix>(a);
  GpuMatrixPtr b_ptr = std::dynamic_pointer_cast<GpuMatrix>(b);
  GpuSparseMatrixPtr a_ptr_s = std::dynamic_pointer_cast<GpuSparseMatrix>(a);
  GpuSparseMatrixPtr b_ptr_s = std::dynamic_pointer_cast<GpuSparseMatrix>(b);

  if (a_ptr && b_ptr) {
    mul(*a_ptr, *b_ptr, scaleAB, scaleT);
  } else if (a_ptr_s && b_ptr) {
    mul(*a_ptr_s, *b_ptr, scaleAB, scaleT);
  } else if (a_ptr && b_ptr_s) {
    mul(*a_ptr, *b_ptr_s, scaleAB, scaleT);
  } else {
    LOG(FATAL) << "Not supported";
  }
}

/* this = this* b */
void GpuMatrix::rightMul(Matrix& b) { rightMul(b, 1.0, 0.0); }

/* this = scaleAB*(this*b) +  scaleT*this */
void GpuMatrix::rightMul(Matrix& b, real scaleAB, real scaleT) {
  CHECK(dynamic_cast<GpuMatrix*>(&b));
  CHECK(!isTransposed()) << "Not supported";
  CHECK(!b.isTransposed()) << "Not supported";
  mul(*this, *dynamic_cast<GpuMatrix*>(&b), scaleAB, scaleT);
}

/* this = a*this */
void GpuMatrix::leftMul(Matrix& a) { leftMul(a, 1.0, 0.0); }

/* this = scaleAB*(a*this) +  scaleT*this */
void GpuMatrix::leftMul(Matrix& a, real scaleAB, real scaleT) {
  CHECK(dynamic_cast<GpuMatrix*>(&a));
  CHECK(!isTransposed()) << "Not supported";
  CHECK(!a.isTransposed()) << "Not supported";
  mul(*dynamic_cast<GpuMatrix*>(&a), *this, scaleAB, scaleT);
}

void GpuMatrix::selectRows(Matrix& table, IVector& ids) {
#ifndef PADDLE_ONLY_CPU
  CHECK(dynamic_cast<GpuMatrix*>(&table));
  CHECK(table.useGpu());
  CHECK(ids.useGpu());
  CHECK_EQ(getHeight(), ids.getSize());
  CHECK_EQ(getWidth(), table.getWidth());
  size_t numSamples = getHeight();
  size_t dim = getWidth();
  real* a = getData();
  size_t tableSize = table.getHeight();
  int* index = ids.getData();

  hl_matrix_select_rows(a, stride_, table.getData(), table.stride_, index,
                        numSamples, tableSize, dim);
#endif
}

void GpuMatrix::addToRows(Matrix& table, IVector& ids) {
#ifndef PADDLE_ONLY_CPU
  CHECK(dynamic_cast<GpuMatrix*>(&table));
  CHECK(table.useGpu());
  CHECK(ids.useGpu());
  CHECK_EQ(getHeight(), ids.getSize());
  CHECK_EQ(getWidth(), table.getWidth());
  size_t numSamples = getHeight();
  size_t dim = getWidth();
  real* a = getData();
  size_t tableSize = table.getHeight();
  int* index = ids.getData();

  hl_matrix_add_to_rows(table.getData(), table.stride_, a, stride_, index,
                        numSamples, tableSize, dim);
#endif
}

void GpuMatrix::colMerge(Matrix& src) {
  CHECK(src.height_ == height_);
  if (!trans_ && !src.trans_) {
    sumRows(src);
  } else {
    LOG(FATAL) << "Is not supported";
  }
}

void GpuMatrix::rowSum(Matrix& sum) {
  CHECK_EQ(sum.getHeight(), getHeight());
  CHECK_EQ(sum.getWidth(), (size_t)1);

  sum.sumRows(*this);
}

void GpuMatrix::rowMax(Matrix& max) {
  CHECK_EQ(max.getHeight(), getHeight());
  CHECK_EQ(max.getWidth(), (size_t)1);

  max.maxRows(*this);
}

void GpuMatrix::rowMax(IVector& maxIds, Matrix& maxVal) {
#ifndef PADDLE_ONLY_CPU
  CHECK(maxIds.useGpu() && maxVal.useGpu()) << "Matrix type are not equal";
  size_t numSamples = getHeight();
  size_t beam = maxVal.getWidth();
  CHECK_EQ(maxIds.getSize(), numSamples * beam);
  CHECK_EQ(maxVal.getHeight(), numSamples);

  hl_matrix_top_k(maxVal.getData(), maxVal.getStride(), maxIds.getData(),
                  this->getData(), this->getStride(), this->getWidth(), beam,
                  numSamples);
#endif
}

void GpuMatrix::colMax(Matrix& max) {
  CHECK_EQ(max.getWidth(), getWidth());
  CHECK_EQ(max.getHeight(), (size_t)1);

  max.maxCols(*this);
}

void GpuMatrix::colMax(IVector& maxIds, Matrix& maxVal) {
  LOG(FATAL) << "Is not supported";
}

void GpuMatrix::maxoutForward(Matrix& a, IVector& id, size_t channels,
                              size_t groups) {
  CHECK(dynamic_cast<GpuMatrix*>(&a));
  CHECK(dynamic_cast<GpuIVector*>(&id));
  CHECK_EQ(a.getHeight(), getHeight());

  size_t size = getWidth();
  size_t batchSize = getHeight();
  const real* input = a.getData();
  real* output = getData();
  int* idForGpu = id.getData();

  hl_maxout_forward(input, output, idForGpu, batchSize, size, size / channels,
                    groups);
}

void GpuMatrix::maxoutBackward(Matrix& a, IVector& id, size_t channels,
                               size_t groups) {
  CHECK(dynamic_cast<GpuMatrix*>(&a));
  CHECK(dynamic_cast<GpuIVector*>(&id));
  CHECK_EQ(a.getHeight(), getHeight());

  size_t size = a.getWidth();
  size_t batchSize = getHeight();
  real* input = getData();
  const real* output = a.getData();
  const int* idForGpu = id.getData();

  hl_maxout_backward(input, output, idForGpu, batchSize, size, size / channels,
                     groups);
}

/*calulate the error of classification */
void GpuMatrix::classificationError(MatrixPtr output, IVectorPtr label) {
  GpuMatrixPtr output_ptr = std::dynamic_pointer_cast<GpuMatrix>(output);
  GpuIVectorPtr label_ptr = std::dynamic_pointer_cast<GpuIVector>(label);

  CHECK(output_ptr && label_ptr) << "Invalid argument pointer";

  CHECK(height_ == output_ptr->height_ && width_ == 1)
      << "Matrix dimensions are not equal";
  real* output_d = output_ptr->data_;
  real* recResult_d = data_;
  int* label_d = label_ptr->getData();

  hl_matrix_classification_error(output_d, label_d, recResult_d, height_,
                                 output_ptr->width_);
}

/* copy -log(output[i * width + label]) to this->data[i] */
void GpuMatrix::oneHotCrossEntropy(Matrix& output, IVector& label) {
  GpuMatrix* output_ptr = dynamic_cast<GpuMatrix*>(&output);
  GpuIVector* label_ptr = dynamic_cast<GpuIVector*>(&label);

  CHECK(output_ptr && label_ptr) << "Invalid argument pointer";

  CHECK(height_ == label.getSize() && width_ == 1 && height_ == output.height_)
      << "Matrix dimensions are not equal";

  real* A_d = output_ptr->data_;
  real* C_d = data_;
  int* label_d = label_ptr->getData();

  hl_matrix_cross_entropy(A_d, C_d, label_d, height_, output.width_);
}

/* calculate the error of outputV according to label */
void GpuMatrix::oneHotCrossEntropyBp(Matrix& outputV, IVector& label) {
  GpuMatrix* output_ptr = dynamic_cast<GpuMatrix*>(&outputV);
  GpuIVector* label_ptr = dynamic_cast<GpuIVector*>(&label);

  CHECK(output_ptr && label_ptr) << "Invalid argument pointer";

  CHECK(height_ == output_ptr->height_ && width_ == output_ptr->width_)
      << "Matrix dimensions are not equal";

  real* output_d = output_ptr->data_;
  real* grad_d = data_;
  int* label_d = label_ptr->getData();

  hl_matrix_cross_entropy_bp(grad_d, output_d, label_d, height_, width_);
}

void GpuMatrix::oneHotCrossEntropyWithSelfNorm(Matrix& output, IVector& label,
                                               real alpha) {
  LOG(FATAL) << "Not implemented";
}

void GpuMatrix::oneHotCrossEntropyWithSelfNormBp(Matrix& outputV,
                                                 IVector& label, real alpha) {
  LOG(FATAL) << "Not implemented";
}

void GpuMatrix::softmax(Matrix& output) {
  CHECK(output.useGpu()) << "Matrix type are not equal";

  size_t height = getHeight();
  size_t width = getWidth();
  CHECK(height == output.getHeight() && width == output.getWidth())
      << "Matrix dimensions are not equal";

  real* inputData = getData();
  real* outputData = output.getData();
  hl_matrix_softmax(inputData, outputData, height, width);
}

void GpuMatrix::sequenceSoftmax(Matrix& output, const IVector& index) {
  CHECK_EQ(getWidth(), 1UL);
  CHECK_EQ(output.getWidth(), 1UL);
  CHECK(isContiguous());

  real* inputData = getData();
  real* outputData = output.getData();
  auto starts = index.getData();
  int numSequences = index.getSize() - 1;
  hl_sequence_softmax_forward(inputData, outputData, starts, numSequences);
}

void GpuMatrix::softmaxDerivative(Matrix& output, Matrix& sftmaxSum) {
  CHECK(output.useGpu_ == true && sftmaxSum.useGpu_ == true)
      << "Matrix type are not equal";

  CHECK(height_ == output.height_ && width_ == output.width_ &&
        height_ == sftmaxSum.height_)
      << "Matrix dimensions are not equal";

  real* output_d = output.data_;
  real* sftmaxSum_d = sftmaxSum.data_;
  real* grad_d = data_;
  hl_matrix_softmax_derivative(grad_d, output_d, sftmaxSum_d, height_, width_);
}

void GpuMatrix::softmaxBackward(Matrix& outputV) {
  CHECK(outputV.useGpu()) << "Matrix type are not equal";

  size_t height = getHeight();
  size_t width = getWidth();
  CHECK(height == outputV.getHeight() && width == outputV.getWidth())
      << "Matrix dimensions are not equal";

  real* output_grad = getData();
  real* output_value = outputV.getData();
  hl_softmax_backward(output_value, output_grad, height, width);
}

void GpuMatrix::sumOfSquares(Matrix& output, Matrix& label) {
  CHECK_EQ(label.getHeight(), height_);
  CHECK_EQ(output.getHeight(), height_);
  CHECK_EQ(label.getWidth(), output.getWidth());
  CHECK_EQ((size_t)1, width_);

  auto labelptr = dynamic_cast<GpuSparseMatrix*>(&label);
  if (labelptr) {
    LOG(FATAL) << "not supported: GpuSparseMatrix as label";
  }

  BaseMatrix::sumOfSquares(output, label);
}

void GpuMatrix::sumOfSquaresBp(Matrix& outputV, Matrix& label) {
  add2(outputV, label, 1, 2, -2);
}

void GpuMatrix::tanh(Matrix& output) { BaseMatrix::tanh(output); }

void GpuMatrix::tanhDerivative(Matrix& output) {
  BaseMatrix::tanhDerivative(output);
}

void GpuMatrix::softrelu(Matrix& output) { BaseMatrix::softrelu(output); }

void GpuMatrix::softreluDerivative(Matrix& output) {
  BaseMatrix::softreluDerivative(output);
}

void GpuMatrix::scaledTanh(Matrix& output, real p1, real p2) {
  BaseMatrix::scaledTanh(output, p1, p2);
}
void GpuMatrix::cosSim(Matrix& output1, Matrix& output2, real scale) {
  CHECK(output1.useGpu_ == true && output2.useGpu_ == true)
      << "Matrix type are not equal";
  size_t numSamples = getHeight();
  size_t dim = output1.getWidth();
  CHECK_EQ(getWidth(), 1UL);
  CHECK_EQ(output1.getHeight(), numSamples);
  CHECK_EQ(output1.getWidth(), output2.getWidth());
  real* out = getData();
  real* x = output1.getData();
  real* y = output2.getData();
  hl_cossim(out, x, y, dim, output1.getHeight(), output2.getHeight(), scale);
}
void GpuMatrix::cosSimDerivative(Matrix& output, Matrix& prevOut1,
                                 Matrix& prevOut2, Matrix& prevGrad1,
                                 Matrix& prevGrad2, real scale) {
  CHECK(output.useGpu_ == true && prevOut1.useGpu_ == true &&
        prevOut2.useGpu_ == true && prevGrad1.useGpu_ == true &&
        prevGrad2.useGpu_ == true)
      << "Matrix type are not equal";
  CHECK_EQ(getWidth(), 1UL);
  CHECK_EQ(output.getWidth(), 1UL);

  size_t numSamples = getHeight();
  CHECK_EQ(output.getHeight(), numSamples);
  CHECK_EQ(prevOut1.getHeight(), numSamples);
  CHECK_EQ(prevGrad1.getHeight(), numSamples);

  size_t dim = prevOut1.getWidth();
  CHECK_EQ(prevOut2.getWidth(), dim);
  CHECK_EQ(prevGrad1.getWidth(), dim);
  CHECK_EQ(prevGrad2.getWidth(), dim);

  real* grad = getData();
  real* out = output.getData();
  real* prevOutX = prevOut1.getData();
  real* prevOutY = prevOut2.getData();
  real* prevGradX = prevGrad1.getData();
  real* prevGradY = prevGrad2.getData();
  hl_cossim_derivative(grad, out, prevOutX, prevOutY, prevGradX, prevGradY, dim,
                       prevOut1.getHeight(), prevOut2.getHeight(), scale);
}

void GpuMatrix::randomizeUniform() {
  CHECK(isContiguous());
  real* data = data_;
  size_t size = height_ * width_;

  hl_rand(data, size);
}

void GpuMatrix::print(std::ostream& os) const {
  CHECK(isContiguous());
  CpuMatrix cpuMat(getHeight(), getWidth());
  cpuMat.copyFrom(*this);
  cpuMat.print(os);
}

void GpuMatrix::print(std::ostream& os, size_t height, size_t width) const {
  CHECK(isContiguous());
  CpuMatrix cpuMat(getHeight(), getWidth());
  cpuMat.copyFrom(*this);
  cpuMat.print(os, height, width);
}

void GpuMatrix::check(std::ostream& os, Matrix& refMat, bool printDiff) {
  CHECK(isContiguous());
  CHECK(height_ == refMat.getHeight());
  CHECK(width_ == refMat.getWidth());
  CpuMatrix cpuRef(height_, width_);
  GpuMatrix gpuRef(height_, width_);
  cpuRef.copyFrom(refMat);
  gpuRef.copyFrom(*this);
  size_t diffCnt = 0;
  for (size_t i = 0; i < height_; ++i) {
    for (size_t j = 0; j < width_; ++j) {
      real a = gpuRef.getElement(i, j);
      real b = cpuRef.getElement(i, j);
      if (fabs(a - b) > 0.00001) {
        ++diffCnt;
        if (printDiff) {
          os << "ref= " << a << "  check= " << b << std::endl;
        }
      }
    }
  }
  LOG(INFO) << "the  diffCnt is " << diffCnt;
}

void GpuMatrix::convExpand(Matrix& feature, int feaImgHeight, int feaImgWidth,
                           int channels, int blockH, int blockW, int strideH,
                           int strideW, int paddingH, int paddingW, int outputH,
                           int outputW) {
  CHECK(feature.useGpu_ == true) << "Matrix type are not equal";

  CHECK_EQ(size_t(feaImgHeight * feaImgWidth * channels),
           feature.getHeight() * feature.getWidth())
      << "Matrix dimensions are not equal";

  size_t elemCnt = outputH * outputW * blockH * blockW * channels;
  CHECK_EQ(elemCnt, height_ * width_) << "Matrix dimensions are not equal";

  hl_expand_feature2col(feature.getData(), channels, feaImgHeight, feaImgWidth,
                        blockH, blockW, strideH, strideW, paddingH, paddingW,
                        outputH, outputW, getData());
}

void GpuMatrix::convShrink(Matrix& expandFeat, int thisImgHeight,
                           int thisImgWidth, int channels, int blockH,
                           int blockW, int strideH, int strideW, int paddingH,
                           int paddingW, int outputH, int outputW, real alpha,
                           real beta) {
  CHECK(expandFeat.useGpu_ == true) << "Matrix type are not equal";
  CHECK_EQ(size_t(thisImgHeight * thisImgWidth * channels),
           getHeight() * getWidth())
      << "Matrix dimensions are not equal";

  size_t elemCnt = outputH * outputW * blockW * blockH * channels;
  CHECK(elemCnt == expandFeat.getHeight() * expandFeat.getWidth())
      << "Matrix dimensions are not equal";
  hl_shrink_col2feature(expandFeat.getData(), channels, thisImgHeight,
                        thisImgWidth, blockH, blockW, strideH, strideW,
                        paddingH, paddingW, outputH, outputW, getData(), alpha,
                        beta);
}

void GpuMatrix::maxPoolForward(Matrix& inputMat, size_t imgSizeH,
                               size_t imgSizeW, size_t channels, size_t sizeX,
                               size_t sizeY, size_t strideH, size_t strideW,
                               size_t outputH, size_t outputW, size_t paddingH,
                               size_t paddingW) {
  CHECK(inputMat.useGpu_ == true) << "Matrix type are not equal";

  real* inputData = inputMat.getData();
  size_t frameNum = inputMat.getHeight();
  size_t width = imgSizeW;
  size_t height = imgSizeH;
  CHECK(height * width * channels == inputMat.getWidth());
  CHECK(height_ == inputMat.getHeight());
  CHECK(width_ == outputH * outputW * channels);

  hl_maxpool_forward(frameNum, inputData, channels, height, width, outputH,
                     outputW, sizeX, sizeY, strideH, strideW, paddingH,
                     paddingW, data_, getStride());
}

void GpuMatrix::maxPoolBackward(Matrix& inputMat, size_t imgSizeH,
                                size_t imgSizeW, Matrix& outGrad, Matrix& outV,
                                size_t sizeX, size_t sizeY, size_t strideH,
                                size_t strideW, size_t outputH, size_t outputW,
                                real scaleTargets, real scaleOutput,
                                size_t paddingH, size_t paddingW) {
  CHECK(inputMat.useGpu_ == true && outGrad.useGpu_ == true &&
        outV.useGpu_ == true)
      << "Matrix type are not equal";

  real* inputData = inputMat.getData();
  real* outData = outV.getData();
  real* outDiff = outGrad.getData();
  size_t frameNum = inputMat.getHeight();
  size_t channels = outV.getWidth() / outputH / outputW;
  size_t width = imgSizeW;
  size_t height = imgSizeH;
  CHECK(height * width * channels == inputMat.getWidth());
  CHECK(height_ == inputMat.getHeight());
  CHECK(width_ == width * height * channels);
  CHECK(outGrad.getHeight() == outV.getHeight() &&
        outGrad.getWidth() == outV.getWidth());

  hl_maxpool_backward(frameNum, inputData, outData, outDiff, channels, height,
                      width, outputH, outputW, sizeX, sizeY, strideH, strideW,
                      paddingH, paddingW, scaleTargets, scaleOutput, data_,
                      outGrad.getStride());
}

void GpuMatrix::avgPoolForward(Matrix& inputMat, size_t imgSizeH,
                               size_t imgSizeW, size_t channels, size_t sizeX,
                               size_t sizeY, size_t strideH, size_t strideW,
                               size_t outputH, size_t outputW, size_t paddingH,
                               size_t paddingW) {
  CHECK(inputMat.useGpu_ == true) << "Matrix type are not equal";

  real* inputData = inputMat.getData();
  size_t frameNum = inputMat.getHeight();
  size_t height = imgSizeH;
  size_t width = imgSizeW;
  CHECK(height * width * channels == inputMat.getWidth());
  CHECK(height_ == inputMat.getHeight());
  CHECK(width_ == outputH * outputW * channels);

  hl_avgpool_forward(frameNum, inputData, channels, height, width, outputH,
                     outputW, sizeX, sizeY, strideH, strideW, paddingH,
                     paddingW, data_, getStride());
}

void GpuMatrix::avgPoolBackward(Matrix& outGrad, size_t imgSizeH,
                                size_t imgSizeW, size_t sizeX, size_t sizeY,
                                size_t strideH, size_t strideW, size_t outputH,
                                size_t outputW, real scaleTargets,
                                real scaleOutput, size_t paddingH,
                                size_t paddingW) {
  CHECK(outGrad.useGpu_ == true) << "Matrix type are not equal";

  real* outDiff = outGrad.getData();
  size_t frameNum = outGrad.getHeight();
  size_t channels = outGrad.getWidth() / outputH / outputW;
  size_t height = imgSizeH;
  size_t width = imgSizeW;
  CHECK(height * width * channels == width_);
  CHECK(height_ == outGrad.getHeight());
  CHECK(outGrad.getWidth() == outputH * outputW * channels);

  hl_avgpool_backward(frameNum, outDiff, channels, height, width, outputH,
                      outputW, sizeX, sizeY, strideH, strideW, paddingH,
                      paddingW, scaleTargets, scaleOutput, data_,
                      outGrad.getStride());
}

void GpuMatrix::crossMapNormalFwd(Matrix& input, size_t imgSizeH,
                                  size_t imgSizeW, Matrix& denoms,
                                  size_t channels, size_t sizeX, float scale,
                                  float pow) {
  size_t num = input.getHeight();
  size_t height = imgSizeH;
  size_t width = imgSizeW;

  CHECK(height * width * channels == input.getWidth());
  CHECK(denoms.getHeight() == input.getHeight() &&
        denoms.getWidth() == input.getWidth() && input.getHeight() == height_ &&
        input.getWidth() == width_);
  hl_CMRNorm_forward(num, input.getData(), denoms.getData(), data_, channels,
                     height, width, sizeX, scale, -pow);
}

void GpuMatrix::crossMapNormalBwd(Matrix& localGrad, Matrix& denoms,
                                  Matrix& preOutV, Matrix& localOutV,
                                  size_t channels, size_t imgSizeH,
                                  size_t imgSizeW, size_t sizeX, float scale,
                                  float pow) {
  size_t num = preOutV.getHeight();
  size_t height = imgSizeH;
  size_t width = imgSizeW;

  CHECK(width * height * channels == preOutV.getWidth());
  CHECK(denoms.getHeight() == preOutV.getHeight() &&
        denoms.getWidth() == preOutV.getWidth() &&
        preOutV.getHeight() == height_ && preOutV.getWidth() == width_);
  CHECK(denoms.getHeight() == localGrad.getHeight() &&
        denoms.getWidth() == localGrad.getWidth());

  hl_CMRNorm_backward(num, preOutV.getData(), denoms.getData(),
                      localOutV.getData(), localGrad.getData(), data_, channels,
                      height, width, sizeX, -pow, 2.0f * pow * scale);
}

void GpuMatrix::maxSequenceForward(Matrix& input, const IVector& sequence,
                                   IVector& index) {
  CHECK(dynamic_cast<GpuMatrix*>(&input));
  CHECK(dynamic_cast<const GpuIVector*>(&sequence));
  CHECK(dynamic_cast<GpuIVector*>(&index));

  real* outData = getData();
  real* inputData = input.getData();
  const int* starts = sequence.getData();
  int* maxIndex = index.getData();
  size_t numSequences = getHeight();
  size_t dim = getWidth();

  CHECK_EQ(dim, input.getWidth());
  CHECK_EQ(numSequences, sequence.getSize() - 1);
  CHECK_EQ(numSequences * dim, index.getSize());

  hl_max_sequence_forward(inputData, starts, outData, maxIndex, numSequences,
                          dim);
}

void GpuMatrix::maxSequenceBackward(Matrix& outputGrad, const IVector& sequence,
                                    IVector& index) {
  CHECK(dynamic_cast<GpuMatrix*>(&outputGrad));
  CHECK(dynamic_cast<const GpuIVector*>(&sequence));
  CHECK(dynamic_cast<GpuIVector*>(&index));

  real* inputGrad = getData();
  real* outGrad = outputGrad.getData();
  int* maxIndex = index.getData();
  size_t dim = getWidth();
  size_t numSequences = sequence.getSize() - 1;

  CHECK_EQ(dim, outputGrad.getWidth());
  CHECK_EQ(numSequences, outputGrad.getHeight());
  CHECK_EQ(numSequences * dim, index.getSize());

  hl_max_sequence_backward(outGrad, maxIndex, inputGrad, numSequences, dim);
}

void GpuMatrix::contextProjectionForward(MatrixPtr input, MatrixPtr weight,
                                         const IVector& sequence,
                                         int contextLength, int contextStart,
                                         size_t beginPad, bool isPadding) {
  CHECK(dynamic_cast<GpuMatrix*>(input.get()));
  CHECK(dynamic_cast<const GpuIVector*>(&sequence));
  if (weight) CHECK(dynamic_cast<GpuMatrix*>(weight.get()));

  size_t numSequences = sequence.getSize() - 1;
  int64_t inputDim = input->getWidth();
  int64_t dim = getWidth();
  CHECK_EQ(dim, inputDim * contextLength);

  real* outData = getData();
  real* inputData = input->getData();
  const int* starts = sequence.getData();

  hl_context_projection_forward(
      inputData, starts, isPadding ? weight->getData() : NULL, outData,
      numSequences, inputDim, contextLength, contextStart, beginPad, isPadding);
}

void GpuMatrix::contextProjectionBackwardData(MatrixPtr inputGrad,
                                              const IVector& sequence,
                                              int contextLength,
                                              int contextStart) {
  CHECK(dynamic_cast<GpuMatrix*>(inputGrad.get()));
  CHECK(dynamic_cast<const GpuIVector*>(&sequence));

  size_t numSequences = sequence.getSize() - 1;
  int64_t inputDim = inputGrad->getWidth();
  int64_t dim = getWidth();
  CHECK_EQ(dim, inputDim * contextLength);

  real* outGrad = getData();
  real* inGrad = inputGrad->getData();
  const int* starts = sequence.getData();

  hl_context_projection_backward_data(outGrad, starts, inGrad, numSequences,
                                      inputDim, contextLength, contextStart);
}

void GpuMatrix::contextProjectionBackwardWeight(MatrixPtr weightGrad,
                                                const IVector& sequence,
                                                int contextLength,
                                                int contextStart, int totalPad,
                                                size_t beginPad) {
  CHECK(dynamic_cast<GpuMatrix*>(weightGrad.get()));
  CHECK(dynamic_cast<const GpuIVector*>(&sequence));

  size_t numSequences = sequence.getSize() - 1;
  int64_t weightDim = weightGrad->getWidth();
  int64_t dim = getWidth();
  CHECK_EQ(dim, weightDim * contextLength);

  real* outGrad = getData();
  real* wtGrad = weightGrad->getData();
  const int* starts = sequence.getData();

  hl_context_projection_backward_weight(outGrad, starts, wtGrad, numSequences,
                                        weightDim, totalPad, contextLength,
                                        contextStart, beginPad);
}

void GpuMatrix::paramReluForward(Matrix& data, Matrix& W) {
  CHECK(data.useGpu_ == true && W.useGpu_ == true)
      << "Matrix type are not equal";
  real* input = data.getData();
  real* w = W.getData();
  size_t numElements = data.getWidth();
  size_t numSamples = data.getHeight();
  size_t partial_sum = numElements / (W.getHeight() * W.getWidth());
  real* output = getData();
  hl_param_relu_forward(output, input, w, numElements, numSamples, partial_sum);
}

void GpuMatrix::paramReluBackwardW(Matrix& oGrad, Matrix& data) {
  CHECK(oGrad.useGpu_ == true && data.useGpu_ == true)
      << "Matrix type are not equal";
  real* ograd = oGrad.getData();
  real* input = data.getData();
  real* wgrad = data_;
  size_t numElements = data.getWidth();
  size_t numSamples = data.getHeight();
  size_t partial_sum = numElements / (this->getHeight() * this->getWidth());
  hl_param_relu_backward_w(wgrad, ograd, input, numElements, numSamples,
                           partial_sum);
}

void GpuMatrix::paramReluBackwardDiff(Matrix& oGrad, Matrix& data, Matrix& W) {
  real* diff = data_;
  real* input = data.getData();
  real* ograd = oGrad.getData();
  real* w = W.getData();
  size_t numElements = data.getWidth();
  size_t numSamples = data.getHeight();
  size_t partial_sum = numElements / (W.getHeight() * W.getWidth());
  hl_param_relu_backward_diff(ograd, input, w, diff, numElements, numSamples,
                              partial_sum);
}

void GpuMatrix::addColumnVector(const Matrix& b) {
  BaseMatrix::addColVector(const_cast<Matrix&>(b));
}

/**
 * CpuMatrix
 */

CpuMatrix::CpuMatrix(size_t height, size_t width, bool trans)
    : Matrix(std::make_shared<CpuMemoryHandle>(height * width * sizeof(real)),
             height, width, trans, false) {}

CpuMatrix::~CpuMatrix() {}

void CpuMatrix::zeroMem() {
  CHECK(data_ != NULL);
  if (isContiguous()) {
    memset(data_, 0, height_ * width_ * sizeof(real));
  } else {
    BaseMatrix::zero();
  }
}
void CpuMatrix::resetOne() {
  CHECK(data_ != NULL);
  BaseMatrix::one();
}

void CpuMatrix::copyFrom(const Matrix& src) {
  CHECK(isContiguous());
  if (typeid(src) == typeid(GpuMatrix)) {
    CHECK(src.isContiguous());
    CHECK(elementCnt_ == src.getElementCnt());
    hl_memcpy_device2host(data_, const_cast<real*>(src.getData()),
                          sizeof(real) * elementCnt_);
  } else if (typeid(src) == typeid(CpuMatrix) ||
             typeid(src) == typeid(SharedCpuMatrix)) {
    CHECK(src.isContiguous());
    CHECK(elementCnt_ == src.getElementCnt());
    memcpy(data_, src.getData(), sizeof(real) * elementCnt_);
  } else if (typeid(src) == typeid(CpuSparseMatrix)) {
    CHECK_GE(elementCnt_, src.getElementCnt());
    copyFrom(dynamic_cast<CpuSparseMatrix&>(const_cast<Matrix&>(src)));
  } else {
    LOG(FATAL) << "Wrong";
  }
}

void CpuMatrix::copyFrom(CpuSparseMatrix& src) {
  CHECK(isContiguous());
  CHECK(height_ == src.getHeight());
  CHECK(width_ == src.getWidth());
  memset(data_, 0, sizeof(real) * height_ * width_);
  if (src.getValueType() == FLOAT_VALUE) {
    if (src.getFormat() == SPARSE_CSC) {
      int* rows = src.getRows();
      real* vals = src.getValue();
      for (size_t i = 0; i < width_; i++) {
        for (size_t j = src.getColStartIdx(i); j < src.getColStartIdx(i + 1);
             j++) {
          data_[rows[j] * width_ + i] = vals[j];
        }
      }
    } else {
      int* cols = src.getCols();
      real* vals = src.getValue();
      for (size_t i = 0; i < height_; i++) {
        for (size_t j = src.getRowStartIdx(i); j < src.getRowStartIdx(i + 1);
             j++) {
          data_[i * width_ + cols[j]] = vals[j];
        }
      }
    }
  } else {
    if (src.getFormat() == SPARSE_CSC) {
      int* rows = src.getRows();
      for (size_t i = 0; i < width_; i++) {
        for (size_t j = src.getColStartIdx(i); j < src.getColStartIdx(i + 1);
             j++) {
          data_[rows[j] * width_ + i] = 1.0;
        }
      }
    } else {
      int* cols = src.getCols();
      for (size_t i = 0; i < height_; i++) {
        for (size_t j = src.getRowStartIdx(i); j < src.getRowStartIdx(i + 1);
             j++) {
          data_[i * width_ + cols[j]] = 1.0;
        }
      }
    }
  }
}

void CpuMatrix::copyFrom(const Matrix& src, hl_stream_t stream) {
  CHECK(isContiguous());
  CHECK(src.isContiguous());
  CHECK(elementCnt_ == src.getElementCnt());
  if (typeid(src) == typeid(GpuMatrix)) {
    hl_memcpy_async(this->getData(), const_cast<real*>(src.getData()),
                    sizeof(real) * elementCnt_, stream);
  } else if (typeid(src) == typeid(CpuMatrix)) {
    memcpy(data_, src.getData(), sizeof(real) * elementCnt_);
  } else {
    LOG(FATAL) << "Wrong";
  }
}

void CpuMatrix::copyFrom(const real* cpuSrc, size_t size) {
  CHECK(isContiguous());
  CHECK(size <= elementCnt_);
  memcpy(data_, cpuSrc, sizeof(real) * size);
}

void CpuMatrix::copyFrom(const real* cpuSrc, const int64_t* seq) {
  CHECK(isContiguous());
  for (size_t i = 0; i < height_; i++) {
    memcpy(data_ + i * width_, cpuSrc + seq[i] * width_, sizeof(real) * width_);
  }
}

void CpuMatrix::copyFrom(const IVector& src) {
  CHECK(isContiguous());
  CHECK(elementCnt_ == src.getSize())
      << "the src and dst should have same size.";
  const int* cpuSrc = NULL;
  IVectorPtr tmp;
  if (src.useGpu()) {
    CpuIVector tmp(src.getSize());
    tmp.copyFrom(src);
    cpuSrc = tmp.getData();
  } else {
    cpuSrc = src.getData();
  }
  for (size_t i = 0; i < elementCnt_; ++i) {
    data_[i] = cpuSrc[i];
  }
}

void CpuMatrix::copyByRowIndex(Matrix& b, const IVector& rowIndex) {
  size_t height = getHeight();
  size_t width = getWidth();
  CHECK_EQ(b.getWidth(), width);
  const int* index = rowIndex.getData();
  for (size_t i = 0; i < height; i++) {
    CHECK_LT(static_cast<size_t>(index[i]), b.getHeight());
    real* src = b.getData() + index[i] * width;
    real* dst = getData() + i * width;
    memcpy(dst, src, sizeof(real) * width);
  }
}

MatrixPtr CpuMatrix::clone(size_t height, size_t width, bool useGpu) {
  CHECK(isContiguous());

  if (height == 0 && width == 0) {
    height = height_;
    width = width_;
  }

  CHECK(width && height);

  if (useGpu) {
    return std::make_shared<GpuMatrix>(height, width);
  } else {
    return std::make_shared<CpuMatrix>(height, width);
  }
}

void CpuMatrix::resize(size_t newHeight, size_t newWidth) {
  size_t newSize = newHeight * newWidth;
  if (NULL == memoryHandle_.get() ||
      newSize * sizeof(real) > memoryHandle_->getAllocSize()) {
    memoryHandle_ = std::make_shared<CpuMemoryHandle>(newSize * sizeof(real));
    data_ = reinterpret_cast<real*>(memoryHandle_->getBuf());
  }

  height_ = newHeight;
  width_ = newWidth;
  elementCnt_ = newSize;
  stride_ = width_;
}

real CpuMatrix::getElement(size_t x, size_t y) const {
  return data_[x * stride_ + y];
}

real CpuMatrix::getSum() {
  CHECK(isContiguous());
  double sum = 0;
  for (size_t i = 0; i < height_; ++i) {
    for (size_t j = 0; j < width_; ++j) {
      sum += data_[i * width_ + j];
    }
  }
  return sum;
}

void CpuMatrix::accumulateColSum(Matrix& src) {
  CHECK_EQ(getWidth(), src.getWidth());
  CHECK_EQ(getHeight(), (size_t)1);

  sumCols(src, 1.0);
}

real CpuMatrix::getAbsSum() {
  CHECK(isContiguous());
  double sum = 0;
  for (size_t i = 0; i < height_; ++i) {
    for (size_t j = 0; j < width_; ++j) {
      sum += fabs(data_[i * width_ + j]);
    }
  }
  return sum;
}

MatrixPtr CpuMatrix::getTranspose() {
  if (memoryHandle_.get() != NULL) {
    return std::make_shared<CpuMatrix>(
        std::dynamic_pointer_cast<CpuMemoryHandle>(memoryHandle_), height_,
        width_, true);
  } else {
    MatrixPtr copy_T(new CpuMatrix(data_, height_, width_, true));
    return copy_T;
  }
}

void CpuMatrix::transpose(MatrixPtr matTrans, bool memAlloc) {
  if (memAlloc) {
    matTrans = std::make_shared<CpuMatrix>(width_, height_);
  } else {
    CHECK(matTrans != NULL);
  }
  real* dataTrans = matTrans->getData();
  real* data = getData();
  int lda = getStride();
  int ldc = matTrans->getStride();

  for (size_t i = 0; i < height_; i++) {
    for (size_t j = 0; j < width_; j++) {
      dataTrans[j * ldc + i] = data[i * lda + j];
    }
  }
}

void CpuMatrix::convExpand(Matrix& feature, int feaImgHeight, int feaImgWidth,
                           int channels, int blockH, int blockW, int strideH,
                           int strideW, int paddingH, int paddingW, int outputH,
                           int outputW) {
  CHECK(feature.useGpu_ == false) << "Matrix type are not equal";

  CHECK_EQ(size_t(feaImgHeight * feaImgWidth * channels),
           feature.getHeight() * feature.getWidth())
      << "Matrix dimensions are not equal";

  size_t elemCnt = outputH * outputW * blockH * blockW * channels;
  CHECK_EQ(elemCnt, height_ * width_) << "Matrix dimensions are not equal";

  int channelsCol = channels * blockH * blockW;
  real* srcData = feature.getData();
  for (int c = 0; c < channelsCol; ++c) {
    int wOffset = c % blockW;
    int hOffset = (c / blockW) % blockH;
    int c_im = c / blockH / blockW;
    for (int h = 0; h < outputH; ++h) {
      for (int w = 0; w < outputW; ++w) {
        // no c_im*height to Exclude the channel number
        int imgRowIdx = h * strideH + hOffset;
        int imgColIdx = w * strideW + wOffset;
        if ((imgRowIdx - paddingH) < 0 ||
            (imgRowIdx - paddingH) >= feaImgHeight ||
            (imgColIdx - paddingW) < 0 ||
            (imgColIdx - paddingW) >= feaImgWidth) {
          data_[(c * outputH + h) * outputW + w] = 0;
        } else {
          imgRowIdx += c_im * feaImgHeight - paddingH;
          imgColIdx -= paddingW;
          data_[(c * outputH + h) * outputW + w] =
              srcData[imgRowIdx * feaImgWidth + imgColIdx];
        }
      }
    }
  }
}

void CpuMatrix::convShrink(Matrix& expandFeat, int thisImgHeight,
                           int thisImgWidth, int channels, int blockH,
                           int blockW, int strideH, int strideW, int paddingH,
                           int paddingW, int outputH, int outputW, real alpha,
                           real beta) {
  CHECK(expandFeat.useGpu_ == false) << "Matrix type are not equal";
  CHECK_EQ(size_t(thisImgHeight * thisImgWidth * channels),
           getHeight() * getWidth())
      << "Matrix dimensions are not equal";

  size_t elemCnt = outputH * outputW * blockH * blockW * channels;

  CHECK(elemCnt == expandFeat.getHeight() * expandFeat.getWidth())
      << "Matrix dimensions are not equal";

  real* expandData = expandFeat.getData();
  int channelsCol = channels * blockH * blockW;
  for (int c = 0; c < channelsCol; ++c) {
    int wOffset = c % blockW;
    int hOffset = (c / blockW) % blockH;
    int c_im = c / blockW / blockH;
    for (int h = 0; h < outputH; ++h) {
      for (int w = 0; w < outputW; ++w) {
        int imRowIdx = h * strideH + hOffset;
        int imColIdx = w * strideW + wOffset;
        if ((imRowIdx - paddingH) >= 0 &&
            (imRowIdx - paddingH) < thisImgHeight &&
            (imColIdx - paddingW) >= 0 &&
            (imColIdx - paddingW) < thisImgWidth) {
          imRowIdx += c_im * thisImgHeight - paddingH;
          imColIdx -= paddingW;
          data_[imRowIdx * thisImgWidth + imColIdx] =
              alpha * expandData[(c * outputH + h) * outputW + w] +
              beta * data_[imRowIdx * thisImgWidth + imColIdx];
        }
      }
    }
  }
}

void CpuMatrix::maxPoolForward(Matrix& inputMat, size_t imgSizeH,
                               size_t imgSizeW, size_t channels, size_t sizeX,
                               size_t sizeY, size_t strideH, size_t strideW,
                               size_t outputH, size_t outputW, size_t paddingH,
                               size_t paddingW) {
  real* inputData = inputMat.getData();
  real* outData = data_;
  size_t num = inputMat.getHeight();
  size_t inWidth = imgSizeW;
  size_t inHeight = imgSizeH;
  CHECK(inHeight * inWidth == inputMat.getWidth() / channels);
  CHECK_EQ(num, this->getHeight());
  CHECK_EQ(channels * outputH * outputW, this->getWidth());

  /* initialize the data_ */
  for (size_t i = 0; i < height_; i++) {
    for (size_t j = 0; j < width_; j++) {
      outData[i * getStride() + j] = -(real)FLT_MAX;
    }
  }

  /* pool max one by one */
  for (size_t n = 0; n < num; ++n) {  // frame by frame
    if (!isContiguous()) {
      outData = data_ + n * getStride();
    }
    for (size_t c = 0; c < channels; ++c) {  // channel by channel
      for (size_t ph = 0; ph < outputH; ++ph) {
        for (size_t pw = 0; pw < outputW; ++pw) {
          int hstart = ph * strideH - paddingH;
          int wstart = pw * strideW - paddingW;
          int hend = std::min(hstart + sizeY, inHeight);
          int wend = std::min(wstart + sizeX, inWidth);
          hstart = std::max(hstart, 0);
          wstart = std::max(wstart, 0);
          for (int h = hstart; h < hend; ++h) {
            for (int w = wstart; w < wend; ++w) {
              outData[ph * outputW + pw] = std::max(outData[ph * outputW + pw],
                                                    inputData[h * inWidth + w]);
            }
          }
        }
      }
      // compute offset
      inputData += inHeight * inWidth;
      outData += outputH * outputW;
    }
  }
}

void CpuMatrix::maxPoolBackward(Matrix& image, size_t imgSizeH, size_t imgSizeW,
                                Matrix& outGrad, Matrix& outV, size_t sizeX,
                                size_t sizeY, size_t strideH, size_t strideW,
                                size_t outputH, size_t outputW,
                                real scaleTargets, real scaleOutput,
                                size_t paddingH, size_t paddingW) {
  size_t num = image.getHeight();
  size_t channels = size_t(width_ / imgSizeH / imgSizeW);
  CHECK(image.getWidth() == imgSizeH * imgSizeW * channels);
  CHECK(image.getHeight() == height_ && image.getWidth() == width_);
  CHECK(outV.getHeight() == outGrad.getHeight() &&
        outV.getWidth() == outGrad.getWidth());

  real* tgtGrad = data_;
  real* inData = image.getData();
  real* otData = outV.getData();
  real* otGrad = outGrad.getData();
  for (size_t n = 0; n < num; ++n) {
    if (!outV.isContiguous()) {
      otData = outV.getData() + n * outV.getStride();
      otGrad = outGrad.getData() + n * outGrad.getStride();
    }
    for (size_t c = 0; c < channels; ++c) {
      for (size_t ph = 0; ph < outputH; ++ph) {
        for (size_t pw = 0; pw < outputW; ++pw) {
          int hstart = ph * strideH - paddingH;
          int wstart = pw * strideW - paddingW;
          int hend = std::min(hstart + sizeY, imgSizeH);
          int wend = std::min(wstart + sizeX, imgSizeW);
          hstart = std::max(hstart, 0);
          wstart = std::max(wstart, 0);
          for (int h = hstart; h < hend; ++h) {
            for (int w = wstart; w < wend; ++w) {
              tgtGrad[h * imgSizeW + w] =
                  scaleTargets * tgtGrad[h * imgSizeW + w] +
                  scaleOutput * otGrad[ph * outputW + pw] *
                      (inData[h * imgSizeW + w] == otData[ph * outputW + pw]);
            }
          }
        }
      }
      // offset
      inData += imgSizeH * imgSizeW;
      tgtGrad += imgSizeH * imgSizeW;
      otData += outputH * outputW;
      otGrad += outputH * outputW;
    }
  }
}

void CpuMatrix::avgPoolForward(Matrix& input, size_t imgSizeH, size_t imgSizeW,
                               size_t channels, size_t sizeX, size_t sizeY,
                               size_t strideH, size_t strideW, size_t outputH,
                               size_t outputW, size_t paddingH,
                               size_t paddingW) {
  // The main loop
  size_t num = input.getHeight();
  size_t inHeight = imgSizeH;
  size_t inWidth = imgSizeW;
  CHECK(inHeight * inWidth * channels == input.getWidth());
  CHECK(outputH * outputW * channels * num == height_ * width_);
  real* tgtData = data_;
  real* inData = input.getData();

  for (size_t n = 0; n < num; ++n) {
    if (!isContiguous()) {
      tgtData = data_ + n * getStride();
    }
    for (size_t c = 0; c < channels; ++c) {
      for (size_t ph = 0; ph < outputH; ++ph) {
        for (size_t pw = 0; pw < outputW; ++pw) {
          int hstart = ph * strideH - paddingH;
          int wstart = pw * strideW - paddingW;
          int hend = std::min(hstart + sizeY, inHeight + paddingH);
          int wend = std::min(wstart + sizeX, inWidth + paddingW);
          int poolSize = (hend - hstart) * (wend - wstart);
          hstart = std::max(hstart, 0);
          wstart = std::max(wstart, 0);
          hend = std::min(hend, static_cast<int>(inHeight));
          wend = std::min(wend, static_cast<int>(inWidth));

          CHECK(poolSize);
          tgtData[ph * outputW + pw] = 0;  // clear
          for (int h = hstart; h < hend; ++h) {
            for (int w = wstart; w < wend; ++w) {
              tgtData[ph * outputW + pw] += inData[h * inWidth + w];
            }
          }
          tgtData[ph * outputW + pw] /= poolSize;
        }
      }
      // compute offset
      inData += inHeight * inWidth;
      tgtData += outputH * outputW;
    }
  }
}

void CpuMatrix::avgPoolBackward(Matrix& input, size_t imgSizeH, size_t imgSizeW,
                                size_t sizeX, size_t sizeY, size_t strideH,
                                size_t strideW, size_t outputH, size_t outputW,
                                real scaleTargets, real scaleOutput,
                                size_t paddingH, size_t paddingW) {
  size_t num = input.getHeight();
  size_t channels = input.getWidth() / outputH / outputW;
  CHECK(imgSizeH * imgSizeW * channels == getWidth());
  real* inData = input.getData();
  real* outData = getData();

  for (size_t n = 0; n < num; ++n) {
    if (!input.isContiguous()) {
      inData = input.getData() + n * input.getStride();
    }
    for (size_t c = 0; c < channels; ++c) {
      for (size_t ph = 0; ph < outputH; ++ph) {
        for (size_t pw = 0; pw < outputW; ++pw) {
          int hstart = ph * strideH - paddingH;
          int wstart = pw * strideW - paddingW;
          int hend = std::min(hstart + sizeY, imgSizeH + paddingH);
          int wend = std::min(wstart + sizeX, imgSizeW + paddingW);
          int poolSize = (hend - hstart) * (wend - wstart);
          hstart = std::max(hstart, 0);
          wstart = std::max(wstart, 0);
          hend = std::min(hend, static_cast<int>(imgSizeH));
          wend = std::min(wend, static_cast<int>(imgSizeW));
          CHECK(poolSize);

          for (int h = hstart; h < hend; ++h) {
            for (int w = wstart; w < wend; ++w) {
              outData[h * imgSizeW + w] += inData[ph * outputW + pw] / poolSize;
            }
          }
        }
      }
      // offset
      outData += imgSizeH * imgSizeW;
      inData += outputH * outputW;
    }
  }
}

void CpuMatrix::crossMapNormalFwd(Matrix& input, size_t imgSizeH,
                                  size_t imgSizeW, Matrix& denoms,
                                  size_t channels, size_t sizeX, float scale,
                                  float pow) {
  size_t num = input.getHeight();
  size_t height = imgSizeH;
  size_t width = imgSizeW;
  size_t numCols = input.getWidth();
  CHECK(height * width * channels == input.getWidth());
  CHECK(denoms.getHeight() == input.getHeight() &&
        denoms.getWidth() == input.getWidth() && input.getHeight() == height_ &&
        input.getWidth() == width_);
  real* imgData = input.getData();
  real* diffData = input.getData();
  real* targetData = getData();
  size_t halfSize = sizeX / 2;
  size_t imgPixels = height * width;

  // use integral vector to implement the sum in local window
  real* integralData =
      (real*)malloc((channels + sizeX + 1) * sizeof(real));  // NOLINT // TODO:
  for (size_t i = 0; i <= halfSize; i++) {
    integralData[i] = 0;
  }
  for (size_t i = 0; i < num; i++) {
    real* targetPtr = targetData + i * numCols;
    real* imgPtr = imgData + i * numCols;
    real* diffPtr = diffData + i * numCols;
    for (size_t m = 0; m < height; m++) {
      for (size_t n = 0; n < width; n++) {
        for (size_t c = 0; c < channels; c++) {
          integralData[c + halfSize + 1] =
              integralData[c + halfSize] + _square(*(diffPtr + c * imgPixels));
        }
        for (size_t k = channels + halfSize + 1; k <= channels + sizeX; k++) {
          integralData[k] = integralData[channels + halfSize];
        }
        for (size_t k = 0; k < channels; k += 1) {
          real a = integralData[k + sizeX] - integralData[k];
          a = scale * a + 1;
          targetPtr[k * imgPixels] = imgPtr[k * imgPixels] * _pow(a, -pow);
        }
        diffPtr++;
        targetPtr++;
        imgPtr++;
      }
    }
  }
  free(integralData);
  integralData = NULL;
}

void CpuMatrix::crossMapNormalBwd(Matrix& localGrad, Matrix& denoms,
                                  Matrix& preOutV, Matrix& localOutV,
                                  size_t channels, size_t imgSizeH,
                                  size_t imgSizeW, size_t size, float scale,
                                  float pow) {
  LOG(FATAL) << "Not implemented";

  CHECK(imgSizeH * imgSizeW * channels == preOutV.getWidth());
  CHECK(denoms.getHeight() == preOutV.getHeight() &&
        denoms.getWidth() == preOutV.getWidth() &&
        preOutV.getHeight() == height_ && preOutV.getWidth() == width_);
  CHECK(denoms.getHeight() == localGrad.getHeight() &&
        denoms.getWidth() == localGrad.getWidth());

  // NOLINT // TODO:
}

/**
 * Input: one or more sequences. Each sequence contains some instances.
 * Output: output size is the number of input sequences (NOT input instances).
 * output[i] is set to max_{for each instance in this sequence}{input[i]}
 */
void CpuMatrix::maxSequenceForward(Matrix& input, const IVector& sequence,
                                   IVector& index) {
  CHECK(dynamic_cast<CpuMatrix*>(&input));
  CHECK(dynamic_cast<const CpuIVector*>(&sequence));
  CHECK(dynamic_cast<CpuIVector*>(&index));

  real* outData = getData();
  real* inputData = input.getData();
  const int* starts = sequence.getData();
  int* maxIndex = index.getData();
  size_t numSequences = getHeight();
  size_t dim = getWidth();

  CHECK_EQ(dim, input.getWidth());
  CHECK_EQ(numSequences, sequence.getSize() - 1);
  CHECK_EQ(starts[numSequences], (int)input.getHeight());
  CHECK_EQ(numSequences * dim, index.getSize());

  for (size_t sequenceId = 0; sequenceId < numSequences; ++sequenceId) {
    // current sequence, loop for each input instance
    // (1) first instance: do not need compare, copy value to outV directly
    for (size_t k = 0; k < dim; ++k) {
      outData[sequenceId * dim + k] = inputData[starts[sequenceId] * dim + k];
      maxIndex[sequenceId * dim + k] = starts[sequenceId];
    }
    // (2) other instance in same sequence
    for (int insId = starts[sequenceId] + 1; insId < starts[sequenceId + 1];
         ++insId) {
      // insId is the index on all instances
      for (size_t k = 0; k < dim; ++k) {
        // for each dim
        if (inputData[insId * dim + k] > outData[sequenceId * dim + k]) {
          // update max value and record index
          outData[sequenceId * dim + k] = inputData[insId * dim + k];
          maxIndex[sequenceId * dim + k] = insId;
        }
      }
    }
  }
}

void CpuMatrix::maxSequenceBackward(Matrix& outputGrad, const IVector& sequence,
                                    IVector& index) {
  CHECK(dynamic_cast<CpuMatrix*>(&outputGrad));
  CHECK(dynamic_cast<const CpuIVector*>(&sequence));
  CHECK(dynamic_cast<CpuIVector*>(&index));

  real* inputGrad = getData();
  real* outGrad = outputGrad.getData();
  int* maxIndex = index.getData();
  size_t dim = getWidth();
  size_t numSequences = sequence.getSize() - 1;

  CHECK_EQ(dim, outputGrad.getWidth());
  CHECK_EQ(numSequences, outputGrad.getHeight());
  CHECK_EQ(numSequences * dim, index.getSize());

  for (size_t sequenceId = 0; sequenceId < numSequences; ++sequenceId) {
    // current sequence
    for (size_t j = 0; j < dim; ++j) {
      // each dim
      int insId = maxIndex[sequenceId * dim + j];
      inputGrad[insId * dim + j] += outGrad[sequenceId * dim + j];
    }
  }
}

void CpuMatrix::contextProjectionForward(MatrixPtr input, MatrixPtr weight,
                                         const IVector& sequence,
                                         int contextLength, int contextStart,
                                         size_t beginPad, bool isPadding) {
  CHECK(dynamic_cast<CpuMatrix*>(input.get()));
  CHECK(dynamic_cast<const CpuIVector*>(&sequence));
  if (weight) CHECK(dynamic_cast<CpuMatrix*>(weight.get()));

  size_t numSequences = sequence.getSize() - 1;
  int64_t inputDim = input->getWidth();
  int64_t dim = getWidth();
  CHECK_EQ(dim, inputDim * contextLength);
  const int* starts = sequence.getData();

  for (size_t i = 0; i < numSequences; ++i) {
    for (int j = 0; j < contextLength; ++j) {
      int begin = starts[i] + contextStart + j;
      int end = starts[i + 1] + contextStart + j;
      int dstBegin = starts[i];
      int dstEnd = starts[i + 1];
      if (begin < starts[i]) {
        int64_t padSize =
            std::min(starts[i] - begin, starts[i + 1] - starts[i]);
        MatrixPtr mat = this->subMatrix(starts[i], padSize);
        if (isPadding) {
          MatrixPtr sub = weight->subMatrix(j, padSize);
          mat->addAtOffset(*sub, j * inputDim);
        }
        dstBegin = starts[i] + padSize;
        begin = starts[i];
      }
      if (end > starts[i + 1]) {
        int64_t padSize =
            std::min(end - starts[i + 1], starts[i + 1] - starts[i]);
        MatrixPtr mat = this->subMatrix(starts[i + 1] - padSize, padSize);
        if (isPadding) {
          MatrixPtr sub =
              weight->subMatrix(beginPad + contextStart + j - padSize, padSize);
          mat->addAtOffset(*sub, j * inputDim);
        }
        dstEnd = starts[i + 1] - padSize;
        end = starts[i + 1];
      }
      if (end <= begin) continue;
      MatrixPtr src = input->subMatrix(begin, end - begin);
      MatrixPtr dst = this->subMatrix(dstBegin, dstEnd - dstBegin);
      dst->addAtOffset(*src, j * inputDim);
    }
  }
}

void CpuMatrix::contextProjectionBackward(MatrixPtr inputGrad,
                                          MatrixPtr weightGrad,
                                          const IVector& sequence,
                                          int contextLength, int contextStart,
                                          size_t beginPad, bool isPadding) {
  if (inputGrad) CHECK(dynamic_cast<CpuMatrix*>(inputGrad.get()));
  if (weightGrad) CHECK(dynamic_cast<CpuMatrix*>(weightGrad.get()));
  CHECK(dynamic_cast<const CpuIVector*>(&sequence));

  int64_t inputDim = 0;
  int64_t dim = getWidth();
  size_t numSequences = sequence.getSize() - 1;
  const int* starts = sequence.getData();
  if (inputGrad) {
    inputDim = inputGrad->getWidth();
  } else {
    inputDim = weightGrad->getWidth();
  }
  CHECK_EQ(dim, inputDim * contextLength);

  for (size_t i = 0; i < numSequences; ++i) {
    for (int j = 0; j < contextLength; ++j) {
      int begin = starts[i] + contextStart + j;
      int end = starts[i + 1] + contextStart + j;
      int dstBegin = starts[i];
      int dstEnd = starts[i + 1];
      if (begin < starts[i]) {
        int64_t padSize =
            std::min(starts[i] - begin, starts[i + 1] - starts[i]);
        if (isPadding && weightGrad) {
          MatrixPtr mat = this->subMatrix(starts[i], padSize);
          MatrixPtr sub = weightGrad->subMatrix(j, padSize);
          sub->addAtOffset(*mat, j * inputDim);
        }
        dstBegin = starts[i] + padSize;
        begin = starts[i];
      }
      if (end > starts[i + 1]) {
        int64_t padSize =
            std::min(end - starts[i + 1], starts[i + 1] - starts[i]);
        if (isPadding && weightGrad) {
          MatrixPtr mat = this->subMatrix(starts[i + 1] - padSize, padSize);
          MatrixPtr sub = weightGrad->subMatrix(
              beginPad + contextStart + j - padSize, padSize);
          sub->addAtOffset(*mat, j * inputDim);
        }
        dstEnd = starts[i + 1] - padSize;
        end = starts[i + 1];
      }
      if (end <= begin) continue;
      if (!inputGrad) continue;
      MatrixPtr src = inputGrad->subMatrix(begin, end - begin);
      MatrixPtr dst = this->subMatrix(dstBegin, dstEnd - dstBegin);
      src->addAtOffset(*dst, j * inputDim);
    }
  }
}

inline void vecAddTo(real* a, const real* b, size_t len) {
  for (unsigned int i = 0; i < len; ++i) {
    a[i] += b[i];
  }
}

inline void vecAddTo(real* a, const real* b, real scaleB, size_t len) {
  for (unsigned int i = 0; i < len; ++i) {
    a[i] += scaleB * b[i];
  }
}

inline void colVecAddTo(real* a, const real* b, size_t len, size_t aWidth,
                        size_t bWidth) {
  for (unsigned int i = 0; i < len; ++i) {
    a[i * aWidth] += b[i * bWidth];
  }
}

inline void colVecAddTo(real* a, real* b, real c, size_t len, size_t aWidth,
                        size_t bWidth) {
  for (unsigned int i = 0; i < len; ++i) {
    a[i * aWidth] += b[i * bWidth] * c;
  }
}

void CpuMatrix::addBias(Matrix& b, real scale) {
  CHECK(b.useGpu_ == false) << "Matrix type are not equal";

  CHECK_EQ(b.getHeight(), (size_t)1);
  CHECK_EQ(width_, b.getWidth());
  real* aData = getData();
  real* bData = b.getData();
  size_t numSamples = getHeight();
  size_t dim = getWidth();

  if (scale == 1 && getStride() % 32 == 0) {  // use libaddto
    // @TODO(yuyang18) Make input addr can be unaligned.
    // So merge this if and else
    CHECK_EQ((size_t)aData % 32, 0UL);
    CHECK_EQ((size_t)bData % 32, 0UL);
    for (size_t i = 0; i < numSamples; i++) {
      simd::addTo(aData + i * getStride(), bData, dim);
    }
  } else {
    for (size_t i = 0; i < numSamples; i++) {
      for (size_t j = 0; j < dim; j++) {
        aData[i * getStride() + j] += scale * bData[j];
      }
    }
  }
}

void CpuMatrix::addSharedBias(Matrix& b, real scale) {
  CHECK_EQ(b.getHeight(), (size_t)1);
  real* aData = getData();
  real* bData = b.getData();
  size_t numSamples = getHeight();
  size_t channel = b.getWidth();
  CHECK_EQ(getWidth() % channel, 0UL);
  size_t dim = getWidth() / channel;

  for (size_t i = 0; i < numSamples; i++) {
    for (size_t c = 0; c < channel; c++) {
      for (size_t j = 0; j < dim; j++) {
        aData[i * getStride() + c * dim + j] += scale * bData[c];
      }
    }
  }
}

void CpuMatrix::collectBias(Matrix& a, real scale) {
  CHECK_EQ(getHeight(), (size_t)1);
  CHECK_EQ(width_, a.getWidth());
  CpuSparseMatrix* aptr = dynamic_cast<CpuSparseMatrix*>(&a);
  if (!aptr) {
    sumCols(a, scale);
  } else {
    size_t nnz = aptr->getElementCnt();
    int* cols = aptr->getCols();
    real* A = aptr->getValue();
    real* B = getData();
    for (size_t i = 0; i < nnz; i++) {
      B[cols[i]] += scale * A[i];
    }
  }
}

<<<<<<< HEAD
void CpuMatrix::sequenceAvgForward(Matrix& a, const IVector& startsPos,
=======
void CpuMatrix::collectSharedBias(Matrix& a, real scale) {
  CHECK_EQ(getHeight(), (size_t)1);
  real* B = getData();
  real* A = a.getData();
  size_t numSamples = a.getHeight();
  size_t channel = getWidth();
  CHECK_EQ(a.getWidth() % channel, 0UL);
  size_t dim = a.getWidth() / channel;
  for (size_t i = 0; i < numSamples; i++) {
    for (size_t c = 0; c < channel; c++) {
      for (size_t j = 0; j < dim; j++) {
        B[c] += scale * A[i * channel * dim + c * dim + j];
      }
    }
  }
}

void CpuMatrix::sequenceAvgForward(Matrix& a,
                                   const IVector& startsPos,
>>>>>>> 7180b424
                                   int mode) {
  size_t height = getHeight();
  size_t width = getWidth();
  CHECK_EQ(height, startsPos.getSize() - 1);
  CHECK_EQ(width, a.getWidth());
  real* dst = getData();
  real* src = a.getData();
  const int* starts = startsPos.getData();
  MatrixPtr outMtx = Matrix::create(1, 1, false, false);
  MatrixPtr dataMtx = Matrix::create(nullptr, 1, width, false, false);
  for (size_t i = 0; i < height; i++) {
    int sequenceLength = starts[i + 1] - starts[i];
    if (0 == sequenceLength) {
      // empty sequence
      continue;
    }
    outMtx->setData(dst + i * width);
    dataMtx->setData(src + starts[i] * width, sequenceLength, width);
    if (mode == 0) {
      // plain average
      outMtx->sumCols(*dataMtx, (real)1 / (real)sequenceLength);
    } else if (mode == 1) {
      // sum instead of average
      outMtx->sumCols(*dataMtx, (real)1);
    } else if (mode == 2) {
      // divide by square root of sequenceLength
      outMtx->sumCols(*dataMtx, (real)1 / std::sqrt(sequenceLength));
    } else {
      LOG(FATAL) << "should not reach here";
    }
  }
}

/* this = scaleAB*(a*b) + scaleT*this*/
void CpuMatrix::mul(const MatrixPtr a, const MatrixPtr b, real scaleAB,
                    real scaleT) {
  CHECK(!isTransposed()) << "Not supported";

  if (dynamic_cast<CpuMatrix*>(a.get()) && dynamic_cast<CpuMatrix*>(b.get())) {
    mul(dynamic_cast<CpuMatrix*>(a.get()), dynamic_cast<CpuMatrix*>(b.get()),
        scaleAB, scaleT);
  } else if (dynamic_cast<CpuSparseMatrix*>(a.get()) &&
             dynamic_cast<CpuMatrix*>(b.get())) {
    mul(dynamic_cast<CpuSparseMatrix*>(a.get()),
        dynamic_cast<CpuMatrix*>(b.get()), scaleAB, scaleT);
  } else if (dynamic_cast<CpuMatrix*>(a.get()) &&
             dynamic_cast<CpuSparseMatrix*>(b.get())) {
    mul(dynamic_cast<CpuMatrix*>(a.get()),
        dynamic_cast<CpuSparseMatrix*>(b.get()), scaleAB, scaleT);
  } else {
    LOG(FATAL) << "Not supported";
  }
}

void CpuMatrix::mul(CpuSparseMatrix* a, CpuMatrix* b, real scaleAB,
                    real scaleT) {
  if (dynamic_cast<CacheRowCpuMatrix*>(b)) {
    return mul(a, dynamic_cast<CacheRowCpuMatrix*>(b), this, scaleAB, scaleT);
  } else if (dynamic_cast<SparseRowCpuMatrix*>(b)) {
    return mul(a, dynamic_cast<SparseRowCpuMatrix*>(b), this, scaleAB, scaleT);
  } else {
    return mul(a, b, this, scaleAB, scaleT);
  }
}

void CpuMatrix::mul(CpuMatrix* a, CpuMatrix* b, real scaleAB, real scaleT) {
  CHECK(!isTransposed()) << "Not supported";

  size_t a_col, b_col, a_row, b_row;
  CBLAS_TRANSPOSE a_trans, b_trans;
  if (!a->isTransposed()) {
    a_col = a->getWidth();
    a_row = a->getHeight();
    a_trans = CblasNoTrans;
  } else {
    a_col = a->getHeight();
    a_row = a->getWidth();
    a_trans = CblasTrans;
  }
  if (!b->isTransposed()) {
    b_col = b->getWidth();
    b_row = b->getHeight();
    b_trans = CblasNoTrans;
  } else {
    b_col = b->getHeight();
    b_row = b->getWidth();
    b_trans = CblasTrans;
  }

  CHECK_EQ(a_col, b_row);
  CHECK_EQ(a_row, getHeight());
  CHECK_EQ(b_col, getWidth());

  real* A = a->getData();
  real* B = b->getData();
  real* C = getData();

  int M = getHeight();
  int N = getWidth();
  int K = a_col;
  int lda = a->getStride();
  int ldb = b->getStride();
  int ldc = getStride();
#ifndef PADDLE_TYPE_DOUBLE
  cblas_sgemm(CblasRowMajor, a_trans, b_trans, M, N, K, scaleAB, A, lda, B, ldb,
              scaleT, C, ldc);
#else
  cblas_dgemm(CblasRowMajor, a_trans, b_trans, M, N, K, scaleAB, A, lda, B, ldb,
              scaleT, C, ldc);
// TODO(yuyang18): Is gemm defined other place?
#endif

  VLOG(2) << " A[0]=" << A[0] << " A[1]=" << A[1] << " B[0]=" << B[0]
          << " B[1]=" << B[1] << " C[0]=" << C[0] << " C[1]=" << C[1];
}

void CpuMatrix::mul(CpuMatrix* a, CpuMatrix* b, CpuSparseMatrix* c,
                    real scaleAB, real scaleT) {
  CHECK(!c->isTransposed()) << "Not supported";
  CHECK_EQ(c->getValueType(), FLOAT_VALUE);

  real* A = a->getData();
  real* B = b->getData();
  real* C = c->getValue();
  int* rows = c->getRows();
  int* cols = c->getCols();
  size_t height = c->getHeight();
  size_t width = c->getWidth();
  if (scaleT == 0) {
    c->zeroMem();
  }

  if (!a->isTransposed() && !b->isTransposed()) {
    size_t m = a->getWidth();
    CHECK_EQ(b->getHeight(), m);
    CHECK_EQ(a->getHeight(), height);
    CHECK_EQ(b->getWidth(), width);
    if (c->getFormat() == SPARSE_CSC) {
      for (size_t i = 0; i < width; i++) {
        size_t start = c->getColStartIdx(i);
        size_t end = c->getColStartIdx(i + 1);
        for (size_t j = start; j < end; j++) {
          real sum = 0;
          size_t rowIdx = rows[j];
          for (size_t k = 0; k < m; k++) {
            sum += A[rowIdx * m + k] * B[k * width + i];
          }
          C[j] = scaleAB * sum + scaleT * C[j];
        }
      }
    } else {
      for (size_t i = 0; i < height; i++) {
        size_t start = c->getRowStartIdx(i);
        size_t end = c->getRowStartIdx(i + 1);
        for (size_t j = start; j < end; j++) {
          real sum = 0;
          size_t colIdx = cols[j];
          for (size_t k = 0; k < m; k++) {
            sum += A[i * m + k] * B[k * width + colIdx];
          }
          C[j] = scaleAB * sum + scaleT * C[j];
        }
      }
    }
  } else if (a->isTransposed() && !b->isTransposed()) {
    size_t m = a->getHeight();
    CHECK_EQ(m, b->getHeight());
    CHECK_EQ(b->getWidth(), width);
    CHECK_EQ(a->getWidth(), height);

    if (c->getFormat() == SPARSE_CSC) {
      for (size_t i = 0; i < width; i++) {
        size_t start = c->getColStartIdx(i);
        size_t end = c->getColStartIdx(i + 1);
        for (size_t j = start; j < end; j++) {
          real sum = 0;
          size_t rowIdx = rows[j];
          for (size_t k = 0; k < m; k++) {
            sum += A[k * height + rowIdx] * B[k * width + i];
          }
          C[j] = scaleAB * sum + scaleT * C[j];
        }
      }
    } else {
      for (size_t i = 0; i < height; i++) {
        int start = c->getRowStartIdx(i);
        int end = c->getRowStartIdx(i + 1);
        for (int j = start; j < end; j++) {
          real sum = 0;
          size_t colIdx = cols[j];
          for (size_t k = 0; k < m; k++) {
            sum += A[k * height + i] * B[k * width + colIdx];
          }
          C[j] = scaleAB * sum + scaleT * C[j];
        }
      }
    }
  } else if (!a->isTransposed() && b->isTransposed()) {
    size_t m = a->getWidth();
    CHECK_EQ(b->getWidth(), m);
    CHECK_EQ(a->getHeight(), height);
    CHECK_EQ(b->getHeight(), width);
    if (c->getFormat() == SPARSE_CSR) {
      for (size_t i = 0; i < height; i++) {
        size_t start = c->getRowStartIdx(i);
        size_t end = c->getRowStartIdx(i + 1);
        for (size_t j = start; j < end; j++) {
          real sum = 0;
          size_t colIdx = cols[j];
          for (size_t k = 0; k < m; k++) {
            sum += A[i * m + k] * B[colIdx * m + k];
          }
          C[j] = scaleAB * sum + scaleT * C[j];
        }
      }
    } else {
      LOG(FATAL) << "Not supported csc format "
                    "when a is not trans and b is trans";
    }
  } else {
    LOG(FATAL) << "Not supported";
  }
}

void CpuMatrix::mul(CpuMatrix* a, CpuSparseMatrix* b, real scaleAB,
                    real scaleT) {
  CHECK(!trans_) << "Not supported";
  CHECK(!a->isTransposed()) << "Not supported";
  CHECK(scaleT == 0 || scaleT == 1);

  // TODO(yuyang18): Maybe bug implementation here
  CHECK_EQ(scaleAB, static_cast<real>(1.0));

  real* A = a->getData();
  real* B = b->getValue();
  real* C = getData();
  int* rows = b->getRows();
  int* cols = b->getCols();

  if (scaleT == 0) {
    zeroMem();
  }
  if (b->getFormat() == SPARSE_CSC) {
    if (!b->isTransposed()) {
      size_t m = a->getWidth();
      CHECK_EQ(b->getHeight(), m);
      CHECK_EQ(a->getHeight(), height_);
      CHECK_EQ(b->getWidth(), width_);

      if (b->getValueType() == NO_VALUE) {
        for (size_t j = 0; j < b->getWidth(); ++j) {
          int start = b->getColStartIdx(j);
          int end = b->getColStartIdx(j + 1);
          for (int i = start; i < end; ++i) {
            colVecAddTo(C + j, A + rows[i], height_, width_, a->getWidth());
          }
        }
      } else if (b->getValueType() == FLOAT_VALUE) {
        for (size_t j = 0; j < b->getWidth(); ++j) {
          int start = b->getColStartIdx(j);
          int end = b->getColStartIdx(j + 1);
          for (int i = start; i < end; ++i) {
            colVecAddTo(C + j, A + rows[i], B[i], height_, width_,
                        a->getWidth());
          }
        }
      }
    } else /*if (b->isTransposed())*/ {
      size_t m = a->getWidth();
      CHECK_EQ(b->getHeight(), width_);
      CHECK_EQ(a->getHeight(), height_);
      CHECK_EQ(b->getWidth(), m);
      if (b->getValueType() == NO_VALUE) {
        for (size_t i = 0; i < b->getWidth(); ++i) {
          int start = b->getColStartIdx(i);
          int end = b->getColStartIdx(i + 1);
          for (int j = start; j < end; ++j) {
            colVecAddTo(C + rows[j], A + i, height_, width_, a->getWidth());
          }
        }
      } else if (b->getValueType() == FLOAT_VALUE) {
        for (size_t i = 0; i < b->getWidth(); ++i) {
          int start = b->getColStartIdx(i);
          int end = b->getColStartIdx(i + 1);
          for (int j = start; j < end; ++j) {
            colVecAddTo(C + rows[j], A + i, B[j], height_, width_,
                        a->getWidth());
          }
        }
      }
    }
  } else {
    if (!b->isTransposed()) {
      size_t m = a->getWidth();
      CHECK_EQ(b->getHeight(), m);
      CHECK_EQ(a->getHeight(), height_);
      CHECK_EQ(b->getWidth(), width_);

      if (b->getValueType() == NO_VALUE) {
        for (size_t j = 0; j < b->getHeight(); ++j) {
          int start = b->getRowStartIdx(j);
          int end = b->getRowStartIdx(j + 1);
          for (int i = start; i < end; ++i) {
            colVecAddTo(C + cols[i], A + j, height_, width_, a->getWidth());
          }
        }
      } else if (b->getValueType() == FLOAT_VALUE) {
        for (size_t j = 0; j < b->getHeight(); ++j) {
          int start = b->getRowStartIdx(j);
          int end = b->getRowStartIdx(j + 1);
          for (int i = start; i < end; ++i) {
            colVecAddTo(C + cols[i], A + j, B[i], height_, width_,
                        a->getWidth());
          }
        }
      }
    } else /*if (b->isTransposed())*/ {
      size_t m = a->getWidth();
      CHECK_EQ(b->getHeight(), width_);
      CHECK_EQ(a->getHeight(), height_);
      CHECK_EQ(b->getWidth(), m);
      if (b->getValueType() == NO_VALUE) {
        for (size_t i = 0; i < b->getHeight(); ++i) {
          int start = b->getRowStartIdx(i);
          int end = b->getRowStartIdx(i + 1);
          for (int j = start; j < end; ++j) {
            colVecAddTo(C + i, A + cols[j], height_, width_, a->getWidth());
          }
        }
      } else if (b->getValueType() == FLOAT_VALUE) {
        for (size_t i = 0; i < b->getHeight(); ++i) {
          int start = b->getRowStartIdx(i);
          int end = b->getRowStartIdx(i + 1);
          for (int j = start; j < end; ++j) {
            colVecAddTo(C + i, A + cols[j], B[j], height_, width_,
                        a->getWidth());
          }
        }
      }
    }
  }
}

void CpuMatrix::selectRows(Matrix& table, IVector& ids) {
  if (dynamic_cast<CacheRowCpuMatrix*>(&table)) {
    selectRowsImp(*dynamic_cast<CacheRowCpuMatrix*>(&table), ids);
  } else if (dynamic_cast<SparseRowCpuMatrix*>(&table)) {
    selectRowsImp(*dynamic_cast<SparseRowCpuMatrix*>(&table), ids);
  } else {
    CHECK(table.isContiguous());
    selectRowsImp(*dynamic_cast<CpuMatrix*>(&table), ids);
  }
}

void CpuMatrix::selectElements(Matrix& table, IVector& ids) {
  CHECK_EQ(table.getHeight(), ids.getSize());
  CHECK_EQ(getHeight(), ids.getSize());
  CHECK_EQ(getWidth(), 1U);
  real* tableData = table.getData();
  int* idsData = ids.getData();
  for (size_t i = 0; i < table.getHeight(); i++) {
    data_[i] += tableData[i * table.getWidth() + idsData[i]];
  }
}

void CpuMatrix::addElements(Matrix& table, IVector& ids) {
  CHECK_EQ(table.getHeight(), ids.getSize());
  CHECK_EQ(getHeight(), ids.getSize());
  CHECK_EQ(getWidth(), 1U);
  real* tableData = table.getData();
  int* idsData = ids.getData();
  for (size_t i = 0; i < table.getHeight(); i++) {
    tableData[i * table.getWidth() + idsData[i]] += data_[i];
  }
}

// this.row[i] += table.row[ids[i]]
template <typename TableMatType>
void CpuMatrix::selectRowsImp(TableMatType& table, IVector& ids) {
  CHECK(!table.useGpu());
  CHECK(!ids.useGpu());
  CHECK_EQ(getHeight(), ids.getSize());
  CHECK_EQ(getWidth(), table.getWidth());
  size_t numSamples = getHeight();
  size_t dim = getWidth();
  real* a = getData();
  size_t tableSize = table.getHeight();
  int* index = ids.getData();

  for (size_t i = 0; i < numSamples; ++i) {
    if (index[i] == -1) continue;
    CHECK_LT(index[i], (int)tableSize);
    CHECK_GE(index[i], 0);
    vecAddTo(a + i * stride_, table.getRow(index[i]), dim);
  }
}

void CpuMatrix::addToRows(Matrix& table, IVector& ids) {
  if (dynamic_cast<CacheRowCpuMatrix*>(&table)) {
    addToRowsImp(*dynamic_cast<CacheRowCpuMatrix*>(&table), ids);
  } else if (dynamic_cast<SparseAutoGrowRowCpuMatrix*>(&table)) {
    addToRowsImp(*dynamic_cast<SparseAutoGrowRowCpuMatrix*>(&table), ids);
  } else if (dynamic_cast<SparseRowCpuMatrix*>(&table)) {
    addToRowsImp(*dynamic_cast<SparseRowCpuMatrix*>(&table), ids);
  } else {
    CHECK(table.isContiguous());
    addToRowsImp(*dynamic_cast<CpuMatrix*>(&table), ids);
  }
}

// table.row[ids[i]] += this.row[i]
template <typename TableMatType>
void CpuMatrix::addToRowsImp(TableMatType& table, IVector& ids) {
  CHECK(!table.useGpu());
  CHECK(!ids.useGpu());
  CHECK_EQ(getHeight(), ids.getSize());
  CHECK_EQ(getWidth(), table.getWidth());
  size_t numSamples = getHeight();
  size_t dim = getWidth();
  real* a = getData();
  size_t tableSize = table.getHeight();
  int* index = ids.getData();

  for (size_t i = 0; i < numSamples; ++i) {
    if (index[i] == -1) continue;
    CHECK_LT(index[i], (int)tableSize);
    CHECK_GE(index[i], 0);
    vecAddTo(table.getRow(index[i]), a + i * stride_, dim);
  }
}

static ThreadLocal<std::vector<const real*>> threadLocalColArray;

template <typename MatBType, typename MatCType>
void CpuMatrix::mul(CpuSparseMatrix* a, MatBType* b, MatCType* c, real scaleAB,
                    real scaleT) {
  CHECK(!c->isTransposed()) << "Not supported";
  CHECK(!b->isTransposed()) << "Not supported";
  // TODO(yuyang18): Maybe bug implementation here.
  CHECK(scaleAB == 1) << "Not supported";
  CHECK(scaleT == 0 || scaleT == 1) << "Not supported";
  CHECK_EQ(a->getFormat(), SPARSE_CSR) << "Not supported";

  real* B = b->getData();
  real* C = c->getData();
  size_t height = c->getHeight();
  size_t width = c->getWidth();
  int* cols = a->getCols();
  real* values = a->getValue();

  if (scaleT == 0) {
    c->zeroMem();
  }

  if (!a->isTransposed()) {
    size_t m = a->getWidth();
    CHECK_EQ(b->getHeight(), m);
    CHECK_EQ(a->getHeight(), height);
    CHECK_EQ(b->getWidth(), width);

    if (a->getValueType() == NO_VALUE) {
      if (width % 32 == 0) {  // use libaddto
        // @TODO(yuyang18) Make input addr can be unaligned.
        // So merge this if and else
        CHECK_EQ((size_t)B % 32, 0UL);
        CHECK_EQ((size_t)C % 32, 0UL);
        auto& colArray = *threadLocalColArray;
        for (size_t i = 0; i < a->getHeight(); ++i) {
          const int start = a->getRowStartIdx(i);
          const int end = a->getRowStartIdx(i + 1);
          size_t colNum = end - start;
          colArray.resize(colNum);
          for (int j = 0; j < end - start; ++j) {
            colArray[j] = b->getRow(cols[j + start]);
          }
          simd::batchAddTo(c->getRow(i), &colArray[0], colNum, width);
        }

      } else {
        for (size_t i = 0; i < a->getHeight(); ++i) {
          const int start = a->getRowStartIdx(i);
          const int end = a->getRowStartIdx(i + 1);
          for (int j = start; j < end; ++j) {
            vecAddTo(c->getRow(i), b->getRow(cols[j]), width);
          }
        }
      }
    } else if (a->getValueType() == FLOAT_VALUE) {
      for (size_t i = 0; i < a->getHeight(); ++i) {
        const int start = a->getRowStartIdx(i);
        const int end = a->getRowStartIdx(i + 1);
        for (int j = start; j < end; ++j) {
          vecAddTo(c->getRow(i), b->getRow(cols[j]), values[j], width);
        }
      }
    }
  } else /*if (a->isTransposed())*/ {
    size_t m = a->getHeight();
    CHECK_EQ(b->getHeight(), m);
    CHECK_EQ(a->getWidth(), height);
    CHECK_EQ(b->getWidth(), width);
    if (a->getValueType() == NO_VALUE) {
      if (width % 32 == 0) {  // use libaddto
        // @TODO(yuyang18) Make input addr can be unaligned.
        // So merge this if and else
        CHECK_EQ((size_t)B % 32, 0UL);
        CHECK_EQ((size_t)C % 32, 0UL);
        for (size_t i = 0; i < a->getHeight(); ++i) {
          const int start = a->getRowStartIdx(i);
          const int end = a->getRowStartIdx(i + 1);
          for (int j = start; j < end; ++j) {
            simd::addTo(c->getRow(cols[j]), b->getRow(i), width);
          }
        }

      } else {
        for (size_t i = 0; i < a->getHeight(); ++i) {
          const int start = a->getRowStartIdx(i);
          const int end = a->getRowStartIdx(i + 1);
          for (int j = start; j < end; ++j) {
            vecAddTo(c->getRow(cols[j]), b->getRow(i), width);
          }
        }
      }
    } else if (a->getValueType() == FLOAT_VALUE) {
      for (size_t i = 0; i < a->getHeight(); ++i) {
        const int start = a->getRowStartIdx(i);
        const int end = a->getRowStartIdx(i + 1);
        for (int j = start; j < end; ++j) {
          vecAddTo(c->getRow(cols[j]), b->getRow(i), values[j], width);
        }
      }
    }
  }
}

// instantiation mul() called in SparseRowMatrix.cpp
template void CpuMatrix::mul<CpuMatrix, SparseRowCpuMatrix>(
    CpuSparseMatrix* a, CpuMatrix* b, SparseRowCpuMatrix* c, real scaleAB,
    real scaleT);
template void CpuMatrix::mul<CpuMatrix, SparseAutoGrowRowCpuMatrix>(
    CpuSparseMatrix* a, CpuMatrix* b, SparseAutoGrowRowCpuMatrix* c,
    real scaleAB, real scaleT);
template void CpuMatrix::mul<CpuMatrix, CacheRowCpuMatrix>(CpuSparseMatrix* a,
                                                           CpuMatrix* b,
                                                           CacheRowCpuMatrix* c,
                                                           real scaleAB,
                                                           real scaleT);

void SharedCpuMatrix::mul(CpuSparseMatrix* a, CpuMatrix* b, real scaleAB,
                          real scaleT) {
  CHECK(!isTransposed()) << "Not supported";
  CHECK(!b->isTransposed()) << "Not supported";
  CHECK_EQ(scaleAB, 1) << "Not supported";
  CHECK_EQ(scaleT, 1) << "Not supported";
  CHECK_EQ(a->getFormat(), SPARSE_CSR) << "not supported";

  real* B = b->getData();
  real* C = getData();
  size_t height = getHeight();
  size_t width = getWidth();

  // get real trans
  MatrixPtr aTrans;
  if (a->isTransposed()) {
    aTrans = a->getTmpSparseMatrix(a->getWidth(), a->getHeight());
    a->transpose(aTrans, false);
  }
  a = dynamic_cast<CpuSparseMatrix*>(aTrans.get());

  size_t m = a->getWidth();
  CHECK_EQ(b->getHeight(), m);
  CHECK_EQ(a->getHeight(), height);
  CHECK_EQ(b->getWidth(), width);

  size_t blockSize = (height / blockNum_) + 1;
  CpuMatrixPtr localBuf = *localBuf_;
  if (!localBuf) {
    localBuf = std::make_shared<CpuMatrix>(blockSize, width);
  } else {
    localBuf->resize(blockSize, width);
  }
  localBuf->zeroMem();
  real* localC = localBuf->getData();
  std::vector<int>& blockSeq = *blockSeq_;
  if (blockSeq.size() == 0) {
    for (int k = 0; k < blockNum_; ++k) {
      blockSeq.push_back(k);
    }
    std::shuffle(blockSeq.begin(), blockSeq.end(),
                 ThreadLocalRandomEngine::get());
  }
  std::vector<int>& localBufRows = *localBufRows_;
  int* cols = a->getCols();
  real* value = a->getValue();

  for (int k = 0; k < blockNum_; ++k) {
    int blockId = blockSeq[k];
    size_t blockBegin = blockId * blockSize;
    size_t blockEnd = (blockId + 1) * blockSize;
    if (blockId == blockNum_ - 1) {
      blockEnd = height;
    }
    if (a->getValueType() == NO_VALUE) {
      for (size_t i = blockBegin; i < blockEnd; ++i) {
        int start = a->getRowStartIdx(i);
        int end = a->getRowStartIdx(i);
        size_t colNum = a->getColNum(i);
        if (colNum == 0) {
          continue;
        }  // skip empty row
        localBufRows.push_back(i);
        size_t bufPos = localBufRows.size() - 1;
        for (int j = start; j < end; ++j) {
          vecAddTo(localC + bufPos * width, B + cols[j] * width, width);
        }
      }
    } else if (a->getValueType() == FLOAT_VALUE) {
      for (size_t i = blockBegin; i < blockEnd; ++i) {
        int start = a->getRowStartIdx(i);
        int end = a->getRowStartIdx(i);
        size_t colNum = a->getColNum(i);
        if (colNum == 0) {
          continue;
        }  // skip empty row
        localBufRows.push_back(i);
        size_t bufPos = localBufRows.size() - 1;
        for (int j = start; j < end; ++j) {
          vecAddTo(localC + bufPos * width, B + cols[j] * width, value[j],
                   width);
        }
      }
    }

    {
      std::lock_guard<std::mutex> guard(*blockLocks_[blockId]);
      for (size_t i = 0; i < localBufRows.size(); ++i) {
        vecAddTo(C + localBufRows[i] * width, localC + i * width, width);
      }
    }
    memset(localC, 0, localBufRows.size() * width * sizeof(real));
    localBufRows.clear();
  }

  VLOG(2) << " B[0]=" << B[0] << " B[1]=" << B[1] << " C[0]=" << C[0]
          << " C[1]=" << C[1];
}

void SharedCpuMatrix::add(Matrix& b, real p1, real p2) {
  CHECK_EQ(blockNum_, 1);
  std::lock_guard<std::mutex> guard(*blockLocks_[0]);
  CpuMatrix::add(b, p1, p2);
}

void SharedCpuMatrix::add(real p1, real p2) {
  CHECK_EQ(blockNum_, 1);
  std::lock_guard<std::mutex> guard(*blockLocks_[0]);
  CpuMatrix::add(p1, p2);
}

void SharedCpuMatrix::initShared(int blockNum) {
  CHECK_GT(height_ * width_, 1UL * 1024 * 1024)
      << "should not share small matrix";
  initBlock(blockNum);
}

void SharedCpuMatrix::initBlock(int blockNum) {
  CHECK_LE(blockNum, 200) << "should not use large block number";
  blockNum_ = blockNum;
  blockLocks_.resize(blockNum);
  for (auto& locker : blockLocks_) {
    locker.reset(new std::mutex);
  }
}

/* Add a (column) vector b to matrix a, column by column */
void CpuMatrix::addColumnVector(const Matrix& b) {
  BaseMatrix::addColVector(const_cast<Matrix&>(b));
}

/* this = a*b */
void CpuMatrix::mul(const MatrixPtr a, const MatrixPtr b) {
  return mul(a, b, 1.0, 0.0);
}

/* this = scaleAB*(this*b) +  scaleT*this */
void CpuMatrix::rightMul(Matrix& b, real scaleAB, real scaleT) {
  (void)b;
  (void)scaleAB;
  (void)scaleT;
  LOG(FATAL) << "Not implemented";
}

/* this = this* b */
void CpuMatrix::rightMul(Matrix& b) { return rightMul(b, 1.0, 0.0); }

/* this = scaleAB*(a*this) +  scaleT*this */
void CpuMatrix::leftMul(Matrix& a, real scaleAB, real scaleT) {
  (void)a;
  (void)scaleAB;
  (void)scaleT;
  LOG(FATAL) << "Not implemented";
}

/* this = a*this) */
void CpuMatrix::leftMul(Matrix& a) { return leftMul(a, 1.0, 0.0); }

void CpuMatrix::colMerge(Matrix& src) { src.rowSum(*this); }

void CpuMatrix::rowSum(Matrix& sum) {
  CHECK_EQ(sum.getHeight(), getHeight());
  CHECK_EQ(sum.getWidth(), (size_t)1);

  sum.sumRows(*this);
}

void CpuMatrix::rowMaxId(IVector& maxIds) {
  CHECK(!maxIds.useGpu()) << "Matrix type are not equal";

  size_t numSamples = getHeight();
  CHECK_EQ(maxIds.getSize(), numSamples);

  real* a = getData();
  int* s = maxIds.getData();
  size_t dim = getWidth();

  for (size_t i = 0; i < numSamples; i++) {
    real sm = a[i * dim];
    int maxId = 0;
    for (size_t j = 1; j < dim; j++) {
      if (a[i * dim + j] > sm) {
        maxId = j;
        sm = a[i * dim + j];
      }
    }
    s[i] = maxId;
  }
}

void CpuMatrix::rowMax(Matrix& max) {
  CHECK_EQ(max.getHeight(), getHeight());
  CHECK_EQ(max.getWidth(), (size_t)1);
  max.maxRows(*this);
}

/* get beam size of max ids and values */
void CpuMatrix::rowMax(IVector& maxIds, Matrix& maxVal) {
  CHECK(isContiguous());
  CHECK(!maxIds.useGpu() && !maxVal.useGpu()) << "Matrix type are not equal";
  size_t numSamples = getHeight();
  size_t beam = maxVal.getWidth();
  CHECK_EQ(maxIds.getSize(), numSamples * beam);
  CHECK_EQ(maxVal.getHeight(), numSamples);

  real* a = getData();
  int* s = maxIds.getData();
  real* t = maxVal.getData();
  size_t dim = getWidth();
  for (size_t i = 0; i < numSamples; i++) {
    std::vector<std::pair<real, size_t>> vec;
    for (size_t j = 0; j < dim; j++) {
      vec.push_back(std::pair<real, size_t>(a[i * dim + j], j));
    }

    std::partial_sort(
        vec.begin(), vec.begin() + beam, vec.end(),
        [](const std::pair<real, size_t>& l, const std::pair<real, size_t>& r) {
          return l.first > r.first;
        });
    for (size_t j = 0; j < beam; j++) {
      t[i * beam + j] = vec[j].first;
      s[i * beam + j] = vec[j].second;
    }
  }
}

void CpuMatrix::colMax(Matrix& max) {
  CHECK_EQ(max.getWidth(), getWidth());
  CHECK_EQ(max.getHeight(), (size_t)1);
  max.maxCols(*this);
}

void CpuMatrix::colMax(IVector& maxIds, Matrix& maxVal) {
  CHECK(isContiguous());
  CHECK(!maxIds.useGpu() && !maxVal.useGpu()) << "Matrix type are not equal";
  size_t numSamples = getWidth();
  size_t beam = maxVal.getHeight();
  CHECK_EQ(maxIds.getSize(), numSamples * beam);
  CHECK_EQ(maxVal.getWidth(), numSamples);

  real* a = getData();
  int* s = maxIds.getData();
  real* t = maxVal.getData();
  size_t dim = getHeight();
  for (size_t i = 0; i < numSamples; i++) {
    std::vector<std::pair<real, size_t>> vec;
    for (size_t j = 0; j < dim; j++) {
      vec.push_back(std::pair<real, size_t>(a[i + j * numSamples], j));
    }

    std::partial_sort(
        vec.begin(), vec.begin() + beam, vec.end(),
        [](const std::pair<real, size_t>& l, const std::pair<real, size_t>& r) {
          return l.first > r.first;
        });
    for (size_t j = 0; j < beam; j++) {
      t[i + j * numSamples] = vec[j].first;
      s[i + j * numSamples] = vec[j].second;
    }
  }
}

void CpuMatrix::maxoutForward(Matrix& a, IVector& id, size_t channels,
                              size_t groups) {
  CHECK(dynamic_cast<CpuMatrix*>(&a));
  CHECK(dynamic_cast<CpuIVector*>(&id));
  CHECK_EQ(a.getHeight(), getHeight());

  size_t size = getWidth();
  size_t batchSize = getHeight();
  size_t featLen = size / channels;
  const real* input = a.getData();
  int* idForCpu = id.getData();

  MatrixPtr maxInMat, maxOutMat;
  Matrix::resizeOrCreate(maxInMat, groups, size, false, false);
  Matrix::resizeOrCreate(maxOutMat, 1, size, false, false);

  for (size_t batch_idx = 0; batch_idx < batchSize; ++batch_idx) {
    size_t newIndex = batch_idx * size;
    IVectorPtr tmpId = IVector::create(idForCpu + newIndex, size, false);

    for (size_t i = 0; i < channels; ++i) {
      size_t newFeatLen = i * featLen;
      for (size_t j = 0; j < groups; ++j) {
        maxInMat->subMatrix(j, j + 1, newFeatLen, newFeatLen + featLen)
            ->copyFrom(input + (newIndex + newFeatLen) * groups + j * featLen,
                       featLen);
      }
    }
    maxInMat->colMax(*tmpId, *maxOutMat);
    this->subRowMatrix(batch_idx, batch_idx + 1)->copyFrom(*maxOutMat);
  }
}

void CpuMatrix::maxoutBackward(Matrix& a, IVector& id, size_t channels,
                               size_t groups) {
  CHECK(dynamic_cast<CpuMatrix*>(&a));
  CHECK(dynamic_cast<CpuIVector*>(&id));
  CHECK_EQ(a.getHeight(), getHeight());

  size_t size = a.getWidth();
  size_t batchSize = getHeight();
  size_t featLen = size / channels;
  size_t newFeatLen = groups * featLen;
  real* inputG = getData();
  const real* outG = a.getData();
  int* idForCpu = id.getData();

  for (size_t batch_idx = 0; batch_idx < batchSize; ++batch_idx) {
    size_t newIndex = batch_idx * size;
    int* idData = idForCpu + newIndex;

    for (size_t i = 0; i < size; ++i) {
      int gradIdx =
          idData[i] * featLen + (i / featLen) * newFeatLen + i % featLen;
      (inputG + newIndex * groups)[gradIdx] += (outG + newIndex)[i];
    }
  }
}

void CpuMatrix::rowNormalizeL1(Matrix& out) {
  CHECK(!out.useGpu());

  size_t numSamples = getHeight();
  size_t dim = getWidth();
  CHECK_EQ(out.getHeight(), numSamples);
  CHECK_EQ(out.getWidth(), dim);
  real* a = getData();
  real* b = out.getData();
  for (size_t i = 0; i < numSamples; ++i) {
    real s = 0;
    for (size_t j = 0; j < dim; ++j) {
      s += a[i * dim + j];
    }
    // Right now, we just bet that sum won't be zero. If this really happens,
    // we will figure out what should be done then.
    CHECK_GT(s, 0);
    s = 1 / s;
    for (size_t j = 0; j < dim; ++j) {
      b[i * dim + j] = s * a[i * dim + j];
    }
  }
}

/* calulate classification error */
void CpuMatrix::classificationError(MatrixPtr output, IVectorPtr label) {
  CHECK(dynamic_cast<CpuMatrix*>(output.get()));
  CHECK(dynamic_cast<CpuIVector*>(label.get()));

  size_t numSamples = getHeight();
  size_t dim = output->getWidth();
  CHECK_EQ(label->getSize(), numSamples);
  CHECK_EQ(output->getHeight(), numSamples);
  CHECK_EQ(getWidth(), (size_t)1);

  real* out = output->getData();
  real* result = getData();
  int* lbl = label->getData();
  real maxData;
  int maxIndex;
  for (size_t i = 0; i < numSamples; ++i) {
    CHECK_GE(lbl[i], 0);
    CHECK_LT((size_t)lbl[i], dim);
    maxData = out[i * dim];
    maxIndex = 0;
    for (size_t j = 0; j < dim; ++j) {
      if (maxData < out[i * dim + j]) {
        maxIndex = j;
        maxData = out[i * dim + j];
      }
    }
    result[i] = (maxIndex != lbl[i]);
  }
}

/* copy -log(output[label]) to this->data[i] */
void CpuMatrix::oneHotCrossEntropy(Matrix& output, IVector& label) {
  CHECK(dynamic_cast<CpuMatrix*>(&output));
  CHECK(dynamic_cast<CpuIVector*>(&label));

  size_t numSamples = getHeight();
  size_t dim = output.getWidth();
  CHECK_EQ(label.getSize(), numSamples);
  CHECK_EQ(output.getHeight(), numSamples);
  CHECK_EQ(getWidth(), (size_t)1);

  real* out = output.getData();
  real* cost = getData();
  int* lbl = label.getData();
  for (size_t i = 0; i < numSamples; ++i, out += dim) {
    CHECK_GE(lbl[i], 0);
    CHECK_LT((size_t)lbl[i], dim);
    cost[i] = -std::log(out[lbl[i]]);
  }
}

/* calculate the error of outputV according to label */
void CpuMatrix::oneHotCrossEntropyBp(Matrix& output, IVector& label) {
  CHECK(dynamic_cast<CpuMatrix*>(&output));
  CHECK(dynamic_cast<CpuIVector*>(&label));
  size_t numSamples = getHeight();
  size_t dim = getWidth();
  CHECK_EQ(output.getWidth(), dim);
  real* out = output.getData();
  real* grad = getData();
  int* lbl = label.getData();
  for (size_t i = 0; i < numSamples; ++i, out += dim, grad += dim) {
    grad[lbl[i]] -= 1 / out[lbl[i]];
  }
}

/*
    We implement the matrix functionality in CostLayer.cpp,
    but we define the scalar function here for sanity check
    deletion of the function does not affect anything neverthelss
*/
void CpuMatrix::oneHotCrossEntropyWithSelfNorm(Matrix& output, IVector& label,
                                               real alpha) {
  CHECK(dynamic_cast<CpuMatrix*>(&output));
  CHECK(dynamic_cast<CpuIVector*>(&label));

  size_t numSamples = getHeight();
  size_t dim = output.getWidth();
  CHECK_EQ(label.getSize(), numSamples);
  CHECK_EQ(output.getHeight(), numSamples);
  CHECK_EQ(getWidth(), (size_t)1);

  real* out = output.getData();
  real* cost = getData();
  int* lbl = label.getData();
  for (size_t i = 0; i < numSamples; ++i, out += dim) {
    CHECK_GE(lbl[i], 0);
    CHECK_LT((size_t)lbl[i], dim);
    real sum = 0;
    for (size_t j = 0; j < dim; ++j) {
      sum += out[j];
    }
    sum = _safelog(sum);
    cost[i] = -_safelog(out[lbl[i]]) + sum + alpha * _square(sum);
  }
}

/*
    We implement the matrix functionality in CostLayer.cpp,
    but we define the scalar function here for sanity check
    deletion of the function does not affect anything neverthelss
*/
void CpuMatrix::oneHotCrossEntropyWithSelfNormBp(Matrix& output, IVector& label,
                                                 real alpha) {
  CHECK(dynamic_cast<CpuMatrix*>(&output));
  CHECK(dynamic_cast<CpuIVector*>(&label));
  size_t numSamples = getHeight();
  size_t dim = getWidth();
  CHECK_EQ(output.getWidth(), dim);
  real* out = output.getData();
  real* grad = getData();
  int* lbl = label.getData();

  for (size_t i = 0; i < numSamples; ++i, out += dim, grad += dim) {
    grad[lbl[i]] -= 1 / out[lbl[i]];
    real sum = 0;
    for (size_t j = 0; j < dim; ++j) {
      sum += out[j];
    }
    for (size_t j = 0; j < dim; ++j) {
      if (j == (size_t)lbl[i]) {
        grad[j] += -1 / out[j];
      }
      grad[j] += 1 / sum + 2 * alpha * _safelog(sum) / sum;
    }
  }
}

#define FORWARD_LOOP()                      \
  size_t numSamples = getHeight();          \
  size_t dim = getWidth();                  \
  CHECK_EQ(output.getHeight(), numSamples); \
  CHECK_EQ(output.getWidth(), dim);         \
  const real* in = getData();               \
  real* out = output.getData();             \
  for (size_t i = 0; i < numSamples; ++i, in += dim, out += dim)

#define BACKWARD_LOOP()                     \
  size_t numSamples = getHeight();          \
  size_t dim = getWidth();                  \
  CHECK_EQ(output.getHeight(), numSamples); \
  CHECK_EQ(output.getWidth(), dim);         \
  real* grad = getData();                   \
  real* out = output.getData();             \
  for (size_t i = 0; i < numSamples; ++i, grad += dim, out += dim)

void CpuMatrix::softmax(Matrix& output) {
  CHECK(!output.useGpu());

  const float THRESHOLD = -64.0;

  FORWARD_LOOP() {
    real max = -1.0e20;
    for (size_t j = 0; j < dim; ++j) {
      if (in[j] > max) {
        max = in[j];
      }
    }
    for (size_t j = 0; j < dim; ++j) {
      real a = in[j] - max;
      if (a < THRESHOLD) {
        a = THRESHOLD;
      }
      out[j] = a;
    }
    vExp(dim, out, out);

    real sum = 0;
    for (size_t j = 0; j < dim; ++j) {
      sum += out[j];
    }
    sum = 1 / sum;
    for (size_t j = 0; j < dim; ++j) {
      out[j] *= sum;
    }
  }
}

void CpuMatrix::sequenceSoftmax(Matrix& output, const IVector& index) {
  CHECK_EQ(getWidth(), 1UL);
  CHECK_EQ(output.getWidth(), 1UL);
  CHECK(isContiguous());

  MatrixPtr inTmp = Matrix::create(nullptr, /* height= */ 1, 1,
                                   /* trans= */ false, false);
  MatrixPtr outTmp = Matrix::create(nullptr, /* height= */ 1, 1,
                                    /* trans= */ false, false);
  size_t numSequences = index.getSize() - 1;
  auto starts = index.getData();
  for (size_t i = 0; i < numSequences; ++i) {
    size_t offset = starts[i];
    size_t size = starts[i + 1] - starts[i];
    inTmp->setData(getData() + offset, 1UL, size);
    outTmp->setData(output.getData() + offset, 1UL, size);
    inTmp->softmax(*outTmp);
  }
}

void CpuMatrix::softmaxDerivative(Matrix& output, Matrix& sftmaxSum) {
  CHECK(output.useGpu_ == false) << "Matrix type are not equal";
  CHECK_EQ(getHeight(), sftmaxSum.getHeight());

  real* sums = sftmaxSum.getData();

  BACKWARD_LOOP() {
    real sum = sums[i];
    for (size_t j = 0; j < dim; ++j) {
      grad[j] = out[j] * (grad[j] - sum);
    }
  }
}

void CpuMatrix::cosSim(Matrix& output1, Matrix& output2, real scale) {
  size_t numSamples = getHeight();
  size_t dim = output1.getWidth();
  CHECK_EQ(getWidth(), 1UL);
  CHECK_EQ(output1.getHeight(), numSamples);
  CHECK_EQ(output1.getWidth(), output2.getWidth());

  real* out = getData();
  const real* x = output1.getData();
  const real* y = output2.getData();
  size_t yInc = dim;
  if (output2.getHeight() == 1LU) {
    yInc = 0;
  } else {
    CHECK_EQ(output2.getHeight(), numSamples);
  }
  for (size_t i = 0; i < numSamples; ++i, x += dim, y += yInc) {
    real squareSumX = 0;
    real squareSumY = 0;
    real xy = 0;
    for (size_t j = 0; j < dim; ++j) {
      squareSumX += _square(x[j]);
      squareSumY += _square(y[j]);
      xy += x[j] * y[j];
    }
    CHECK(squareSumX > 0 && squareSumY > 0);
    out[i] = scale * xy / (std::sqrt(squareSumX) * std::sqrt(squareSumY));
  }
}

void CpuMatrix::cosSimDerivative(Matrix& output, Matrix& prevOut1,
                                 Matrix& prevOut2, Matrix& prevGrad1,
                                 Matrix& prevGrad2, real scale) {
  CHECK(output.useGpu_ == false) << "Matrix type are not equal";

  CHECK_EQ(getWidth(), 1UL);
  CHECK_EQ(output.getWidth(), 1UL);

  size_t numSamples = getHeight();
  CHECK_EQ(output.getHeight(), numSamples);
  CHECK_EQ(prevOut1.getHeight(), numSamples);
  CHECK_EQ(prevGrad1.getHeight(), numSamples);

  size_t dim = prevOut1.getWidth();
  CHECK_EQ(prevOut2.getWidth(), dim);
  CHECK_EQ(prevGrad1.getWidth(), dim);
  CHECK_EQ(prevGrad2.getWidth(), dim);

  const real* grad = getData();
  const real* out = output.getData();
  const real* prevOutX = prevOut1.getData();
  const real* prevOutY = prevOut2.getData();
  real* prevGradX = prevGrad1.getData();
  real* prevGradY = prevGrad2.getData();
  size_t yInc = dim;
  if (prevOut2.getHeight() == 1LU) {
    yInc = 0;
    CHECK_EQ(prevGrad2.getHeight(), 1LU);
  } else {
    CHECK_EQ(prevOut2.getHeight(), numSamples);
    CHECK_EQ(prevGrad2.getHeight(), numSamples);
  }
  for (size_t i = 0; i < numSamples; ++i, prevOutX += dim, prevOutY += yInc,
              prevGradX += dim, prevGradY += yInc) {
    real squareSumX = 0;
    real squareSumY = 0;
    real xy = 0;
    for (size_t j = 0; j < dim; ++j) {
      squareSumX += _square(prevOutX[j]);
      squareSumY += _square(prevOutY[j]);
      xy += prevOutX[j] * prevOutY[j];
    }
    CHECK(squareSumX > 0 && squareSumY > 0);
    if (xy == 0) {
      real reciprocal = 1.0f / (std::sqrt(squareSumX) * std::sqrt(squareSumY));
      for (size_t j = 0; j < dim; ++j) {
        prevGradX[j] += scale * grad[i] * prevOutY[j] * reciprocal;
        prevGradY[j] += scale * grad[i] * prevOutX[j] * reciprocal;
      }
    } else {
      real reciprocalXY = 1.0f / xy;
      real reciprocalSquareSumX = 1.0f / squareSumX;
      real reciprocalSquareSumY = 1.0f / squareSumY;
      for (size_t j = 0; j < dim; ++j) {
        prevGradX[j] += out[i] * grad[i] * (prevOutY[j] * reciprocalXY -
                                            prevOutX[j] * reciprocalSquareSumX);
        prevGradY[j] += out[i] * grad[i] * (prevOutX[j] * reciprocalXY -
                                            prevOutY[j] * reciprocalSquareSumY);
      }
    }
  }
}

void CpuMatrix::sumOfSquares(Matrix& output, Matrix& label) {
  CHECK(output.useGpu_ == false && label.useGpu_ == false)
      << "Matrix type are not equal";

  size_t numSamples = getHeight();
  size_t dim = output.getWidth();
  CHECK_EQ(label.getHeight(), numSamples);
  CHECK_EQ(output.getHeight(), numSamples);
  CHECK_EQ(label.getWidth(), dim);
  CHECK_EQ(getWidth(), (size_t)1);
  real* out = output.getData();
  real* cost = getData();

  auto labelptr = dynamic_cast<CpuSparseMatrix*>(&label);
  if (labelptr) {
    // it is a CpuSparseMatrix
    if (labelptr->getFormat() == SPARSE_CSR) {
      // treat label as a SparseMatrix
      for (size_t i = 0; i < numSamples; ++i) {
        for (size_t j = 0; j < dim; ++j) {
          cost[i] += _square(out[i * dim + j]);
        }
      }
      if (labelptr->getValueType() == NO_VALUE) {
        int* cols = labelptr->getCols();
        for (size_t i = 0; i < numSamples; ++i) {
          for (size_t j = labelptr->getRowStartIdx(i);
               j < labelptr->getRowStartIdx(i + 1); ++j) {
            cost[i] += 1.0 - 2.0 * out[i * dim + cols[j]];
            /*
             * explanation of above line: original codes are follows:
             * cost[i] -= _square(out[i * dim + feature.col]);
             * cost[i] += _square(1.0 - out[i * dim + feature.col]);
             */
          }
        }
      } else if (labelptr->getValueType() == FLOAT_VALUE) {
        int* cols = labelptr->getCols();
        real* values = labelptr->getValue();
        for (size_t i = 0; i < numSamples; ++i) {
          real sum1 = 0;
          real sum2 = 0;
          for (size_t j = labelptr->getRowStartIdx(i);
               j < labelptr->getRowStartIdx(i + 1); ++j) {
            sum1 += values[j] * values[j];
            sum2 += values[j] * out[i * dim + cols[j]];
            /*
             * explanation of above line: original codes are follows:
             * cost[i] -= _square(out[i * dim + feature.col]);
             * cost[i] += _square(value.col - out[i * dim + feature.col]);
             */
          }
          cost[i] += sum1 - 2.0 * sum2;
        }
      } else {
        LOG(FATAL) << "unsupported sparse matrix value type in sumOfSquares";
        return;
      }
      return;
    } else {
      LOG(FATAL) << "unsupported sparse matrix format in sumOfSquares";
      return;
    }
  }

  BaseMatrix::sumOfSquares(output, label);
}

/* calculate the error of outputV according to label */
void CpuMatrix::sumOfSquaresBp(Matrix& output, Matrix& label) {
  CHECK(output.useGpu_ == false && label.useGpu_ == false)
      << "Matrix type are not equal";

  size_t numSamples = getHeight();
  size_t dim = getWidth();
  CHECK_EQ(output.getWidth(), dim);
  CHECK_EQ(label.getWidth(), dim);

  real* out = output.getData();
  real* grad = getData();

  auto labelptr = dynamic_cast<CpuSparseMatrix*>(&label);
  if (labelptr) {
    // it is a CpuSparseMatrix
    if (labelptr->getFormat() == SPARSE_CSR) {
      // treat label as a SparseMatrix
      for (size_t i = 0; i < numSamples; ++i) {
        for (size_t j = 0; j < dim; ++j) {
          grad[i * dim + j] += 2.0 * out[i * dim + j];
        }
      }
      if (labelptr->getValueType() == NO_VALUE) {
        int* cols = labelptr->getCols();
        for (size_t i = 0; i < numSamples; ++i) {
          for (size_t j = labelptr->getRowStartIdx(i);
               j < labelptr->getRowStartIdx(i + 1); ++j) {
            grad[i * dim + cols[j]] -= 2.0;
            /*
             * explanation of above line: original codes are follows:
             * grad[i * dim + feature.col] -= 2.0 * out[i * dim + feature.col];
             * grad[i * dim + feature.col] += 2.0 * (out[i * dim + feature.col]
             * - 1);
             */
          }
        }
      } else if (labelptr->getValueType() == FLOAT_VALUE) {
        int* cols = labelptr->getCols();
        real* values = labelptr->getValue();
        for (size_t i = 0; i < numSamples; ++i) {
          for (size_t j = labelptr->getRowStartIdx(i);
               j < labelptr->getRowStartIdx(i + 1); ++j) {
            grad[i * dim + cols[j]] -= 2.0 * values[j];
            /*
             * explanation of above line: original codes are follows:
             * grad[i * dim + feature.col] -= 2.0 * out[i * dim + feature.col];
             * grad[i * dim + feature.col] += 2.0 * (out[i * dim + feature.col]
             * - value.col);
             */
          }
        }
      } else {
        LOG(FATAL) << "unsupported sparse matrix value type in sumOfSquares";
        return;
      }
      return;
    } else {
      LOG(FATAL) << "unsupported sparse matrix format in sumOfSquares";
      return;
    }
  }

  real* lbl = label.getData();
  size_t ld = getStride();
  size_t outLd = output.getStride();
  size_t lblLd = label.getStride();
  CHECK(lbl);
  for (size_t i = 0; i < numSamples;
       ++i, out += outLd, lbl += lblLd, grad += ld) {
    for (size_t j = 0; j < dim; ++j) {
      grad[j] += 2.0 * (out[j] - lbl[j]);  // positive gradient;
    }
  }
}

void CpuMatrix::tanh(Matrix& output) {
  CHECK(isContiguous());
  CHECK(output.isContiguous());
  size_t numSamples = getHeight();
  size_t dim = getWidth();
  CHECK_EQ(output.getHeight(), numSamples);
  CHECK_EQ(output.getWidth(), dim);
  errno = 0;
  vTanh(numSamples * dim, getData(), output.getData());
  CHECK_EQ(errno, 0) << "vTanh error";
}

void CpuMatrix::tanhDerivative(Matrix& output) {
  BaseMatrix::tanhDerivative(output);
}

void CpuMatrix::softrelu(Matrix& output) {
  CHECK(isContiguous());
  CHECK(output.isContiguous());
  const real THRESHOLD = 40.0;
  FORWARD_LOOP() {  // TODO(yuyang18): SIMD it?
    for (size_t j = 0; j < dim; ++j) {
      real x = in[j];
      if (x > THRESHOLD) {
        x = THRESHOLD;
      } else if (x < -THRESHOLD) {
        x = -THRESHOLD;
      }
      out[j] = x;
    }
  }
  errno = 0;
  vExp(numSamples * dim, output.getData(), output.getData());
  vLog1p(numSamples * dim, output.getData(), output.getData());
  CHECK_EQ(errno, 0) << "vExp+vLog1p error";
}

void CpuMatrix::softreluDerivative(Matrix& output) {
  CHECK(isContiguous());
  CHECK(output.isContiguous());
  size_t numSamples = getHeight();
  size_t dim = getWidth();
  size_t size = numSamples * dim;
  CHECK_EQ(output.getHeight(), numSamples);
  CHECK_EQ(output.getWidth(), dim);
  real* grad = getData();
  MatrixPtr tmpMat = Matrix::create(numSamples, dim);
  real* tmp = tmpMat->getData();

  errno = 0;
  vExp(size, output.getData(), tmpMat->getData());
  CHECK_EQ(errno, 0) << "vExp error";

  for (size_t i = 0; i < size; ++i) {
    grad[i] *= (1.0 - 1.0 / tmp[i]);
  }
}

void CpuMatrix::scaledTanh(Matrix& output, real p1, real p2) {
  CHECK(isContiguous());
  CHECK(output.isContiguous());
  size_t numSamples = getHeight();
  size_t dim = getWidth();
  CHECK_EQ(output.getHeight(), numSamples);
  CHECK_EQ(output.getWidth(), dim);

  const real* in = getData();
  real* out = output.getData();

  // out = p2*in
  for (size_t i = 0; i < numSamples * dim; ++i) {
    out[i] = p2 * in[i];
  }

  // out = tanh(out)
  errno = 0;
  vTanh(numSamples * dim, out, out);
  CHECK_EQ(errno, 0) << "vTanh error";

  // out = p1 * out
  for (size_t i = 0; i < numSamples * dim; ++i) {
    out[i] = p1 * out[i];
  }
}

/* uniform randomization, minimize precision = 1e-5 */
void CpuMatrix::randomizeUniform() {
  CHECK(isContiguous());
  real* data = getData();
  unsigned int* randSeed = ThreadLocalRand::getSeed();
  real recipRandMax = 1.0f / (real)RAND_MAX;
  for (size_t i = 0; i < elementCnt_; ++i) {
    *data++ = rand_r(randSeed) * recipRandMax;
  }
}

void CpuMatrix::print(std::ostream& os) const {
  CHECK(isContiguous());
  for (size_t i = 0; i < height_; ++i) {
    for (size_t j = 0; j < width_; ++j) {
      os << data_[i * width_ + j] << " ";
    }
    os << std::endl;
  }
}

void CpuMatrix::paramReluForward(Matrix& data, Matrix& W) {
  real* input = data.getData();
  real* w = W.getData();
  size_t numElements = data.getWidth();
  size_t numSamples = data.getHeight();
  size_t partial_sum = numElements / (W.getHeight() * W.getWidth());
  for (size_t n = 0, k = 0; n < numSamples; ++n) {
    for (size_t i = 0; i < numElements; ++i, ++k) {
      data_[k] = input[k] > 0 ? input[k] : input[k] * w[i / partial_sum];
    }
  }
}

void CpuMatrix::paramReluBackwardW(Matrix& oGrad, Matrix& data) {
  real* ograd = oGrad.getData();
  real* input = data.getData();
  real* wgrad = data_;
  size_t numElements = data.getWidth();
  size_t numSamples = data.getHeight();
  size_t partial_sum = numElements / (this->getHeight() * this->getWidth());
  for (size_t n = 0, k = 0; n < numSamples; ++n) {
    for (size_t i = 0; i < numElements; ++i, ++k) {
      wgrad[i / partial_sum] += ograd[k] * (input[k] > 0 ? 0 : input[k]);
    }
  }
}

void CpuMatrix::paramReluBackwardDiff(Matrix& oGrad, Matrix& data, Matrix& W) {
  real* diff = data_;
  real* input = data.getData();
  real* ograd = oGrad.getData();
  real* w = W.getData();
  size_t numElements = data.getWidth();
  size_t numSamples = data.getHeight();
  size_t partial_sum = numElements / (W.getHeight() * W.getWidth());
  for (size_t n = 0, k = 0; n < numSamples; ++n) {
    for (size_t i = 0; i < numElements; ++i, ++k) {
      diff[k] += ograd[k] * (input[k] > 0 ? 1 : w[i / partial_sum]);
    }
  }
}

void CpuMatrix::print(std::ostream& os, size_t height, size_t width) const {
  CHECK(isContiguous());
  size_t h = height_ < height ? height_ : height;
  size_t w = width_ < width ? width_ : width;
  os.setf(std::ostream::scientific);
  os << "[";
  for (size_t i = 0; i < h; ++i) {
    for (size_t j = 0; j < w; ++j) {
      os << data_[i * width_ + j] << " ";
    }
    if (i == h - 1) {
      os << "]";
    }
    os << std::endl;
  }
}

void CpuMatrix::printOneRow(std::ostream& os, size_t idx) const {
  CHECK_LT(idx, height_);
  size_t offset = idx * stride_;
  os << data_[offset];
  for (size_t i = 1; i < width_; ++i) {
    os << " " << data_[offset + i];
  }
  os << ";";
}

void CpuMatrix::check(std::ostream& os, Matrix& refMat, bool printDiff) {
  CHECK(isContiguous());
  CHECK(height_ == refMat.getHeight());
  CHECK(width_ == refMat.getWidth());
  CpuMatrix cpuRef(height_, width_);
  cpuRef.copyFrom(refMat);
  size_t diffCnt = 0;
  for (size_t i = 0; i < height_; ++i) {
    for (size_t j = 0; j < width_; ++j) {
      real a = getElement(i, j);
      real b = cpuRef.getElement(i, j);
      if (fabs(a - b) > 0.00001) {
        ++diffCnt;
        if (printDiff) {
          os << "ref= " << a << "  check= " << b << std::endl;
        }
      }
    }
  }
  LOG(INFO) << "the  diffCnt is " << diffCnt;
}

real CpuMatrix::getMin() {
  size_t size = getHeight() * getWidth();
  real* data = getData();
  real res = data[0];
  for (size_t i = 1; i < size; ++i) {
    if (res > data[i]) {
      res = data[i];
    }
  }
  return res;
}

real CpuMatrix::getMax() {
  size_t size = getHeight() * getWidth();
  real* data = getData();
  real res = data[0];
  for (size_t i = 1; i < size; ++i) {
    if (res < data[i]) {
      res = data[i];
    }
  }
  return res;
}

void CpuMatrix::circularConv(Matrix& in0, Matrix& in1) {
  size_t height = this->getHeight();
  size_t width0 = this->getWidth();
  size_t width1 = in1.getWidth();

  CHECK_EQ(height, in0.getHeight());
  CHECK_EQ(width0, in0.getWidth());
  CHECK_EQ(height, in1.getHeight());

  CHECK_EQ(width1 % 2, 1U);

  real* outV = this->getData();
  real* inV0 = in0.getData();
  real* inV1 = in1.getData();

  int leftCtxLen = (width1 - 1) / 2;
  for (size_t x = 0; x < height;
       ++x, outV += width0, inV0 += width0, inV1 += width1) {
    for (size_t i = 0; i < width0; ++i) {  // each dimension of output
      for (size_t j = 0; j < width1; ++j) {
        // iterate over all dimentions of inV1
        int index = i + j - leftCtxLen;
        index = (index + width0) % width0;
        outV[i] += inV0[index] * inV1[j];
      }
    }
  }
}

void CpuMatrix::circularConvDerivative(Matrix& outG, Matrix& in0, Matrix& in1,
                                       Matrix& inG0, Matrix& inG1) {
  size_t height = in0.getHeight();
  size_t width0 = in0.getWidth();
  size_t width1 = in1.getWidth();

  CHECK_EQ(height, in1.getHeight());
  CHECK_EQ(height, inG0.getHeight());
  CHECK_EQ(width0, inG0.getWidth());
  CHECK_EQ(height, inG1.getHeight());
  CHECK_EQ(width1, inG1.getWidth());
  CHECK_EQ(height, outG.getHeight());
  CHECK_EQ(width0, outG.getWidth());

  real* outGV = outG.getData();
  real* inV0 = in0.getData();
  real* inV1 = in1.getData();
  real* inGV0 = inG0.getData();
  real* inGV1 = inG1.getData();

  int leftCtxLen = (width1 - 1) / 2;
  for (size_t x = 0; x < height; ++x, outGV += width0, inV0 += width0,
              inV1 += width1, inGV0 += width0, inGV1 += width1) {
    for (size_t j = 0; j < width1; ++j) {  // iterate over width1
      for (size_t i = 0; i < width0; ++i) {
        // such over all dimensions of outG
        int index = i + j - leftCtxLen;
        index = (index + width0) % width0;
        inGV0[index] += outGV[i] * inV1[j];
        inGV1[j] += outGV[i] * inV0[index];
      }
    }
  }
}

void CpuMatrix::multiBinaryLabelCrossEntropy(Matrix& output, Matrix& label) {
  CHECK(dynamic_cast<CpuMatrix*>(&output));
  auto labelPtr = dynamic_cast<CpuSparseMatrix*>(&label);
  CHECK(labelPtr);

  size_t numSamples = getHeight();
  size_t dim = output.getWidth();
  CHECK_EQ(numSamples, output.getHeight());
  CHECK_EQ(numSamples, labelPtr->getHeight());
  CHECK_EQ(dim, labelPtr->getWidth());

  real* out = output.getData();
  real* cost = getData();
  for (size_t i = 0; i < numSamples; ++i, out += dim) {
    for (size_t j = 0; j < dim; ++j) {
      CHECK(out[j] > 0 && out[j] < 1.0);
      cost[i] -= std::log(1 - out[j]);
    }

    const int* cols = labelPtr->getRowCols(i);
    for (size_t j = 0; j < labelPtr->getColNum(i); ++j) {
      CHECK_LT(size_t(cols[j]), dim);
      cost[i] -= std::log(out[cols[j]] / (1 - out[cols[j]]));
    }
  }
}

void CpuMatrix::multiBinaryLabelCrossEntropyBp(Matrix& output, Matrix& label) {
  CHECK(dynamic_cast<CpuMatrix*>(&output));
  auto labelPtr = dynamic_cast<CpuSparseMatrix*>(&label);
  CHECK(labelPtr);

  size_t numSamples = getHeight();
  size_t dim = getWidth();
  CHECK_EQ(numSamples, output.getHeight());
  CHECK_EQ(numSamples, labelPtr->getHeight());
  CHECK_EQ(dim, output.getWidth());
  CHECK_EQ(dim, labelPtr->getWidth());

  real* out = output.getData();
  real* grad = getData();
  for (size_t i = 0; i < numSamples; ++i, out += dim, grad += dim) {
    for (size_t j = 0; j < dim; ++j) {
      CHECK(out[j] > 0 && out[j] < 1.0);
      grad[j] += 1.0 / (1 - out[j]);
    }

    const int* cols = labelPtr->getRowCols(i);
    for (size_t j = 0; j < labelPtr->getColNum(i); ++j) {
      CHECK_LT(size_t(cols[j]), dim);
      grad[cols[j]] -= 1.0 / (out[cols[j]] * (1 - out[cols[j]]));
    }
  }
}

/* calculate the classification error for multi binary label */
void CpuMatrix::classificationErrorMulti(Matrix& output, Matrix& label,
                                         real threshold) {
  CHECK(dynamic_cast<CpuMatrix*>(&output));
  auto labelPtr = dynamic_cast<CpuSparseMatrix*>(&label);
  CHECK(labelPtr);

  size_t numSamples = getHeight();
  size_t dim = output.getWidth();
  CHECK_EQ(numSamples, output.getHeight());
  CHECK_EQ(numSamples, labelPtr->getHeight());
  CHECK_EQ(dim, labelPtr->getWidth());

  real* out = output.getData();
  real* result = getData();
  for (size_t i = 0; i < numSamples; ++i, out += dim) {
    real sum = 0.0;
    for (size_t j = 0; j < dim; ++j) {
      if (out[j] >= threshold) {
        sum += 1.0;
      }
    }

    const int* cols = labelPtr->getRowCols(i);
    for (size_t j = 0; j < labelPtr->getColNum(i); ++j) {
      CHECK_LT(size_t(cols[j]), dim);
      if (out[cols[j]] < threshold) {
        sum += 1.0;
      } else {
        sum -= 1.0;
      }
    }
    result[i] = sum / dim;
  }
}

////////////////////////////////////////////////////////////////
//               functions executed via cpu                   //
////////////////////////////////////////////////////////////////

void GpuMatrix::selectElements(Matrix& table, IVector& ids) {
  execViaCpu2(&CpuMatrix::selectElements, *this, table, ids);
}
}  // namespace paddle<|MERGE_RESOLUTION|>--- conflicted
+++ resolved
@@ -362,9 +362,7 @@
   }
 }
 
-<<<<<<< HEAD
-void GpuMatrix::sequenceAvgForward(Matrix& a, const IVector& startsPos,
-=======
+
 void GpuMatrix::collectSharedBias(Matrix& a, real scale) {
   CHECK_EQ(getHeight(), (size_t)1);
   CHECK_EQ(a.getWidth() % getWidth(), 0UL);
@@ -375,7 +373,6 @@
 
 void GpuMatrix::sequenceAvgForward(Matrix& a,
                                    const IVector& startsPos,
->>>>>>> 7180b424
                                    int mode) {
   size_t height = getHeight();
   size_t width = getWidth();
@@ -2029,9 +2026,6 @@
   }
 }
 
-<<<<<<< HEAD
-void CpuMatrix::sequenceAvgForward(Matrix& a, const IVector& startsPos,
-=======
 void CpuMatrix::collectSharedBias(Matrix& a, real scale) {
   CHECK_EQ(getHeight(), (size_t)1);
   real* B = getData();
@@ -2051,7 +2045,6 @@
 
 void CpuMatrix::sequenceAvgForward(Matrix& a,
                                    const IVector& startsPos,
->>>>>>> 7180b424
                                    int mode) {
   size_t height = getHeight();
   size_t width = getWidth();
