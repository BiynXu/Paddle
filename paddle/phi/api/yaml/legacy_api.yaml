# The apis in this file are unstandardized that may caused by a variety of reasons,
# we are trying to fix these apis and will move standardized apis into api.yaml.

- api : abs
  args : (Tensor x)
  output : Tensor
  infer_meta :
    func : RealAndImagInferMeta
  kernel :
    func : abs
  backward : abs_grad

# accuracy
- api : accuracy
  args : (Tensor x, Tensor indices, Tensor label)
  output : Tensor(accuracy), Tensor(correct), Tensor(total)
  infer_meta :
    func : AccuracyInferMeta
  kernel :
    func : accuracy
    dtype : x

# acos
- api : acos
  args : (Tensor x)
  output : Tensor
  infer_meta :
    func : UnchangedInferMeta
  kernel :
    func : acos
  backward : acos_grad

# acosh
- api : acosh
  args : (Tensor x)
  output : Tensor
  infer_meta :
    func : UnchangedInferMeta
  kernel :
    func : acosh
  backward : acosh_grad

- api : adadelta
  args : (Tensor param, Tensor grad, Tensor avg_squared_grad, Tensor avg_squared_update, float rho, float epsilon)
  output : Tensor(param_out), Tensor(moment_out), Tensor(inf_norm_out)
  infer_meta :
    func : AdadeltaInferMeta
  kernel :
    func : adadelta

- api : adam_
  args : (Tensor param, Tensor grad, Tensor learning_rate, Tensor moment1, Tensor moment2, Tensor beta1_pow, Tensor beta2_pow, Tensor master_param, Tensor skip_update, Scalar beta1, Scalar beta2, Scalar epsilon, bool lazy_mode, int64_t min_row_size_to_use_multithread, bool multi_precision, bool use_global_beta_pow)
  output : Tensor(param_out), Tensor(moment1_out), Tensor(moment2_out), Tensor(beta1_pow_out), Tensor(beta2_pow_out), Tensor(master_param_outs)
  infer_meta :
    func : AdamInferMeta
  kernel :
    func : adam {dense, dense, dense, dense, dense, dense, dense, dense, dense -> dense, dense, dense, dense, dense, dense},
           adam_dense_param_sparse_grad {dense, selected_rows, dense, dense, dense, dense, dense, dense, dense -> dense, dense, dense, dense, dense, dense}
    data_type : param
  optional : master_param, skip_update
  inplace : (param -> param_out), (moment1 -> moment1_out), (moment2 -> moment2_out), (beta1_pow -> beta1_pow_out), (beta2_pow -> beta2_pow_out), (master_param -> master_param_outs)

- api : adamax
  args : (Tensor param, Tensor grad, Tensor learning_rate, Tensor moment, Tensor inf_norm, Tensor beta1_pow, float beta1, float beta2, float epsilon)
  output : Tensor(param_out), Tensor(avg_squared_grad_out), Tensor(avg_squared_update_out)
  infer_meta :
    func : AdamaxInferMeta
  kernel :
    func : adamax

- api : adamw
  args : (Tensor param, Tensor grad, Tensor learning_rate, Tensor moment1, Tensor moment2, Tensor beta1_pow, Tensor beta2_pow, Tensor master_param, Tensor skip_update, Scalar beta1, Scalar beta2, Scalar epsilon, float lr_ratio, float coeff, bool with_decay, bool lazy_mode, int64_t min_row_size_to_use_multithread, bool multi_precision, bool use_global_beta_pow)
  output : Tensor(param_out), Tensor(moment1_out), Tensor(moment2_out), Tensor(beta1_pow_out), Tensor(beta2_pow_out), Tensor(master_param_outs)
  optional : master_param, skip_update
  invoke : adamw_impl(param, grad, learning_rate, moment1, moment2, beta1_pow, beta2_pow, master_param, skip_update, beta1, beta2, epsilon, lr_ratio, coeff, with_decay, lazy_mode, min_row_size_to_use_multithread, multi_precision, use_global_beta_pow)

- api : add
  args : (Tensor x, Tensor y)
  output : Tensor
  infer_meta :
    func : ElementwiseInferMeta
  kernel :
    func : add
  backward : add_grad

- api : add_n
  args : (Tensor[] x)
  output : Tensor
  infer_meta :
    func : AddNInferMeta
  kernel :
    func : add_n
  backward : add_n_grad

- api : addmm
  args : (Tensor input, Tensor x, Tensor y, float alpha, float beta)
  output : Tensor
  infer_meta :
    func : AddmmInferMeta
  kernel :
    func : addmm
  backward : addmm_grad

- api : all
  args : (Tensor x, int64_t[] dims={}, bool keep_dim=false)
  output : Tensor(out)
  infer_meta :
    func : ReduceInferMeta
  kernel :
    func : all

- api : allclose
  args : (Tensor x, Tensor y, Scalar rtol, Scalar atol, bool equal_nan)
  output : Tensor(out)
  infer_meta :
    func : AllValueCompareInferMeta
    param: [x, y]
  kernel :
    func : allclose

- api : angle
  args : (Tensor x)
  output : Tensor
  infer_meta :
    func : RealAndImagInferMeta
  kernel :
    func : angle
  backward : angle_grad

- api : any
  args : (Tensor x, int64_t[] dims={}, bool keep_dim=false)
  output : Tensor(out)
  infer_meta :
    func : ReduceInferMeta
  kernel :
    func : any

- api : arange
  args : (Tensor start, Tensor end, Tensor step, DataType dtype, Place place={})
  output : Tensor
  infer_meta :
    func : ArangeInferMeta
    param : [start, end, step]
  kernel :
    func : arange
    param : [start, end, step]
    data_type : dtype
    backend : place
  data_transform :
    support_trans_dtype : start, end, step

# arg_max
- api : argmax
  args : (Tensor x, int64_t axis, bool keepdims, bool flatten, int dtype)
  output : Tensor
  infer_meta :
    func : ArgMinMaxInferMeta
  kernel :
    func : arg_max

# arg_min
- api : argmin
  args : (Tensor x, int64_t axis, bool keepdims, bool flatten, int dtype)
  output : Tensor
  infer_meta :
    func : ArgMinMaxInferMeta
  kernel :
    func : arg_min

- api : argsort
  args : (Tensor x, int axis=-1, bool descending=false)
  output : Tensor(out), Tensor(indices)
  infer_meta :
    func : ArgsortInferMeta
  kernel :
    func : argsort
  backward : argsort_grad

- api : as_complex
  args : (Tensor x)
  output : Tensor
  infer_meta :
    func : AsComplexInferMeta
  kernel :
    func : as_complex
  backward : as_complex_grad

- api : as_real
  args : (Tensor x)
  output : Tensor
  infer_meta :
    func : AsRealInferMeta
  kernel :
    func : as_real
  backward : as_real_grad
# asin
- api : asin
  args : (Tensor x)
  output : Tensor
  infer_meta :
    func : UnchangedInferMeta
  kernel :
    func : asin
  backward : asin_grad

# asinh
- api : asinh
  args : (Tensor x)
  output : Tensor
  infer_meta :
    func : UnchangedInferMeta
  kernel :
    func : asinh
  backward : asinh_grad

# assign
- api : assign
  args : (Tensor x)
  output : Tensor
  infer_meta :
    func : UnchangedInferMeta
  kernel :
    func : assign
  backward : assign_grad

- api : assign_out_
  args : (Tensor x, Tensor output)
  output : Tensor(out)
  infer_meta :
    func : UnchangedInferMeta
    param : [x]
  kernel :
    func : assign
    param : [x]
  inplace : (output -> out)
  backward : assign_out__grad

# atan
- api : atan
  args : (Tensor x)
  output : Tensor
  infer_meta :
    func : UnchangedInferMeta
  kernel :
    func : atan
  backward : atan_grad

# atanh
- api : atanh
  args : (Tensor x)
  output : Tensor
  infer_meta :
    func : UnchangedInferMeta
  kernel :
    func : atanh
  backward : atanh_grad

# auc
- api : auc
  args : (Tensor x, Tensor label, Tensor stat_pos, Tensor stat_neg, str curve, int num_thresholds, int slide_steps)
  output : Tensor(auc), Tensor(stat_pos_out), Tensor(stat_neg_out)
  infer_meta :
    func : AucInferMeta
  kernel :
    func : auc

# batch_norm
- api : batch_norm
  args : (Tensor x, Tensor scale, Tensor bias, Tensor mean, Tensor variance, float momentum, float epsilon, str data_layout, bool is_test, bool use_global_stats, bool trainable_statistics, bool fuse_with_relu)
  output : Tensor(out), Tensor(mean_out), Tensor(variance_out), Tensor(saved_mean), Tensor(saved_variance), Tensor(reserve_space)
  invoke : batch_norm_impl(x, scale, bias, mean, variance, momentum, epsilon, data_layout, is_test, use_global_stats, trainable_statistics, fuse_with_relu)
  backward : batch_norm_grad

- api : bce_loss
  args : (Tensor input, Tensor label)
  output : Tensor
  infer_meta :
    func : BCELossInferMeta
  kernel :
    func : bce_loss
  backward : bce_loss_grad

- api : bilinear_tensor_product
  args : (Tensor x, Tensor y, Tensor weight, Tensor bias)
  output : Tensor
  infer_meta :
    func : BilinearTensorProductInferMeta
  kernel :
    func : bilinear_tensor_product
  optional : bias
  backward : bilinear_tensor_product_grad

# bitwise_and
- api : bitwise_and
  args : (Tensor x, Tensor y)
  output : Tensor
  infer_meta :
    func : ElementwiseInferMeta
  kernel :
    func : bitwise_and

# bitwise_not
- api : bitwise_not
  args : (Tensor x)
  output : Tensor
  infer_meta :
    func : UnchangedInferMeta
  kernel :
    func : bitwise_not

# bitwise_or
- api : bitwise_or
  args : (Tensor x, Tensor y)
  output : Tensor
  infer_meta :
    func : ElementwiseInferMeta
  kernel :
    func : bitwise_or

# bitwise_xor
- api : bitwise_xor
  args : (Tensor x, Tensor y)
  output : Tensor
  infer_meta :
    func : ElementwiseInferMeta
  kernel :
    func : bitwise_xor

<<<<<<< HEAD
# bmm
- api : bmm
  args : (Tensor x, Tensor y)
  output : Tensor
  infer_meta :
    func : BmmInferMeta
  kernel :
    func : bmm
  backward : bmm_grad
=======
# box_coder
- api : box_coder
  args : (Tensor prior_box, Tensor prior_box_var, Tensor target_box, str code_type, bool box_normalized, int axis, float[] variance)
  output : Tensor(output_box)
  infer_meta :
    func : BoxCoderInferMeta
  kernel :
    func : box_coder
  optional : prior_box_var
>>>>>>> 0d51fcf1

# brelu
- api : brelu
  args : (Tensor x, float t_min, float t_max)
  output : Tensor
  infer_meta :
    func : UnchangedInferMeta
    param : [x]
  kernel :
    func : brelu
  backward : brelu_grad

- api : cast
  args : (Tensor x, DataType out_dtype)
  output : Tensor
  infer_meta :
    func : CastInferMeta
  kernel :
    func : cast
    param : [x, out_dtype]
    data_type : x
  backward : cast_grad

- api : ceil
  args : (Tensor x)
  output : Tensor(out)
  infer_meta :
    func : UnchangedInferMeta
  kernel :
    func : ceil
  backward : ceil_grad

- api : celu
  args : (Tensor x, float alpha)
  output : Tensor(out)
  infer_meta :
    func : UnchangedInferMeta
    param: [x]
  kernel :
    func : celu
  backward : celu_grad

- api : clip
  args : (Tensor x, Scalar(float) min, Scalar(float) max)
  output : Tensor(out)
  inplace : (x -> out)
  infer_meta :
    func : UnchangedInferMeta
    param : [x]
  kernel :
    func : clip
  backward : clip_grad

- api : clip_by_norm
  args : (Tensor x, float max_norm)
  output : Tensor(out)
  infer_meta :
    func : ClipByNormInferMeta
  kernel :
    func : clip_by_norm

- api : complex
  args : (Tensor x, Tensor y)
  output : Tensor
  infer_meta :
    func : ComplexInferMeta
  kernel :
    func : complex
  backward : complex_grad

- api : concat
  args : (Tensor[] x, Scalar(int64_t) axis)
  output : Tensor
  infer_meta :
    func : ConcatInferMeta
    param : [x, axis]
  kernel :
    func : concat
  backward : concat_grad

- api : conj
  args : (Tensor x)
  output : Tensor
  infer_meta :
    func : UnchangedInferMeta
  kernel :
    func : conj
  backward : conj_grad

- api : conv2d
  args : (Tensor input, Tensor filter, int[] strides, int[] paddings, str paddding_algorithm, int groups, int[] dilations, str data_format, bool use_addto, int workspace_size_MB, bool exhaustive_search)
  output : Tensor
  invoke : conv2d_impl(input, filter, strides, paddings, paddding_algorithm, groups, dilations, data_format, use_addto, workspace_size_MB, exhaustive_search)
  backward : conv2d_grad

- api : conv2d_transpose
  args : (Tensor x, Tensor filter, int[] strides, int[] paddings, int[] output_padding, int[] output_size, str padding_algorithm, int groups, int[] dilations, str data_format)
  output : Tensor(out)
  infer_meta :
    func : ConvTransposeInferMeta
  kernel :
    func : conv2d_transpose
    use_gpudnn : true
  backward : conv2d_transpose_grad

- api : conv3d
  args : (Tensor input, Tensor filter, int[] strides, int[] paddings, str paddding_algorithm, int groups, int[] dilations, str data_format, bool use_addto, int workspace_size_MB, bool exhaustive_search)
  output : Tensor
  invoke : conv3d_impl(input, filter, strides, paddings, paddding_algorithm, groups, dilations, data_format, use_addto, workspace_size_MB, exhaustive_search)
  backward : conv3d_grad

- api : conv3d_transpose
  args : (Tensor x, Tensor filter, int[] strides, int[] paddings, int[] output_padding, int[] output_size, str padding_algorithm, int groups, int[] dilations, str data_format)
  output : Tensor(out)
  infer_meta :
    func : ConvTransposeInferMeta
  kernel :
    func : conv3d_transpose
    use_gpudnn : true
  backward : conv3d_transpose_grad

- api : copy_to
  args : (Tensor x, Place place, bool blocking)
  output : Tensor
  invoke : copy_to_impl(x, place, blocking)

# cos
- api : cos
  args : (Tensor x)
  output : Tensor
  infer_meta :
    func : UnchangedInferMeta
  kernel :
    func : cos
  backward : cos_grad

# cosh
- api : cosh
  args : (Tensor x)
  output : Tensor
  infer_meta :
    func : UnchangedInferMeta
  kernel :
    func : cosh
  backward : cosh_grad

# Part of python API paddle.nn.functional.cross_entropy
- api : cross_entropy_with_softmax
  args : (Tensor input, Tensor label, bool soft_label, bool use_softmax, bool numeric_stable_mode, int ignore_index, int axis)
  output : Tensor(softmax), Tensor(loss)
  infer_meta :
    func : CrossEntropyWithSoftmaxInferMeta
  kernel :
    func : cross_entropy_with_softmax
    data_type : input
  backward : cross_entropy_with_softmax_grad

- api : cumprod
  args : (Tensor x,  int dim)
  output : Tensor(out)
  infer_meta :
    func : UnchangedInferMeta
    param: [x]
  kernel :
    func : cumprod
  backward : cumprod_grad

- api : cumsum
  args : (Tensor x, int axis, bool flatten, bool exclusive, bool reverse)
  output : Tensor(out)
  infer_meta :
    func : CumInferMeta
  kernel :
    func : cumsum
  backward : cumsum_grad

- api : deformable_conv
  args : (Tensor x, Tensor offset, Tensor filter, Tensor mask, int[] strides, int[] paddings, int[] dilations, int deformable_groups, int groups, int im2col_step)
  output : Tensor(out)
  infer_meta :
    func : DeformableConvInferMeta
  kernel :
    func : deformable_conv
    data_type : x
  optional : mask
  backward : deformable_conv_grad

- api : depthwise_conv2d
  args : (Tensor x, Tensor filter, int[] strides, int[] paddings, str padding_algorithm, int groups, int[] dilations, str data_format, bool use_addto, int workspace_size_MB, bool exhaustive_search, bool fuse_relu, bool use_gpudnn)
  output : Tensor(out)
  infer_meta :
    func : ConvInferMeta
    param : [x, filter, strides, paddings, padding_algorithm, groups, dilations, data_format, use_addto, workspace_size_MB, exhaustive_search]
  kernel :
    func : depthwise_conv2d
    param : [x, filter, strides, paddings, padding_algorithm, groups, dilations, data_format, use_addto, workspace_size_MB, exhaustive_search, fuse_relu]
    use_gpudnn : use_gpudnn
  backward : depthwise_conv2d_grad

- api : depthwise_conv2d_transpose
  args : (Tensor x, Tensor filter, int[] strides, int[] paddings, int[] output_padding, int[] output_size, str padding_algorithm, int groups, int[] dilations, str data_format)
  output : Tensor(out)
  infer_meta :
    func : ConvTransposeInferMeta
  kernel :
    func : depthwise_conv2d_transpose
  backward : depthwise_conv2d_transpose_grad

- api : det
  args : (Tensor x)
  output : Tensor
  infer_meta :
    func : UnchangedInferMeta
  kernel :
    func : determinant
  backward : det_grad

- api : diag_embed
  args : (Tensor x, int offset, int dim1, int dim2)
  output : Tensor
  infer_meta :
    func : DiagEmbedInferMeta
  kernel :
    func : diag_embed

- api : divide
  args : (Tensor x, Tensor y)
  output : Tensor
  infer_meta :
    func : ElementwiseInferMeta
  kernel :
    func : divide
  backward : divide_grad

- api : dropout
  args : (Tensor x, Tensor seed_tensor, float p, bool is_test, str mode, int seed, bool fix_seed)
  output : Tensor(out), Tensor(mask)
  infer_meta :
    func : DropoutInferMeta
  kernel :
    func : dropout
    data_type : x
  optional : seed_tensor
  backward : dropout_grad

# eigh
- api : eigh
  args : (Tensor x, str uplo)
  output : Tensor(out_w), Tensor(out_v)
  infer_meta :
    func : EighInferMeta
  kernel :
    func : eigh
  backward : eigh_grad

- api : eigvals
  args : (Tensor x)
  output : Tensor
  infer_meta :
    func : EigvalsInferMeta
  kernel :
    func : eigvals

- api : einsum
  args : (Tensor[] x, str equation)
  output : Tensor, Tensor[]{x.size()}, Tensor[]{x.size()}
  infer_meta :
    func : EinsumRawInferMeta
    param : [x, equation]
  kernel :
    func : einsum_raw
  backward : einsum_grad

- api : elementwise_pow
  args : (Tensor x, Tensor y)
  output : Tensor(out)
  infer_meta :
    func : ElementwiseInferMeta
  kernel :
    func : elementwise_pow
  backward : elementwise_pow_grad

# elu
- api : elu
  args : (Tensor x, float alpha)
  output : Tensor
  infer_meta :
    func : UnchangedInferMeta
    param : [x]
  kernel :
    func : elu
  backward : elu_grad

- api : embedding
  args : (Tensor x, Tensor weight, int64_t padding_idx=-1, bool sparse=false)
  output : Tensor
  invoke : embedding_impl(x, weight, padding_idx, sparse)
  backward : embedding_grad

- api : empty
  args : (IntArray shape, DataType dtype=DataType::FLOAT32, Place place=CPUPlace())
  output: Tensor
  infer_meta :
    func : CreateInferMeta
    param : [shape, dtype]
  kernel :
    func : empty
    param : [shape, dtype]
    data_type : dtype
    backend : place

- api : empty_like
  args : (Tensor x, DataType dtype = DataType::UNDEFINED, Place place = {})
  output: Tensor
  infer_meta :
    func : CreateLikeInferMeta
    param : [x, dtype]
  kernel :
    func : empty_like
    param : [x, dtype]
    data_type : dtype > x
    backend : place > x

- api : equal
  args : (Tensor x, Tensor y, int axis = -1)
  output : Tensor
  infer_meta :
    func : CompareInferMeta
  kernel :
    func : equal

- api : equal_all
  args : (Tensor x, Tensor y)
  output : Tensor
  infer_meta :
    func : CompareAllInferMeta
  kernel :
    func : equal_all

- api : erfinv
  args : (Tensor x)
  output : Tensor(out)
  infer_meta :
    func : UnchangedInferMeta
  kernel :
    func : erfinv
  inplace : (x -> out)
  backward : erfinv_grad

# exp
- api : exp
  args : (Tensor x)
  output : Tensor
  infer_meta :
    func : UnchangedInferMeta
  kernel :
    func : exp
  backward : exp_grad

# expand
- api : expand
  args : (Tensor x, IntArray shape)
  output : Tensor
  infer_meta :
    func : ExpandInferMeta
  kernel :
    func : expand
  backward : expand_grad

# expand_as
- api : expand_as
  args : (Tensor x, Tensor y, int[] target_shape)
  output : Tensor
  infer_meta :
    func : ExpandAsInferMeta
  kernel :
    func : expand_as
  optional : y
  backward : expand_as_grad

- api : expm1
  args : (Tensor x)
  output : Tensor
  infer_meta :
    func : UnchangedInferMeta
    param : [x]
  kernel :
    func : expm1
  backward : expm1_grad

- api : exponential_
  args : (Tensor x, float lambda)
  output : Tensor(out)
  infer_meta :
    func : UnchangedInferMeta
    param : [x]
  kernel :
    func : exponential
  inplace : (x -> out)
  backward : exponential__grad

- api : eye
  args : (int64_t num_rows, int64_t num_columns, DataType dtype=DataType::FLOAT32, Place place={})
  output : Tensor(out)
  infer_meta :
    func : EyeInferMeta
    param : [num_rows, num_columns, dtype]
  kernel :
    func : eye
    param : [num_rows, num_columns, dtype]
    data_type : dtype
    backend : place

- api : flatten
  args : (Tensor x, int start_axis, int stop_axis)
  output : Tensor(out), Tensor(xshape)
  infer_meta :
    func : FlattenWithXShapeInferMeta
  kernel :
    func : flatten_with_xshape
    backend : x
  inplace : (x -> out)
  view : (x -> out)
  intermediate : xshape
  backward : flatten_grad

# flip
- api : flip
  args : (Tensor x, int[] axis)
  output : Tensor
  infer_meta :
    func : FlipInferMeta
  kernel :
    func : flip
  backward : flip_grad

- api : floor
  args : (Tensor x)
  output : Tensor(out)
  infer_meta :
    func : UnchangedInferMeta
  kernel :
    func : floor
  backward : floor_grad

- api : floor_divide
  args : (Tensor x, Tensor y)
  output : Tensor(out)
  infer_meta :
    func : ElementwiseInferMeta
  kernel :
    func : floor_divide

- api : fmax
  args : (Tensor x, Tensor y,  int axis)
  output : Tensor(out)
  infer_meta :
    param: [x, y]
    func : ElementwiseInferMeta
  kernel :
    func : fmax
  backward : fmax_grad

- api : fmin
  args : (Tensor x, Tensor y,  int axis)
  output : Tensor(out)
  infer_meta :
    param: [x, y]
    func : ElementwiseInferMeta
  kernel :
    func : fmin
  backward : fmin_grad

- api : frobenius_norm
  args : (Tensor x, int64_t[] axis,  bool keep_dim,  bool reduce_all)
  output : Tensor(out)
  infer_meta :
    func : ReduceInferMetaBase
  kernel :
    func : frobenius_norm
  backward : frobenius_norm_grad

- api : full
  args : (IntArray shape, Scalar value, DataType dtype=DataType::FLOAT32, Place place=CPUPlace())
  output: Tensor
  infer_meta :
    func : CreateInferMeta
    param : [shape, dtype]
  kernel :
    func : full
    param : [shape, value, dtype]
    data_type : dtype
    backend : place

- api : full_batch_size_like
  args : (Tensor input, int[] shape, DataType dtype, Scalar value, int input_dim_idx, int output_dim_idx, Place place=CPUPlace())
  output: Tensor
  infer_meta :
    func : FullBatchSizeLikeInferMeta
    param : [input, shape, value, dtype, input_dim_idx, output_dim_idx]
  kernel :
    func : full_batch_size_like
    param : [input, shape, value, dtype, input_dim_idx, output_dim_idx]
    data_type : dtype
    backend : place

- api : full_like
  args : (Tensor x, Scalar value, DataType dtype = DataType::UNDEFINED, Place place = {})
  output: Tensor
  infer_meta :
    func : CreateLikeInferMeta
    param : [x, dtype]
  kernel :
    func : full_like
    param : [x, value, dtype]
    data_type : dtype > x
    backend : place > x
  data_transform :
    skip_transform : x

- api : gather
  args : (Tensor x, Tensor index, Scalar(int) axis=0)
  output : Tensor(out)
  infer_meta :
    func : GatherInferMeta
  kernel :
    func : gather
    data_type: x
  backward : gather_grad

- api : gather_nd
  args : (Tensor x, Tensor index)
  output : Tensor
  infer_meta :
    func : GatherNdInferMeta
  kernel :
    func : gather_nd
    data_type : x
  backward : gather_nd_grad

- api : gather_tree
  args : (Tensor ids, Tensor parents)
  output : Tensor
  infer_meta :
    func : GatherTreeMeta
  kernel :
    func : gather_tree

- api : gaussian_random
  args : (IntArray shape, float mean, float std, int seed, DataType dtype, Place place={})
  output: Tensor
  infer_meta :
    func : GaussianRandomInferMeta
    param : [shape, mean, std, seed, dtype]
  kernel :
    func : gaussian_random
    param : [shape, mean, std, seed, dtype]
    data_type : dtype
    backend : place

- api : gelu
  args : (Tensor x,  bool approximate)
  output : Tensor(out)
  infer_meta :
    func : UnchangedInferMeta
    param: [x]
  kernel :
    func : gelu
  backward : gelu_grad

- api : graph_send_recv
  args : (Tensor x, Tensor src_index, Tensor dst_index, str pool_type = "SUM", int64_t out_size = 0)
  output : Tensor(out), Tensor(dst_count)
  infer_meta :
    func : GraphSendRecvInferMeta
  kernel :
    func : graph_send_recv
    data_type : x
  intermediate : dst_count
  backward : graph_send_recv_grad

- api : greater_equal
  args : (Tensor x, Tensor y, int axis = -1)
  output : Tensor
  infer_meta :
    func : CompareInferMeta
  kernel :
    func : greater_equal

- api : greater_than
  args : (Tensor x, Tensor y, int axis = -1)
  output : Tensor
  infer_meta :
    func : CompareInferMeta
  kernel :
    func : greater_than

# grid sample
- api : grid_sample
  args : (Tensor x, Tensor grid, str mode, str padding_mode, bool align_corners)
  output : Tensor(out)
  infer_meta :
    func : GridSampleBaseInferMeta
    param : [x, grid]
  kernel:
    func : grid_sample
    data_type : x
  backward : grid_sample_grad

- api : group_norm
  args : (Tensor x, Tensor scale, Tensor bias, float epsilon, int groups, str data_layout)
  output : Tensor(y), Tensor(mean), Tensor(variance)
  infer_meta :
    func : GroupNormInferMeta
  kernel :
    func : group_norm
  optional : scale, bias
  intermediate : mean, variance
  backward : group_norm_grad

- api : gumbel_softmax
  args : (Tensor x, float temperature, bool hard, int axis)
  output : Tensor
  infer_meta :
    func : GumbelSoftmaxInferMeta
  kernel :
    func : gumbel_softmax
  backward : gumbel_softmax_grad

# hard_shrink
- api : hard_shrink
  args : (Tensor x, float threshold)
  output : Tensor
  infer_meta :
    func : UnchangedInferMeta
    param : [x]
  kernel :
    func : hard_shrink
  backward : hard_shrink_grad

# hard_sigmoid
- api : hard_sigmoid
  args : (Tensor x, float slope, float offset)
  output : Tensor
  infer_meta :
    func : UnchangedInferMeta
    param : [x]
  kernel :
    func : hard_sigmoid
  backward : hard_sigmoid_grad

- api : hard_swish
  args : (Tensor x, float threshold = 6.0, float scale = 6.0, float offset = 3.0)
  output : Tensor
  infer_meta :
    func : UnchangedInferMeta
    param : [x]
  kernel :
    func : hard_swish
  backward : hard_swish_grad

# histogram
- api : histogram
  args : (Tensor x, int64_t bins, int min, int max)
  output : Tensor
  infer_meta :
    func : HistogramInferMeta
  kernel :
    func : histogram

- api : huber_loss
  args : (Tensor input, Tensor label, float delta)
  output : Tensor(out), Tensor(residual)
  infer_meta :
    func : HuberLossInferMeta
  kernel :
    func : huber_loss
  backward : huber_loss_grad

- api : imag
  args : (Tensor x)
  output : Tensor
  infer_meta :
    func : RealAndImagInferMeta
  kernel :
    func : imag
  backward : imag_grad

# increment
- api : increment
  args : (Tensor x, float value)
  output : Tensor
  infer_meta :
    func : IncrementInferMeta
  kernel :
    func : increment

- api : index_sample
  args : (Tensor x, Tensor index)
  output : Tensor
  infer_meta :
    func : IndexSampleInferMeta
  kernel :
    func : index_sample
    data_type : x
  backward : index_sample_grad

- api : index_select
  args : (Tensor x, Tensor index,  int dim)
  output : Tensor(out)
  infer_meta :
    func : IndexSelectInferMeta
  kernel :
    func : index_select
    data_type : x
  backward : index_select_grad

- api : instance_norm
  args : (Tensor x, Tensor scale, Tensor bias, float epsilon)
  output : Tensor(y), Tensor(saved_mean), Tensor(saved_variance)
  infer_meta :
    func : InstanceNormInferMeta
  kernel :
    func : instance_norm
    data_type : x
  optional : scale, bias
  intermediate : saved_mean, saved_variance
  backward : instance_norm_grad

- api : inverse
  args : (Tensor x)
  output : Tensor(out)
  infer_meta :
    func : InverseInferMeta
  kernel :
    func : inverse
  backward : inverse_grad

# is_empty
- api : is_empty
  args : (Tensor x)
  output : Tensor
  infer_meta :
    func : IsEmptyInferMeta
  kernel :
    func : is_empty

- api : isclose
  args : (Tensor x, Tensor y, Scalar rtol, Scalar atol,  bool equal_nan)
  output : Tensor(out)
  infer_meta :
    func : ValueCompareInferMeta
    param: [x, y]
  kernel :
    func : isclose

# isfinite
- api : isfinite
  args : (Tensor x)
  output : Tensor
  infer_meta :
    func : IsfiniteInferMeta
  kernel :
    func : isfinite {dense -> dense},
           infinite_sr {selected_rows -> selected_rows}

# isinf
- api : isinf
  args : (Tensor x)
  output : Tensor
  infer_meta :
    func : IsfiniteInferMeta
  kernel :
    func : isinf {dense -> dense},
           isinf_sr {selected_rows -> selected_rows}

# isnan
- api : isnan
  args : (Tensor x)
  output : Tensor
  infer_meta :
    func : IsfiniteInferMeta
  kernel :
    func : isnan {dense -> dense},
           isnan_sr {selected_rows -> selected_rows}

- api : kldiv_loss
  args : (Tensor x, Tensor label, str reduction)
  output : Tensor(out)
  infer_meta :
    func : KLDivInferMeta
  kernel :
    func : kldiv_loss
    data_type : x
  backward : kldiv_loss_grad

- api : kron
  args : (Tensor x, Tensor y)
  output : Tensor
  infer_meta :
    func : KronInferMeta
  kernel :
    func : kron
  backward : kron_grad

- api : kthvalue
  args : (Tensor x, int k, int axis, bool keepdim)
  output : Tensor(out), Tensor(indices)
  infer_meta :
    func : KthvalueInferMeta
  kernel :
    func : kthvalue
  backward : kthvalue_grad

# label_smooth
- api : label_smooth
  args : (Tensor label, Tensor prior_dist, float epsilon)
  output : Tensor
  infer_meta :
    func : UnchangedInferMeta
    param : [label]
  kernel :
    func : label_smooth
    data_type : label
  optional : prior_dist
  backward : label_smooth_grad

- api : layer_norm
  args : (Tensor x, Tensor scale, Tensor bias, float epsilon, int begin_norm_axis, bool is_test)
  output : Tensor(out), Tensor(mean), Tensor(variance)
  infer_meta :
    func : LayerNormInferMeta
  kernel :
    func : layer_norm
    data_type : x
  backward : layer_norm_grad
  optional : scale, bias

# leaky_relu
- api : leaky_relu
  args : (Tensor x, float alpha)
  output : Tensor
  infer_meta :
    func : UnchangedInferMeta
    param : [x]
  kernel :
    func : leaky_relu
  backward : leaky_relu_grad

- api : lerp
  args : (Tensor x, Tensor y, Tensor weight)
  output : Tensor
  infer_meta :
    func : LerpInferMeta
  kernel :
    func : lerp
  backward : lerp_grad

- api : less_equal
  args : (Tensor x, Tensor y, int axis = -1)
  output : Tensor
  infer_meta :
    func : CompareInferMeta
  kernel :
    func : less_equal

- api : less_than
  args : (Tensor x, Tensor y, int axis = -1)
  output : Tensor
  infer_meta :
    func : CompareInferMeta
  kernel :
    func : less_than

- api : lgamma
  args : (Tensor x)
  output : Tensor(out)
  infer_meta :
    func : UnchangedInferMeta
  kernel :
    func : lgamma
  backward : lgamma_grad

- api : linspace
  args : (Tensor start, Tensor stop, Tensor number, DataType dtype)
  output : Tensor
  infer_meta :
    func : LinspaceInferMeta
  kernel :
    func : linspace
    data_type : dtype

- api : log
  args : (Tensor x)
  output : Tensor
  infer_meta :
    func : UnchangedInferMeta
  kernel :
    func : log
  backward: log_grad

- api : log10
  args : (Tensor x)
  output : Tensor
  infer_meta :
    func : UnchangedInferMeta
  kernel :
    func : log10
  backward: log10_grad

- api : log1p
  args : (Tensor x)
  output : Tensor
  infer_meta :
    func : UnchangedInferMeta
  kernel :
    func : log1p
  backward: log1p_grad

- api : log2
  args : (Tensor x)
  output : Tensor
  infer_meta :
    func : UnchangedInferMeta
  kernel :
    func : log2
  backward: log2_grad

# log_loss
- api : log_loss
  args : (Tensor input, Tensor label, float epsilon)
  output : Tensor
  infer_meta :
    func : LogLossInferMeta
  kernel :
    func : log_loss
  backward : log_loss_grad

- api : log_softmax
  args : (Tensor x,  int axis)
  output : Tensor(out)
  infer_meta :
    func : UnchangedInferMetaCheckAxis
  kernel :
    func : log_softmax
  backward : log_softmax_grad

- api : logcumsumexp
  args : (Tensor x, int axis, bool flatten, bool exclusive, bool reverse)
  output : Tensor(out)
  infer_meta :
    func : CumInferMeta
  kernel :
    func : logcumsumexp
  backward : logcumsumexp_grad

# logical_and
- api : logical_and
  args : (Tensor x, Tensor y)
  output : Tensor
  infer_meta :
    func : ElementwiseInferMeta
  kernel :
    func : logical_and

# logical_not
- api : logical_not
  args : (Tensor x)
  output : Tensor
  infer_meta :
    func : UnchangedInferMeta
  kernel :
    func : logical_not

# logical_or
- api : logical_or
  args : (Tensor x, Tensor y)
  output : Tensor
  infer_meta :
    func : ElementwiseInferMeta
  kernel :
    func : logical_or

# logical_xor
- api : logical_xor
  args : (Tensor x, Tensor y)
  output : Tensor
  infer_meta :
    func : ElementwiseInferMeta
  kernel :
    func : logical_xor

# logit
- api : logit
  args : (Tensor x, float eps = 1e-6f)
  output : Tensor
  infer_meta :
    func : UnchangedInferMeta
    param : [x]
  kernel :
    func : logit
  backward : logit_grad

# logsigmoid
- api : logsigmoid
  args : (Tensor x)
  output : Tensor
  infer_meta :
    func : UnchangedInferMeta
  kernel :
    func : logsigmoid
  backward : logsigmoid_grad

- api : logsumexp
  args : (Tensor x, int64_t[] axis,  bool keepdim,  bool reduce_all)
  output : Tensor(out)
  infer_meta :
    func : LogsumexpInferMeta
  kernel :
    func : logsumexp
  backward : logsumexp_grad

# masked_select
- api : masked_select
  args : (Tensor x, Tensor mask)
  output : Tensor
  infer_meta :
    func : MaskedSelectInferMeta
  kernel :
    func : masked_select
    data_type : x
  backward : masked_select_grad

- api : matmul
  args : (Tensor x, Tensor y, bool transpose_x = false, bool transpose_y = false)
  output : Tensor
  infer_meta :
    func : MatmulInferMeta
  kernel :
    func : matmul
  backward : matmul_grad

# matrix_power
- api : matrix_power
  args : (Tensor x, int n)
  output : Tensor
  infer_meta :
    func : UnchangedInferMeta
    param : [x]
  kernel :
    func : matrix_power
  backward : matrix_power_grad

- api : matrix_rank
  args : (Tensor x, float tol, bool use_default_tol=true, bool hermitian=false)
  output : Tensor(out)
  infer_meta :
    func : MatrixRankInferMeta
    param : [x, use_default_tol, hermitian]
  kernel :
    func : matrix_rank

- api : matrix_rank_tol
  args : (Tensor x, Tensor atol_tensor, bool use_default_tol=true, bool hermitian=false)
  output : Tensor(out)
  infer_meta :
    func : MatrixRankTolInferMeta
  kernel :
    func : matrix_rank_tol

- api : max
  args : (Tensor x, int64_t[] dims={}, bool keep_dim=false)
  output : Tensor(out)
  infer_meta :
    func : ReduceInferMeta
  kernel :
    func : max
  backward : max_grad

- api : max_pool2d_with_index
  args : (Tensor x, int[] kernel_size, int[] strides, int[] paddings, bool global_pooling, bool adaptive)
  output : Tensor(out), Tensor(mask)
  infer_meta :
    func : MaxPoolWithIndexInferMeta
  kernel :
    func : max_pool2d_with_index
  backward : max_pool2d_with_index_grad

- api : max_pool3d_with_index
  args : (Tensor x, int[] kernel_size, int[] strides, int[] paddings, bool global_pooling, bool adaptive)
  output : Tensor(out), Tensor(mask)
  infer_meta :
    func : MaxPoolWithIndexInferMeta
  kernel :
    func : max_pool3d_with_index
  backward : max_pool3d_with_index_grad

- api : maximum
  args : (Tensor x, Tensor y)
  output : Tensor(out)
  infer_meta :
    func : ElementwiseInferMeta
  kernel :
    func : maximum
  backward : maximum_grad

- api : maxout
  args : (Tensor x, int groups, int axis)
  output : Tensor(out)
  infer_meta :
    func : MaxOutInferMeta
  kernel :
    func : maxout
  backward : maxout_grad

- api : mean
  args : (Tensor x, int64_t[] dims={}, bool keep_dim=false)
  output : Tensor(out)
  infer_meta :
    func : ReduceInferMeta
  kernel :
    func : mean
  backward : mean_grad

- api : mean_all
  args : (Tensor x)
  output : Tensor
  infer_meta :
    func : MeanAllInferMeta
  kernel :
    func : mean_all
  backward : mean_all_grad

- api : meshgrid
  args : (Tensor[] inputs)
  output : Tensor[]{inputs.size()}
  infer_meta :
    func : MeshgridInferMeta
  kernel :
    func : meshgrid
  backward : meshgrid_grad

- api : min
  args : (Tensor x, int64_t[] dims={}, bool keep_dim=false)
  output : Tensor(out)
  infer_meta :
    func : ReduceInferMeta
  kernel :
    func : min
  backward : min_grad

- api : minimum
  args : (Tensor x, Tensor y)
  output : Tensor(out)
  infer_meta :
    func : ElementwiseInferMeta
  kernel :
    func : minimum
  backward : minimum_grad

- api : mish
  args : (Tensor x, float lambda)
  output : Tensor
  infer_meta :
    func : UnchangedInferMeta
    param : [x]
  kernel :
    func : mish
  backward : mish_grad

- api : mode
  args : (Tensor x,  int axis,  bool keepdim)
  output : Tensor(out), Tensor(indices)
  infer_meta :
    func : ModeInferMeta
  kernel :
    func : mode
  backward : mode_grad

- api : modulo
  args : (Tensor x, Tensor y)
  output : Tensor
  infer_meta :
    func : ElementwiseInferMeta
  kernel :
    func : modulo
  backward : modulo_grad

- api : momentum
  args : (Tensor param, Tensor grad, Tensor velocity, Tensor learning_rate, Tensor master_param, float mu, bool use_nesterov = false, str regularization_method = "", float regularization_coeff = 0.0, bool multi_precision = false, float rescale_grad = 1.0f)
  output : Tensor(param_out), Tensor(velocity_out), Tensor(master_param_out)
  invoke : momentum_impl(param, grad, velocity, learning_rate, master_param, mu, use_nesterov, regularization_method, regularization_coeff, multi_precision, rescale_grad)
  optional : master_param

- api : multi_dot
  args : (Tensor[] x)
  output : Tensor
  infer_meta :
    func : MultiDotInferMeta
  kernel :
    func : multi_dot
  backward : multi_dot_grad

# multinomial
- api : multinomial
  args : (Tensor x, int num_samples, bool replacement)
  output : Tensor
  infer_meta :
    func : MultinomialInferMeta
  kernel :
    func : multinomial

- api : multiplex
  args : (Tensor[] ins, Tensor ids)
  output : Tensor
  infer_meta :
    func : MultiplexInferMeta
  kernel :
    func : multiplex
    data_type : ins
  backward : multiplex_grad

- api : multiply
  args : (Tensor x, Tensor y)
  output : Tensor
  infer_meta :
    func : ElementwiseInferMeta
  kernel :
    func : multiply
  backward : multiply_grad

- api : nll_loss
  args : (Tensor input, Tensor label, Tensor weight, int64_t ignore_index, str reduction)
  output : Tensor(out), Tensor(total_weight)
  infer_meta :
    func : NllLossRawInferMeta
  kernel :
    func : nll_loss
    data_type : input
  optional : weight
  backward : nll_loss_grad

- api : norm
  args : (Tensor x, int axis, float epsilon, bool is_test)
  output : Tensor(out), Tensor(norm)
  infer_meta :
    func : NormInferMeta
  kernel :
    func : norm
  intermediate : norm
  backward : norm_grad

- api : not_equal
  args : (Tensor x, Tensor y, int axis = -1)
  output : Tensor
  infer_meta :
    func : CompareInferMeta
  kernel :
    func : not_equal

- api : one_hot
  args : (Tensor x, Scalar(int) num_classes)
  output : Tensor
  infer_meta :
    func : OneHotInferMeta
  kernel :
    func : one_hot

- api : ones_like
  args : (Tensor x, DataType dtype=DataType::UNDEFINED, Place place={})
  output : Tensor
  invoke : full_like(x, 1, dtype, place)

- api : p_norm
  args : (Tensor x,  float porder,  int axis,  float epsilon,  bool keepdim,  bool asvector=false)
  output : Tensor(out)
  infer_meta :
    func : PNormInferMeta
  kernel :
    func : p_norm
  backward : p_norm_grad

# pad
- api : pad
  args : (Tensor x, int[] paddings, float pad_value)
  output : Tensor
  infer_meta :
    func : PadInferMeta
  kernel :
    func : pad
  backward : pad_grad

- api : pad3d
  args : (Tensor x, IntArray paddings, str mode,  float pad_value, str data_format)
  output : Tensor(out)
  infer_meta :
    func : Pad3dInferMeta
  kernel :
    func : pad3d
  backward : pad3d_grad

# pixel_shuffle
- api : pixel_shuffle
  args : (Tensor x, int upscale_factor, str data_format)
  output : Tensor
  infer_meta :
    func : PixelShuffleInferMeta
  kernel :
    func : pixel_shuffle
  backward : pixel_shuffle_grad

- api : pool2d
  args : (Tensor x, int[] kernel_size, int[] strides, int[] paddings, bool ceil_mode, bool exclusive, str data_format, str pooling_type, bool global_pooling, bool adaptive, str padding_algorithm)
  output : Tensor(out)
  infer_meta :
    func : PoolInferMeta
  kernel :
    func : pool2d
    use_gpudnn : true
  backward : pool2d_grad

# Used in adaptive_avg_pool2d API
- api : pool2d_gpudnn_unused
  args : (Tensor x, int[] kernel_size, int[] strides, int[] paddings, bool ceil_mode, bool exclusive, str data_format, str pooling_type, bool global_pooling, bool adaptive, str padding_algorithm)
  output : Tensor(out)
  infer_meta :
    func : PoolInferMeta
  kernel :
    func : pool2d
    use_gpudnn : false
  backward : pool2d_grad_gpudnn_unused

- api : pool3d
  args : (Tensor x, int[] kernel_size, int[] strides, int[] paddings, bool ceil_mode, bool exclusive, str data_format, str pooling_type, bool global_pooling, bool adaptive, str padding_algorithm)
  output : Tensor(out)
  infer_meta :
    func : PoolInferMeta
  kernel :
    func : pool3d
    use_gpudnn : true
  backward : pool3d_grad

- api : pow
  args : (Tensor x, Scalar s)
  output : Tensor(out)
  infer_meta :
    func : UnchangedInferMeta
    param: [x]
  kernel :
    func : pow
  backward : pow_grad

- api : prelu
  args : (Tensor x, Tensor alpha, str data_format, str mode)
  output : Tensor(out)
  infer_meta :
    func : PReluInferMeta
  kernel :
    func : prelu
  backward : prelu_grad

- api : psroi_pool
  args : (Tensor x, Tensor boxes, Tensor boxes_num, int pooled_height, int pooled_width, int output_channels, float spatial_scale)
  output : Tensor
  infer_meta :
    func : PsroiPoolInferMeta
  kernel :
    func : psroi_pool
    data_type : x
  optional : boxes_num
  backward : psroi_pool_grad

# put_along_axis
- api : put_along_axis
  args : (Tensor x, Tensor index, Tensor value, int axis, str reduce)
  output : Tensor
  infer_meta :
    func : UnchangedInferMeta
    param : [index]
  kernel :
    func : put_along_axis
    data_type : x
  backward : put_along_axis_grad

- api : qr
  args : (Tensor x, str mode)
  output : Tensor(q), Tensor(r)
  infer_meta :
    func : QrInferMeta
  kernel :
    func : qr
  # backward : qr_grad

- api : randint
  args : (int low, int high, IntArray shape, DataType dtype=DataType::INT64, Place place={})
  output : Tensor(out)
  infer_meta :
    func : RandintInferMeta
    param : [low, high, shape, dtype]
  kernel :
    func : randint
    param : [low, high, shape, dtype]
    data_type : dtype
    backend : place

- api : randperm
  args : (int n, DataType dtype, Place place={})
  output : Tensor
  infer_meta :
    func : RandpermInferMeta
    param : [n, dtype]
  kernel :
    func : randperm
    param : [n, dtype]
    data_type : dtype
    backend : place

- api : real
  args : (Tensor x)
  output : Tensor
  infer_meta :
    func : RealAndImagInferMeta
  kernel :
    func : real
  backward : real_grad

- api : reciprocal
  args : (Tensor x)
  output : Tensor
  infer_meta :
    func : UnchangedInferMeta
  kernel :
    func : reciprocal
  backward : reciprocal_grad

# reduce_prod
- api : reduce_prod
  args : (Tensor x, int64_t[] dims, bool keep_dim, bool reduce_all)
  output : Tensor
  infer_meta :
    func : ReduceInferMetaBase
  kernel :
    func : prod_raw
  backward : reduce_prod_grad

- api : relu
  args : (Tensor x)
  output : Tensor(out)
  infer_meta :
    func : UnchangedInferMeta
  kernel :
    func : relu
  inplace : (x -> out)
  backward : relu_grad

- api : relu6
  args : (Tensor x, float threshold)
  output : Tensor
  infer_meta :
    func : UnchangedInferMeta
    param : [x]
  kernel :
    func : relu6
  backward : relu6_grad

- api : reshape
  args : (Tensor x, IntArray shape)
  output : Tensor(out), Tensor(xshape)
  infer_meta :
    func : ReshapeWithXShapeInferMeta
  kernel :
    func : reshape_with_xshape
  inplace : (x -> out)
  view: (x -> out)
  intermediate : xshape
  backward: reshape_grad

- api : reverse
  args : (Tensor x, int[] axis)
  output : Tensor
  infer_meta :
    func : ReverseInferMeta
  kernel :
    func : reverse
  backward : reverse_grad

- api : reverse_array
  args : (Tensor[] x, int[] axis)
  output : Tensor[]{x.size()}
  infer_meta :
    func : ReverseArrayInferMeta
  kernel :
    func : reverse_array
  backward : reverse_array_grad

- api : roi_align
  args : (Tensor x, Tensor boxes, Tensor boxes_num, int pooled_height, int pooled_width, float spatial_scale, int sampling_ratio, bool aligned)
  output : Tensor
  infer_meta :
    func : RoiAlignInferMeta
  kernel :
    func : roi_align
    data_type : x
  optional : boxes_num
  backward : roi_align_grad

- api : roi_pool
  args : (Tensor x, Tensor boxes, Tensor boxes_num, int pooled_height, int pooled_width, float spatial_scale)
  output : Tensor(out), Tensor(arg_max)
  infer_meta :
    func : RoiPoolInferMeta
  kernel :
    func : roi_pool
    data_type : x
  optional : boxes_num
  intermediate : arg_max
  backward : roi_pool_grad

- api : roll
  args : (Tensor x, IntArray shifts, int64_t[] axis)
  output : Tensor(out)
  infer_meta :
    func : RollInferMeta
  kernel :
    func : roll
  backward : roll_grad

- api : round
  args : (Tensor x)
  output : Tensor(out)
  infer_meta :
    func : UnchangedInferMeta
  kernel :
    func : round
  backward : round_grad

- api : rsqrt
  args : (Tensor x)
  output : Tensor(out)
  infer_meta :
    func : UnchangedInferMeta
  kernel :
    func : rsqrt
  inplace : (x -> out)
  backward : rsqrt_grad

- api : scale
  args : (Tensor x, Scalar scale, float bias, bool bias_after_scale)
  output : Tensor(out)
  infer_meta :
    func : UnchangedInferMeta
    param : [x]
  kernel :
    func : scale {dense -> dense},
           scale_sr {selected_rows -> selected_rows}
  inplace : (x -> out)
  backward : scale_grad

- api : scatter
  args : (Tensor x, Tensor index, Tensor updates, bool overwrite)
  output : Tensor
  infer_meta :
    func : ScatterInferMeta
    dtype : x
  kernel :
    func : scatter
  backward : scatter_grad

- api : scatter_nd_add
  args : (Tensor x, Tensor index, Tensor updates)
  output : Tensor
  infer_meta :
    func : ScatterNdAddInferMeta
    dtype : x
  kernel :
    func : scatter_nd_add
  backward : scatter_nd_add_grad

- api : searchsorted
  args : (Tensor sorted_sequence, Tensor value, bool out_int32, bool right)
  output : Tensor(out)
  infer_meta :
    func : SearchsortedInferMeta
  kernel :
    func : searchsorted
    data_type : sorted_sequence

# segment_pool
- api : segment_pool
  args : (Tensor x, Tensor segment_ids, str pooltype)
  output : Tensor(out), Tensor(summed_ids)
  infer_meta :
    func : SegmentPoolInferMeta
  kernel :
    func : segment_pool
    data_type : x
  backward : segment_pool_grad

# selu
- api : selu
  args : (Tensor x, float scale, float alpha)
  output : Tensor
  infer_meta :
    func : UnchangedInferMeta
    param : [x]
  kernel :
    func : selu
  backward : selu_grad

- api : sgd_
  args : (Tensor param, Tensor learning_rate, Tensor grad, Tensor master_param, bool multi_precision)
  output : Tensor(param_out), Tensor(master_param_out)
  infer_meta :
    func : SgdInferMeta
  kernel :
    func : sgd {dense, dense, dense, dense -> dense, dense},
           sgd_dense_param_sparse_grad {dense, dense, selected_rows, dense -> dense, dense},
           sgd_sparse_param_sparse_grad {selected_rows, dense, selected_rows, selected_rows -> selected_rows, selected_rows}
    data_type : param
  data_transform :
    support_trans_dtype : learning_rate
  optional : master_param
  inplace : (param -> param_out), (master_param -> master_param_out)

- api : shape
  args : (Tensor input)
  output : Tensor
  infer_meta :
    func : ShapeInferMeta
  kernel :
    func : shape {dense -> dense},
           shape_sr {selected_rows -> selected_rows}
  data_transform:
    skip_transform : input

# shard_index
- api : shard_index
  args : (Tensor in, int index_num, int nshards, int shard_id, int ignore_value)
  output : Tensor
  infer_meta :
    func : ShardIndexInferMeta
  kernel :
    func : shard_index

# sigmoid
- api : sigmoid
  args : (Tensor x)
  output : Tensor
  infer_meta :
    func : UnchangedInferMeta
  kernel :
    func : sigmoid
  backward : sigmoid_grad

# sigmoid_cross_entropy_with_logits
- api : sigmoid_cross_entropy_with_logits
  args : (Tensor x, Tensor label, bool normalize, int ignore_index)
  output : Tensor
  infer_meta :
    func : SigmoidCrossEntropyWithLogitsInferMeta
  kernel :
    func : sigmoid_cross_entropy_with_logits
  backward : sigmoid_cross_entropy_with_logits_grad

- api : sign
  args : (Tensor x)
  output : Tensor
  infer_meta :
    func : UnchangedInferMeta
  kernel :
    func : sign

# silu
- api : silu
  args : (Tensor x)
  output : Tensor
  infer_meta :
    func : UnchangedInferMeta
  kernel :
    func : silu
  backward : silu_grad

# sin
- api : sin
  args : (Tensor x)
  output : Tensor
  infer_meta :
    func : UnchangedInferMeta
  kernel :
    func : sin
  backward : sin_grad

# sinh
- api : sinh
  args : (Tensor x)
  output : Tensor
  infer_meta :
    func : UnchangedInferMeta
  kernel :
    func : sinh
  backward : sinh_grad

# size
- api : size
  args : (Tensor x)
  output : Tensor
  infer_meta :
    func : SizeInferMeta
  kernel :
    func : size
  data_transform:
    skip_transform : x

- api : slice
  args : (Tensor input, int64_t[] axes, IntArray starts, IntArray ends, int64_t[] infer_flags, int64_t[] decrease_axis)
  output : Tensor
  infer_meta :
    func : SliceRawInferMeta
  kernel :
    func : slice
  backward : slice_grad

- api : slogdet
  args : (Tensor x)
  output : Tensor
  infer_meta :
    func : UnchangedInferMeta
  kernel :
    func : slogdeterminant
  backward : slogdet_grad

# soft_shrink
- api : soft_shrink
  args : (Tensor x, float lambda)
  output : Tensor
  infer_meta :
    func : UnchangedInferMeta
    param : [x]
  kernel :
    func : soft_shrink
  backward : soft_shrink_grad

- api : softmax
  args : (Tensor x, int axis)
  output : Tensor
  infer_meta :
    func : SoftmaxInferMeta
  kernel :
    func : softmax
    use_gpudnn : true
  backward : softmax_grad

- api : split
  args : (Tensor x, IntArray num_or_sections, Scalar(int) axis)
  output : Tensor[]
  invoke : split_impl(x, num_or_sections, axis)
  backward : split_grad

- api : sqrt
  args : (Tensor x)
  output : Tensor
  infer_meta :
    func : UnchangedInferMeta
  kernel :
    func : sqrt
  backward : sqrt_grad

- api : square
  args : (Tensor x)
  output : Tensor
  infer_meta :
    func : UnchangedInferMeta
  kernel :
    func : square
  backward : square_grad

- api : squared_l2_norm
  args : (Tensor x)
  output : Tensor
  infer_meta :
    func : SquaredL2NormInferMeta
  kernel :
    func : squared_l2_norm
  backward : squared_l2_norm_grad

- api : squeeze
  args : (Tensor x, int[] axes)
  output : Tensor(out), Tensor(xshape)
  infer_meta :
    func : SqueezeWithXShapeInferMeta
  kernel :
    func : squeeze_with_xshape
  view: (x -> out)
  intermediate : xshape
  backward : squeeze_grad

- api : stack
  args : (Tensor[] x, int axis)
  output : Tensor
  infer_meta :
    func : StackInferMeta
  kernel :
    func : stack
  backward : stack_grad

- api : strided_slice
  args : (Tensor x, int[] axes, IntArray starts, IntArray ends, IntArray strides)
  output : Tensor
  infer_meta :
    func : StridedSliceInferMeta
  kernel :
    func : strided_slice
  backward : strided_slice_grad

- api : subtract
  args : (Tensor x, Tensor y)
  output : Tensor
  infer_meta :
    func : ElementwiseInferMeta
  kernel :
    func : subtract
  backward : subtract_grad

- api : sum
  args : (Tensor x, int64_t[] dims={}, DataType out_dtype=DataType::UNDEFINED, bool keep_dim=false)
  output : Tensor(out)
  infer_meta :
    func : SumInferMeta
  kernel :
    func : sum
    data_type : x
  backward : sum_grad

- api : svd
  args : (Tensor x, bool full_metrices)
  output : Tensor(u), Tensor(s), Tensor(vh)
  infer_meta :
    func : SvdInferMeta
  kernel :
    func : svd
  backward : svd_grad

# The python API paddle.nn.functional.swish has no `bete` argument, it may be removed later
- api : swish
  args : (Tensor x, float beta=1.0)
  output : Tensor(out)
  infer_meta :
    func : UnchangedInferMeta
    param : [x]
  kernel :
    func : swish
  backward : swish_grad

# sync_batch_norm
- api : sync_batch_norm
  args : (Tensor x, Tensor scale, Tensor bias, Tensor mean, Tensor variance, float momentum, float epsilon, str data_layout, bool is_test, bool use_global_stats, bool trainable_statistics, bool fuse_with_relu)
  output : Tensor(out), Tensor(mean_out), Tensor(variance_out), Tensor(saved_mean), Tensor(saved_variance), Tensor(reserve_space)
  infer_meta :
    func : BatchNormInferMeta
  kernel :
    func : sync_batch_norm
  backward : sync_batch_norm_grad

# take_along_axis
- api : take_along_axis
  args : (Tensor x, Tensor index, int axis)
  output : Tensor
  infer_meta :
    func : UnchangedInferMeta
    param : [index]
  kernel :
    func : take_along_axis
    data_type : x
  backward : take_along_axis_grad

# tan
- api : tan
  args : (Tensor x)
  output : Tensor
  infer_meta :
    func : UnchangedInferMeta
  kernel :
    func : tan
  backward : tan_grad

# tanh
- api : tanh
  args : (Tensor x)
  output : Tensor
  infer_meta :
    func : UnchangedInferMeta
  kernel :
    func : tanh
  backward : tanh_grad

# tanh_shrink
- api : tanh_shrink
  args : (Tensor x)
  output : Tensor
  infer_meta :
    func : UnchangedInferMeta
  kernel :
    func : tanh_shrink
  backward : tanh_shrink_grad

# temporal_shift
- api : temporal_shift
  args : (Tensor x, int seg_num, float shift_ratio, str data_format_str)
  output : Tensor
  infer_meta :
    func : TemporalShiftInferMeta
  kernel :
    func : temporal_shift
  backward : temporal_shift_grad

# thresholded_relu
- api : thresholded_relu
  args : (Tensor x, float threshold)
  output : Tensor
  infer_meta :
    func : UnchangedInferMeta
    param : [x]
  kernel :
    func : thresholded_relu
  backward : thresholded_relu_grad

# tile
- api : tile
  args : (Tensor x, IntArray repeat_times)
  output : Tensor
  infer_meta :
    func : TileInferMeta
  kernel :
    func : tile
  backward : tile_grad

- api : top_k
  args : (Tensor x, Scalar k, int axis = -1, bool largest = true, bool sorted = true)
  output : Tensor(out), Tensor(indices)
  infer_meta :
    func : TopKInferMeta
  kernel :
    func : top_k
  backward : top_k_grad

- api : transpose
  args : (Tensor x, int[] axis)
  output : Tensor
  infer_meta :
    func : TransposeInferMeta
  kernel :
    func : transpose
  backward : transpose_grad

- api : triangular_solve
  args : (Tensor x, Tensor y, bool upper, bool transpose, bool unitriangular)
  output : Tensor
  infer_meta :
    func : TriangularSolveInferMeta
  kernel :
    func : triangular_solve
  backward : triangular_solve_grad

- api : tril_indices
  args : (int rows, int cols, int offset, DataType dtype, Place place={})
  output : Tensor(out)
  infer_meta :
    func : TrilIndicesInferMeta
    param : [rows, cols, offset, dtype]
  kernel :
    func : tril_indices
    param : [rows, cols, offset, dtype]
    data_type : dtype
    backend : place

- api : tril_triu
  args : (Tensor x,  int diagonal,  bool lower)
  output : Tensor(out)
  infer_meta :
    func : TrilTriuInferMeta
  kernel :
    func : tril_triu
  backward : tril_triu_grad

# python API: paddle.nn.initializer.TruncatedNormal
- api : truncated_gaussian_random
  args : (int[] shape, float mean, float std, int seed, DataType dtype=DataType::FLOAT32, Place place={})
  output : Tensor
  infer_meta :
    func : TruncatedGaussianRandomInferMeta
    param : [shape, mean, std, seed, dtype]
  kernel :
    func : truncated_gaussian_random
    param : [shape, mean, std, seed, dtype]
    backend : place
    data_type : dtype

- api : unbind
  args : (Tensor input, int axis)
  output : Tensor[] {axis<0 ? input.dims()[input.dims().size()+axis]:input.dims()[axis]}
  infer_meta :
    func : UnbindInferMeta
  kernel :
    func : unbind
  backward : unbind_grad

# unfold
- api : unfold
  args : (Tensor x, int[] kernel_sizes, int[] strides, int[] paddings, int[] dilations)
  output : Tensor
  infer_meta :
    func : UnfoldInferMeta
  kernel :
    func : unfold
  backward : unfold_grad

- api : uniform_random
  args : (IntArray shape,  DataType dtype,  float min,  float max,  int seed, Place place={})
  output : Tensor(out)
  infer_meta :
    func : UniformRandomInferMeta
    param: [shape, dtype, min, max, seed]
  kernel :
    func : uniform_random
    param: [shape, dtype, min, max, seed]
    data_type : dtype
    backend : place

# The `axis` argument of Python API paddle.unique is not vector
- api : unique
  args : (Tensor x, bool return_index, bool return_inverse, bool return_counts, int[] axis, DataType dtype=DataType::INT64)
  output : Tensor(out), Tensor(indices), Tensor(inverse), Tensor(counts)
  infer_meta :
    func : UniqueInferMeta
  kernel :
    func : unique
    data_type : x

- api : unique_consecutive
  args : (Tensor x, bool return_inverse, bool return_counts, int[] axis, int dtype)
  output : Tensor(out), Tensor(index), Tensor(counts)
  infer_meta :
      func : UniqueConsecutiveInferMeta
  kernel :
    func : unique_consecutive
    data_type : x

- api : unsqueeze
  args : (Tensor x, IntArray axis)
  output : Tensor(out), Tensor(xshape)
  infer_meta :
    func : UnsqueezeWithXShapeInferMeta
  kernel :
    func : unsqueeze_with_xshape
  view: (x -> out)
  intermediate : xshape
  backward : unsqueeze_grad

# viterbi_decode
- api : viterbi_decode
  args : (Tensor input, Tensor transition, Tensor length, bool include_bos_eos_tag)
  output : Tensor(scores), Tensor(path)
  infer_meta :
    func : ViterbiDecodeInferMeta
  kernel :
    func : viterbi_decode
    data_type : input

- api : where
  args : (Tensor condition, Tensor x, Tensor y)
  output : Tensor
  infer_meta :
    func : WhereInferMeta
  kernel :
    func : where
  backward : where_grad

# where_index
- api : where_index
  args : (Tensor condition)
  output : Tensor
  infer_meta :
    func : WhereIndexInferMeta
  kernel :
    func : where_index

# yolo_box
- api : yolo_box
  args : (Tensor x, Tensor img_size, int[] anchors, int class_num, float conf_thresh, int downsample_ratio, bool clip_bbox, float scale_x_y=1.0, bool iou_aware=false, float iou_aware_factor=0.5)
  output : Tensor(boxes), Tensor(scores)
  infer_meta :
    func : YoloBoxInferMeta
  kernel :
    func : yolo_box
    data_type : x

- api : zeros_like
  args : (Tensor x, DataType dtype=DataType::UNDEFINED, Place place = {})
  output : Tensor
  invoke : full_like(x, 0, dtype, place)

# eig
- api: eig
  args: (Tensor x)
  output: Tensor(out_w), Tensor(out_v)
  infer_meta:
    func: EigInferMeta
  kernel:
    func: eig
  backward: eig_grad<|MERGE_RESOLUTION|>--- conflicted
+++ resolved
@@ -326,7 +326,6 @@
   kernel :
     func : bitwise_xor
 
-<<<<<<< HEAD
 # bmm
 - api : bmm
   args : (Tensor x, Tensor y)
@@ -336,7 +335,7 @@
   kernel :
     func : bmm
   backward : bmm_grad
-=======
+
 # box_coder
 - api : box_coder
   args : (Tensor prior_box, Tensor prior_box_var, Tensor target_box, str code_type, bool box_normalized, int axis, float[] variance)
@@ -346,7 +345,6 @@
   kernel :
     func : box_coder
   optional : prior_box_var
->>>>>>> 0d51fcf1
 
 # brelu
 - api : brelu
