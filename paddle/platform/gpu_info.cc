--- conflicted
+++ resolved
@@ -44,13 +44,8 @@
                  "cudaSetDevice failed in paddle::platform::SetDeviceId");
 }
 
-<<<<<<< HEAD
 void GpuMemoryUsage(size_t &available, size_t &total) {
-  throw_on_error(cudaMemGetInfo(&available, &total),
-=======
-void GpuMemoryUsage(size_t& available, size_t& total) {
   PADDLE_ENFORCE(cudaMemGetInfo(&available, &total),
->>>>>>> 635ac111
                  "cudaMemGetInfo failed in paddle::platform::GetMemoryUsage");
 }
 
@@ -89,21 +84,26 @@
 
 void GpuMemcpyAsync(void *dst, const void *src, size_t count,
                     enum cudaMemcpyKind kind, cudaStream_t stream) {
-  PADDLE_ENFORCE(cudaMemcpyAsync(dst, src, count, kind, stream));
+  PADDLE_ENFORCE(cudaMemcpyAsync(dst, src, count, kind, stream),
+                 "cudaMemcpyAsync failed in paddle::platform::GpuMemcpyAsync");
 }
 
 void GpuMemcpySync(void *dst, const void *src, size_t count,
                    enum cudaMemcpyKind kind) {
-  PADDLE_ENFORCE(cudaMemcpy(dst, src, count, kind));
+  PADDLE_ENFORCE(cudaMemcpy(dst, src, count, kind),
+                 "cudaMemcpy failed in paddle::platform::GpuMemcpySync");
   // note: cudaMemcpy may actually be asynchronous with respect to the caller,
   //       block on stream 0 to make sure the copy has completed
-  PADDLE_ENFORCE(cudaStreamSynchronize(0));
+  PADDLE_ENFORCE(
+      cudaStreamSynchronize(0),
+      "cudaStreamSynchronize failed in paddle::platform::GpuMemcpySync");
 }
 
 void GpuMemcpyPeer(void *dst, int dst_device, const void *src, int src_device,
                    size_t count, cudaStream_t stream) {
   PADDLE_ENFORCE(
-      cudaMemcpyPeerAsync(dst, dst_device, src, src_device, count, stream));
+      cudaMemcpyPeerAsync(dst, dst_device, src, src_device, count, stream),
+      "cudaMemcpyPeerAsync failed in paddle::platform::GpuMemcpyPeer");
 }
 }  // namespace platform
 }  // namespace paddle