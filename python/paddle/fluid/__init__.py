#   Copyright (c) 2018 PaddlePaddle Authors. All Rights Reserved.
#
# Licensed under the Apache License, Version 2.0 (the "License");
# you may not use this file except in compliance with the License.
# You may obtain a copy of the License at
#
#     http://www.apache.org/licenses/LICENSE-2.0
#
# Unless required by applicable law or agreed to in writing, software
# distributed under the License is distributed on an "AS IS" BASIS,
# WITHOUT WARRANTIES OR CONDITIONS OF ANY KIND, either express or implied.
# See the License for the specific language governing permissions and
# limitations under the License.

from __future__ import print_function
# import all class inside framework into fluid module
from . import framework
from .framework import *
# import all class inside executor into fluid module
from . import executor
from .executor import *

from . import trainer
from .trainer import Trainer
from .trainer import BeginEpochEvent
from .trainer import EndEpochEvent
from .trainer import BeginStepEvent
from .trainer import EndStepEvent
from .trainer import CheckpointConfig

from . import inferencer
from .inferencer import Inferencer

from . import io
from . import evaluator
from . import initializer
from . import layers
from . import contrib
from . import nets
from . import optimizer
from . import backward
from . import regularizer
from . import average
from . import metrics
from . import transpiler
from .param_attr import ParamAttr, WeightNormParamAttr
from .data_feeder import DataFeeder
from .core import LoDTensor, LoDTensorArray, CPUPlace, CUDAPlace, CUDAPinnedPlace, Scope
from .transpiler import DistributeTranspiler, InferenceTranspiler, \
    memory_optimize, release_memory, DistributeTranspilerConfig
from .lod_tensor import create_lod_tensor, create_random_int_lodtensor
from . import clip
from . import profiler
from . import unique_name
from . import recordio_writer
from . import parallel_executor
from .parallel_executor import *
from paddle.fluid.layers.math_op_patch import monkey_patch_variable

Tensor = LoDTensor

__all__ = framework.__all__ + executor.__all__ + \
    trainer.__all__ + inferencer.__all__ + transpiler.__all__ + \
    parallel_executor.__all__ + lod_tensor.__all__ + [
        'io',
        'initializer',
        'layers',
        'contrib',
        'transpiler',
        'nets',
        'optimizer',
        'learning_rate_decay',
        'backward',
        'regularizer',
        'LoDTensor',
        'LoDTensorArray',
        'CPUPlace',
        'CUDAPlace',
        'CUDAPinnedPlace',
        'Tensor',
        'ParamAttr',
        'WeightNormParamAttr',
        'DataFeeder',
        'clip',
        'profiler',
        'unique_name',
        'recordio_writer',
        'Scope',
    ]


def __bootstrap__():
    """
    Enable reading gflags from environment variables.

    Returns:
        None
    """
    import sys
    import os
    from . import core

    in_test = 'unittest' in sys.modules

    try:
        num_threads = int(os.getenv('OMP_NUM_THREADS', '1'))
    except ValueError:
        num_threads = 1

    if num_threads > 1:
        print(
            'WARNING: OMP_NUM_THREADS set to {0}, not 1. The computation '
            'speed will not be optimized if you use data parallel. It will '
            'fail if this PaddlePaddle binary is compiled with OpenBlas since'
            ' OpenBlas does not support multi-threads.'.format(num_threads),
            file=sys.stderr)
        print('PLEASE USE OMP_NUM_THREADS WISELY.', file=sys.stderr)

    os.environ['OMP_NUM_THREADS'] = str(num_threads)

    read_env_flags = [
<<<<<<< HEAD
        'use_pinned_memory',
        'check_nan_inf',
        'benchmark',
        'warpctc_dir',
        'eager_delete_scope',
        'use_mkldnn',
        'initial_cpu_memory_in_mb',
        'init_allocated_mem',
        'free_idle_memory',
        'paddle_num_threads',
        "dist_threadpool_size",
        'cpu_deterministic',
        'eager_delete_tensor_GB',
=======
        'use_pinned_memory', 'check_nan_inf', 'benchmark', 'warpctc_dir',
        'eager_delete_scope', 'use_mkldnn', 'initial_cpu_memory_in_mb',
        'init_allocated_mem', 'free_idle_memory', 'paddle_num_threads',
        "dist_threadpool_size", 'cpu_deterministic'
>>>>>>> 3c5c6e74
    ]
    if core.is_compiled_with_dist():
        read_env_flags.append('rpc_deadline')
        read_env_flags.append('rpc_server_profile_period')
        read_env_flags.append('rpc_server_profile_path')

    if core.is_compiled_with_cuda():
        read_env_flags += [
            'fraction_of_gpu_memory_to_use', 'cudnn_deterministic'
        ]
    core.init_gflags([sys.argv[0]] +
                     ["--tryfromenv=" + ",".join(read_env_flags)])
    core.init_glog(sys.argv[0])
    # don't init_p2p when in unittest to save time.
    core.init_devices(not in_test)


# TODO(panyx0718): Avoid doing complex initialization logic in __init__.py.
# Consider paddle.init(args) or paddle.main(args)
monkey_patch_variable()
__bootstrap__()<|MERGE_RESOLUTION|>--- conflicted
+++ resolved
@@ -119,26 +119,10 @@
     os.environ['OMP_NUM_THREADS'] = str(num_threads)
 
     read_env_flags = [
-<<<<<<< HEAD
-        'use_pinned_memory',
-        'check_nan_inf',
-        'benchmark',
-        'warpctc_dir',
-        'eager_delete_scope',
-        'use_mkldnn',
-        'initial_cpu_memory_in_mb',
-        'init_allocated_mem',
-        'free_idle_memory',
-        'paddle_num_threads',
-        "dist_threadpool_size",
-        'cpu_deterministic',
-        'eager_delete_tensor_GB',
-=======
         'use_pinned_memory', 'check_nan_inf', 'benchmark', 'warpctc_dir',
         'eager_delete_scope', 'use_mkldnn', 'initial_cpu_memory_in_mb',
         'init_allocated_mem', 'free_idle_memory', 'paddle_num_threads',
-        "dist_threadpool_size", 'cpu_deterministic'
->>>>>>> 3c5c6e74
+        "dist_threadpool_size", 'cpu_deterministic', 'eager_delete_tensor_GB'
     ]
     if core.is_compiled_with_dist():
         read_env_flags.append('rpc_deadline')
