--- conflicted
+++ resolved
@@ -128,20 +128,12 @@
         'check_nan_inf', 'benchmark', 'eager_delete_scope',
         'initial_cpu_memory_in_mb', 'init_allocated_mem', 'free_idle_memory',
         'paddle_num_threads', "dist_threadpool_size", 'eager_delete_tensor_gb',
-<<<<<<< HEAD
-        'fast_eager_deletion_mode', 'allocator_strategy',
-        'enable_buffered_allocator', 'tolerant_times',
+        'fast_eager_deletion_mode', 'memory_fraction_of_eager_deletion',
+        'allocator_strategy', 'enable_buffered_allocator', 'tolerant_times',
         'reader_queue_speed_test_mode', 'print_sub_graph_dir',
         'pe_profile_fname', 'warpctc_dir', 'inner_op_parallelism',
         'enable_parallel_graph', 'multiple_of_cupti_buffer_size',
         'enable_subgraph_optimize'
-=======
-        'fast_eager_deletion_mode', 'memory_fraction_of_eager_deletion',
-        'allocator_strategy', 'reader_queue_speed_test_mode',
-        'print_sub_graph_dir', 'pe_profile_fname', 'warpctc_dir',
-        'inner_op_parallelism', 'enable_parallel_graph',
-        'multiple_of_cupti_buffer_size', 'enable_subgraph_optimize'
->>>>>>> 1a4a90a8
     ]
     if 'Darwin' not in sysstr:
         read_env_flags.append('use_pinned_memory')
