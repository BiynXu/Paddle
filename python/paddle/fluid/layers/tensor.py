--- conflicted
+++ resolved
@@ -24,35 +24,11 @@
 import numpy
 
 __all__ = [
-<<<<<<< HEAD
-    'create_tensor',
-    'create_parameter',
-    'create_global_var',
-    'cast',
-    'tensor_array_to_tensor',
-    'concat',
-    'sums',
-    'assign',
-    'fill_constant_batch_size_like',
-    'fill_constant',
-    'argmin',
-    'argmax',
-    'argsort',
-    'ones',
-    'zeros',
-    'reverse',
-    'has_inf',
-    'has_nan',
-    'isfinite',
-    'range',
-    'zeros_like',
-=======
     'create_tensor', 'create_parameter', 'create_global_var', 'cast',
     'tensor_array_to_tensor', 'concat', 'sums', 'assign',
     'fill_constant_batch_size_like', 'fill_constant', 'argmin', 'argmax',
     'argsort', 'ones', 'zeros', 'reverse', 'has_inf', 'has_nan', 'isfinite',
-    'range', 'linspace'
->>>>>>> e2897ba1
+    'range', 'linspace', 'zeros_like'
 ]
 
 
@@ -837,21 +813,6 @@
     return out
 
 
-<<<<<<< HEAD
-def zeros_like(x, out=None):
-    """
-    **zeros_like**
-
-    This function creates a zeros tensor which has identical shape and dtype 
-    with `x`.
-
-    Args:
-        x(Variable): The input tensor which specifies shape and dtype.
-        out(Variable): The output tensor.
-
-    Returns:
-        Variable: The tensor variable storing the output.
-=======
 def linspace(start, stop, num, dtype):
     """
     Return fixed number of evenly spaced values within a given interval.
@@ -866,24 +827,10 @@
 
     Returns:
         Variable: The tensor variable storing a 1-D tensor. 
->>>>>>> e2897ba1
-
-    Examples:
-        .. code-block:: python
-
-<<<<<<< HEAD
-          x = fluid.layers.data(name='x', dtype='float32', shape=[3], append_batch_size=False)
-          data = fluid.layers.zeros_like(x) # [0.0, 0.0, 0.0]
-
-    """
-
-    helper = LayerHelper("zeros_like", **locals())
-    if out is None:
-        out = helper.create_variable_for_type_inference(dtype=x.dtype)
-    helper.append_op(
-        type='fill_zeros_like', inputs={'X': [x]}, outputs={'Out': [out]})
-    out.stop_gradient = True
-=======
+
+    Examples:
+        .. code-block:: python
+
              data = fluid.layers.linspace(0, 10, 5, 'float32') # [0.0,  2.5,  5.0,  7.5, 10.0]
              data = fluid.layers.linspace(0, 10, 1, 'float32') # [0.0]
 
@@ -905,5 +852,35 @@
                 'Stop': stop,
                 'Num': num},
         outputs={'Out': [out]})
->>>>>>> e2897ba1
+    return out
+
+
+def zeros_like(x, out=None):
+    """
+    **zeros_like**
+
+    This function creates a zeros tensor which has identical shape and dtype 
+    with `x`.
+
+    Args:
+        x(Variable): The input tensor which specifies shape and dtype.
+        out(Variable): The output tensor.
+
+    Returns:
+        Variable: The tensor variable storing the output.
+
+    Examples:
+        .. code-block:: python
+
+          x = fluid.layers.data(name='x', dtype='float32', shape=[3], append_batch_size=False)
+          data = fluid.layers.zeros_like(x) # [0.0, 0.0, 0.0]
+
+    """
+
+    helper = LayerHelper("zeros_like", **locals())
+    if out is None:
+        out = helper.create_variable_for_type_inference(dtype=x.dtype)
+    helper.append_op(
+        type='fill_zeros_like', inputs={'X': [x]}, outputs={'Out': [out]})
+    out.stop_gradient = True
     return out