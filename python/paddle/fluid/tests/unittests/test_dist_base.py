#   Copyright (c) 2018 PaddlePaddle Authors. All Rights Reserved.
#
# Licensed under the Apache License, Version 2.0 (the "License");
# you may not use this file except in compliance with the License.
# You may obtain a copy of the License at
#
#     http://www.apache.org/licenses/LICENSE-2.0
#
# Unless required by applicable law or agreed to in writing, software
# distributed under the License is distributed on an "AS IS" BASIS,
# WITHOUT WARRANTIES OR CONDITIONS OF ANY KIND, either express or implied.
# See the License for the specific language governing permissions and
# limitations under the License.

from __future__ import print_function
import time

import unittest
import os
import sys
import signal
import subprocess
import six
import argparse

import paddle.fluid as fluid

RUN_STEP = 10


class TestDistRunnerBase(object):
    def get_model(self, batch_size=2):
        raise NotImplementedError(
            "get_model should be implemented by child classes.")

    @staticmethod
    def get_transpiler(trainer_id, main_program, pserver_endpoints, trainers,
                       sync_mode):
        # NOTE: import fluid until runtime, or else forking processes will cause error.
        config = fluid.DistributeTranspilerConfig()
        t = fluid.DistributeTranspiler(config=config)
        t.transpile(
            trainer_id=trainer_id,
            program=main_program,
            pservers=pserver_endpoints,
            trainers=trainers,
            sync_mode=sync_mode)
        return t

    def run_pserver(self, args):

        self.get_model(batch_size=2)
<<<<<<< HEAD
        # NOTE: pserver should not call memory optimize
=======

        if args.mem_opt:
            fluid.memory_optimize(fluid.default_main_program())
>>>>>>> de195518
        t = self.get_transpiler(args.trainer_id,
                                fluid.default_main_program(), args.endpoints,
                                args.trainers, args.sync_mode)
        pserver_prog = t.get_pserver_program(args.current_endpoint)
        startup_prog = t.get_startup_program(args.current_endpoint,
                                             pserver_prog)

        place = fluid.CPUPlace()
        exe = fluid.Executor(place)
        exe.run(startup_prog)
        exe.run(pserver_prog)

    def run_trainer(self, args):
        test_program, avg_cost, train_reader, test_reader, batch_acc, predict = \
            self.get_model(batch_size=2)

        if args.mem_opt:
            fluid.memory_optimize(fluid.default_main_program(), skip_grads=True)
        if args.is_dist:
            t = self.get_transpiler(args.trainer_id,
                                    fluid.default_main_program(),
                                    args.endpoints, args.trainers,
                                    args.sync_mode)

            trainer_prog = t.get_trainer_program()
        else:
            trainer_prog = fluid.default_main_program()

        if args.use_cuda:
            place = fluid.CUDAPlace(0)
        else:
            place = fluid.CPUPlace()

        startup_exe = fluid.Executor(place)
        startup_exe.run(fluid.default_startup_program())

        strategy = fluid.ExecutionStrategy()
        strategy.num_threads = 1
        strategy.allow_op_delay = False

        build_stra = fluid.BuildStrategy()

        if args.use_reduce:
            build_stra.reduce_strategy = fluid.BuildStrategy.ReduceStrategy.Reduce
        else:
            build_stra.reduce_strategy = fluid.BuildStrategy.ReduceStrategy.AllReduce

        exe = fluid.ParallelExecutor(
            args.use_cuda,
            loss_name=avg_cost.name,
            exec_strategy=strategy,
            build_strategy=build_stra)

        feed_var_list = [
            var for var in trainer_prog.global_block().vars.values()
            if var.is_data
        ]

        feeder = fluid.DataFeeder(feed_var_list, place)
        reader_generator = train_reader()

        def get_data():
            origin_batch = next(reader_generator)
            if args.is_dist and args.use_reader_alloc:
                new_batch = []
                for offset, item in enumerate(origin_batch):
                    if offset % 2 == args.trainer_id:
                        new_batch.append(item)
                return new_batch
            else:
                return origin_batch

        for _ in six.moves.xrange(RUN_STEP):
            loss, = exe.run(fetch_list=[avg_cost.name],
                            feed=feeder.feed(get_data()))
            print(loss)


def runtime_main(test_class):
    parser = argparse.ArgumentParser(description='Run dist test.')
    parser.add_argument(
        '--role', type=str, required=True, choices=['pserver', 'trainer'])
    parser.add_argument('--endpoints', type=str, required=False, default="")
    parser.add_argument('--is_dist', action='store_true')
    parser.add_argument('--trainer_id', type=int, required=False, default=0)
    parser.add_argument('--trainers', type=int, required=False, default=1)
    parser.add_argument(
        '--current_endpoint', type=str, required=False, default="")
    parser.add_argument('--sync_mode', action='store_true')
    parser.add_argument('--mem_opt', action='store_true')
    parser.add_argument('--use_cuda', action='store_true')
    parser.add_argument('--use_reduce', action='store_true')
    parser.add_argument(
        '--use_reader_alloc', action='store_true', required=False, default=True)

    args = parser.parse_args()

    model = test_class()
    if args.role == "pserver" and args.is_dist:
        model.run_pserver(args)
    else:
        model.run_trainer(args)


import paddle.compat as cpt
import socket
from contextlib import closing


class TestDistBase(unittest.TestCase):
    def _setup_config(self):
        raise NotImplementedError("tests should have _setup_config implemented")

    def _after_setup_config(self):
        if self._enforce_place == "CPU":
            self.__use_cuda = False
        elif self._enforce_place == "GPU":
            self.__use_cuda = True
        else:
            if fluid.core.is_compiled_with_cuda():
                self.__use_cuda = True
            else:
                self.__use_cuda = False

    def setUp(self):
        self._trainers = 2
        self._pservers = 2
        self._ps_endpoints = "127.0.0.1:%s,127.0.0.1:%s" % (
            self._find_free_port(), self._find_free_port())
        self._python_interp = "python"
        self._sync_mode = True
        self._enforce_place = None
        self._mem_opt = False
        self._use_reduce = False
        self._use_reader_alloc = True
        self._setup_config()
        self._after_setup_config()

    def _find_free_port(self):
        with closing(socket.socket(socket.AF_INET, socket.SOCK_STREAM)) as s:
            s.bind(('', 0))
            return s.getsockname()[1]

    def start_pserver(self, model_file, check_error_log, required_envs):
        ps0_ep, ps1_ep = self._ps_endpoints.split(",")
        ps_cmd = "%s %s --role pserver --endpoints %s --trainer_id 0 --current_endpoint %s --trainers %d --is_dist"
        ps0_cmd = ps_cmd % \
                  (self._python_interp, model_file, self._ps_endpoints, ps0_ep,
                   self._trainers)
        ps1_cmd = ps_cmd % \
                  (self._python_interp, model_file, self._ps_endpoints, ps1_ep,
                   self._trainers)

        if self._sync_mode:
            ps0_cmd += " --sync_mode"
            ps1_cmd += " --sync_mode"
        if self._mem_opt:
            ps0_cmd += " --mem_opt"
            ps1_cmd += " --mem_opt"

        print(ps0_cmd)
        print(ps1_cmd)
        ps0_pipe = open("/tmp/ps0_err.log", "wb")
        ps1_pipe = open("/tmp/ps1_err.log", "wb")

        ps0_proc = subprocess.Popen(
            ps0_cmd.strip().split(" "),
            stdout=subprocess.PIPE,
            stderr=ps0_pipe,
            env=required_envs)
        ps1_proc = subprocess.Popen(
            ps1_cmd.strip().split(" "),
            stdout=subprocess.PIPE,
            stderr=ps1_pipe,
            env=required_envs)

        return ps0_proc, ps1_proc, ps0_pipe, ps1_pipe

    def _wait_ps_ready(self, pid):
        retry_times = 50
        while True:
            assert retry_times >= 0, "wait ps ready failed"
            time.sleep(3)
            try:
                # the listen_and_serv_op would touch a file which contains the listen port
                # on the /tmp directory until it was ready to process all the RPC call.
                os.stat("/tmp/paddle.%d.port" % pid)
                return
            except os.error as e:
                sys.stderr.write('waiting for pserver: %s, left retry %d\n' %
                                 (e, retry_times))
                retry_times -= 1

    def _run_local(self, model, envs, check_error_log):

        cmd = "%s %s --role trainer" % (self._python_interp, model)

        if self.__use_cuda:
            cmd += " --use_cuda"
            env_local = {"CUDA_VISIBLE_DEVICES": "0"}
        else:
            env_local = {'CPU_NUM': '1'}

        envs.update(env_local)

        if check_error_log:
            err_log = open("/tmp/trainer.err.log", "wb")
            local_proc = subprocess.Popen(
                cmd.split(" "),
                stdout=subprocess.PIPE,
                stderr=err_log,
                env=envs)
        else:
            local_proc = subprocess.Popen(
                cmd.split(" "),
                stdout=subprocess.PIPE,
                stderr=subprocess.PIPE,
                env=envs)

        local_out, local_err = local_proc.communicate()
        local_ret = cpt.to_text(local_out)

        if check_error_log:
            err_log.close()

        sys.stderr.write('local_stdout: %s\n' % local_ret)
        sys.stderr.write('local_stderr: %s\n' % local_err)

        local_losses = local_ret.split("\n")
        return local_losses

    def _run_cluster(self, model, envs, check_error_log):
        # Run dist train to compare with local results
        ps0, ps1, ps0_pipe, ps1_pipe = self.start_pserver(model,
                                                          check_error_log, envs)
        self._wait_ps_ready(ps0.pid)
        self._wait_ps_ready(ps1.pid)
        ps0_ep, ps1_ep = self._ps_endpoints.split(",")

        tr_cmd = "%s %s --role trainer --endpoints %s --trainer_id %d --current_endpoint %s --trainers %d --is_dist"
        tr0_cmd = tr_cmd % \
                  (self._python_interp, model, self._ps_endpoints,
                   0, ps0_ep, self._trainers)
        tr1_cmd = tr_cmd % \
                  (self._python_interp, model, self._ps_endpoints,
                   1, ps1_ep, self._trainers)

        if self._sync_mode:
            tr0_cmd += " --sync_mode"
            tr1_cmd += " --sync_mode"
        if self._mem_opt:
            tr0_cmd += " --mem_opt"
            tr1_cmd += " --mem_opt"
        if self._use_reduce:
            tr0_cmd += " --use_reduce"
            tr1_cmd += " --use_reduce"
        if self._use_reader_alloc:
            tr0_cmd += " --use_reader_alloc"
            tr1_cmd += " --use_reader_alloc"
        if self.__use_cuda:
            tr0_cmd += " --use_cuda"
            tr1_cmd += " --use_cuda"
            env0 = {"CUDA_VISIBLE_DEVICES": "0"}
            env1 = {"CUDA_VISIBLE_DEVICES": "1"}
        else:
            env0 = {'CPU_NUM': '1'}
            env1 = {'CPU_NUM': '1'}

        env0.update(envs)
        env1.update(envs)

        print("tr0_cmd:{}, env0: {}".format(tr0_cmd, env0))
        print("tr1_cmd:{}, env1: {}".format(tr1_cmd, env1))
        tr0_pipe = open("/tmp/tr0_err.log", "wb")
        tr1_pipe = open("/tmp/tr1_err.log", "wb")

        tr0_proc = subprocess.Popen(
            tr0_cmd.strip().split(" "),
            stdout=subprocess.PIPE,
            stderr=tr0_pipe,
            env=env0)
        tr1_proc = subprocess.Popen(
            tr1_cmd.strip().split(" "),
            stdout=subprocess.PIPE,
            stderr=tr1_pipe,
            env=env1)

        tr0_out, tr0_err = tr0_proc.communicate()
        tr0_loss_text = cpt.to_text(tr0_out)
        tr1_out, tr1_err = tr1_proc.communicate()
        tr1_loss_text = cpt.to_text(tr1_out)

        # close trainer file
        tr0_pipe.close()
        tr1_pipe.close()

        ps0_pipe.close()
        ps1_pipe.close()
        # FIXME: use terminate() instead of sigkill.
        os.kill(ps0.pid, signal.SIGKILL)
        os.kill(ps1.pid, signal.SIGKILL)
        ps0.terminate()
        ps1.terminate()

        # print log
        sys.stderr.write('trainer 0 stdout:\n %s\n' % tr0_loss_text)
        sys.stderr.write('trainer 0 stderr:\n %s\n' % tr0_err)
        sys.stderr.write('trainer 1 stdout: %s\n' % tr1_loss_text)
        sys.stderr.write('trainer 1 stderr: %s\n' % tr1_err)

        tr0_losses = tr0_loss_text.split("\n")
        tr1_losses = tr1_loss_text.split("\n")

        return tr0_losses, tr1_losses

    def check_with_place(self,
                         model_file,
                         delta=1e-3,
                         check_error_log=False,
                         need_envs={}):
        # TODO(typhoonzero): should auto adapt GPU count on the machine.
        required_envs = {
            "PATH": os.getenv("PATH", ""),
            "PYTHONPATH": os.getenv("PYTHONPATH", ""),
            "LD_LIBRARY_PATH": os.getenv("LD_LIBRARY_PATH", ""),
            "FLAGS_fraction_of_gpu_memory_to_use": "0.15",
            "FLAGS_cudnn_deterministic": "1",
            "http_proxy": ""
        }

        required_envs.update(need_envs)

        if check_error_log:
            required_envs["GLOG_v"] = "7"
            required_envs["GLOG_logtostderr"] = "1"

        local_losses\
            = self._run_local(model_file, required_envs,
                                       check_error_log)
        tr0_losses, tr1_losses = self._run_cluster(model_file, required_envs,
                                                   check_error_log)

        for step_id in range(RUN_STEP):
            local_loss = eval(local_losses[step_id])[0]
            tr0_loss = eval(tr0_losses[step_id])[0]
            tr1_loss = eval(tr1_losses[step_id])[0]
            dist_loss = (tr0_loss + tr1_loss) / 2
            print(str(local_loss) + ":" + str(dist_loss))
            self.assertAlmostEqual(local_loss, dist_loss, delta=delta)<|MERGE_RESOLUTION|>--- conflicted
+++ resolved
@@ -50,13 +50,7 @@
     def run_pserver(self, args):
 
         self.get_model(batch_size=2)
-<<<<<<< HEAD
         # NOTE: pserver should not call memory optimize
-=======
-
-        if args.mem_opt:
-            fluid.memory_optimize(fluid.default_main_program())
->>>>>>> de195518
         t = self.get_transpiler(args.trainer_id,
                                 fluid.default_main_program(), args.endpoints,
                                 args.trainers, args.sync_mode)
