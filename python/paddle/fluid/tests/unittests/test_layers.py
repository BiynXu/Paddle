--- conflicted
+++ resolved
@@ -1842,7 +1842,6 @@
                 input=seqs, offset=offset, length=length)
             return (out)
 
-<<<<<<< HEAD
     def test_roi_pool(self):
         # TODO(minqiyang): dygraph do not support lod now
         with self.static_graph():
@@ -1908,7 +1907,7 @@
                 dtype="float32")
             out = layers.flatten(x, axis=1, name="flatten")
             return (out)
-=======
+
     def test_kldiv_loss(self):
         program = Program()
         with program_guard(program):
@@ -1944,16 +1943,6 @@
             self.assertIsNotNone(out)
         print(str(program))
 
-    def test_fsp(self):
-        program = Program()
-        with program_guard(program):
-            x = layers.data(name="X", shape=[16, 4, 4], dtype="float32")
-            y = layers.data(name="Y", shape=[8, 4, 4], dtype="float32")
-            out = layers.fsp_matrix(x, y)
-            self.assertIsNotNone(out)
-        print(str(program))
->>>>>>> b4c3a6aa
-
 
 if __name__ == '__main__':
     unittest.main()