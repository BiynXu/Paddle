#   Copyright (c) 2018 PaddlePaddle Authors. All Rights Reserved.
#
# Licensed under the Apache License, Version 2.0 (the "License");
# you may not use this file except in compliance with the License.
# You may obtain a copy of the License at
#
#     http://www.apache.org/licenses/LICENSE-2.0
#
# Unless required by applicable law or agreed to in writing, software
# distributed under the License is distributed on an "AS IS" BASIS,
# WITHOUT WARRANTIES OR CONDITIONS OF ANY KIND, either express or implied.
# See the License for the specific language governing permissions and
# limitations under the License.

import unittest
import paddle.fluid.core as core
from paddle.fluid.framework import Program


class TestOpDesc(unittest.TestCase):
    def test_op_desc(self):
        program_desc = core.ProgramDesc()
        self.assertIsNotNone(program_desc)
        block = program_desc.block(0)
        self.assertIsNotNone(block)
        op = block.append_op()
        self.assertIsNotNone(op)
        op.set_type("test")
        self.assertEqual("test", op.type())
        op.set_input("X", ["a", "b", "c"])
        self.assertEqual(["a", "b", "c"], op.input("X"))
        self.assertEqual(["X"], op.input_names())

        op.set_output("Out", ["z"])
        self.assertEqual(['z'], op.output("Out"))
        self.assertEqual(["Out"], op.output_names())

        op.set_attr("int_attr", 1)
        self.assertEqual(1, op.attr("int_attr"))
        self.assertTrue(op.has_attr("int_attr"))
        self.assertEqual(core.AttrType.INT, op.attr_type("int_attr"))

        op.set_attr("float_attr", -1.32)
        self.assertAlmostEqual(-1.32, op.attr("float_attr"), delta=1e-4)
        self.assertTrue(op.has_attr("float_attr"))

        op.set_attr("bool_attr", False)
        self.assertFalse(op.attr("bool_attr"))

        op.set_attr("string_attr", "abc")
        self.assertEqual("abc", op.attr("string_attr"))
        self.assertTrue(op.has_attr("string_attr"))

        op.set_attr("ints_attr", [1, 2, 3])
        self.assertEqual([1, 2, 3], op.attr("ints_attr"))

        expected = [1.2, 2.3, 3.4]
        op.set_attr("floats_attr", expected)
        for e, a in zip(expected, op.attr("floats_attr")):
            self.assertAlmostEqual(e, a, delta=1e-4)

        op.set_attr("strings_attr", ["a", "b", "c"])
        self.assertEqual(["a", "b", "c"], op.attr("strings_attr"))

        op.set_attr("bools_attr", [True, False, True])
        self.assertEqual([True, False, True], op.attr("bools_attr"))

        self.assertEqual(8, len(op.attr_names()))

        op.set_block_attr("block_attr", program_desc.block(0))
        self.assertEqual(0, op.block_attr("block_attr"))

        mul_op = block.append_op()
        mul_op.set_type("mul")
        mul_op.check_attrs()
        self.assertEqual(mul_op.attr("x_num_col_dims"), 1)
        self.assertEqual(mul_op.attr("y_num_col_dims"), 1)


class TestProgramDesc(unittest.TestCase):
    def test_instance(self):
        program_desc = core.ProgramDesc()
        self.assertIsNotNone(program_desc)
        del program_desc
        program_desc = core.ProgramDesc()
        self.assertIsNotNone(program_desc)
        self.assertIsNotNone(program_desc.block(0))
        del program_desc

    def test_append_block(self):
        program_desc = core.ProgramDesc()
        self.assertIsNotNone(program_desc)
        block_root = program_desc.block(0)
        self.assertIsNotNone(block_root)
        self.assertEqual(block_root.id, 0)
        block1 = program_desc.append_block(block_root)
        block2 = program_desc.append_block(block1)
        self.assertIsNotNone(block1)
        self.assertEqual(block1.id, block2.parent)
        self.assertEqual(block_root.id, block1.parent)
        block3 = program_desc.append_block(block_root)
        self.assertEqual(block3.parent, block_root.id)
        self.assertEqual(program_desc.block(1).id, 1)
        self.assertEqual(4, program_desc.num_blocks())


class TestVarDesc(unittest.TestCase):
    def test_shape(self):
        program_desc = core.ProgramDesc()
        block = program_desc.block(0)
        var = block.var('my_var')
        var.set_type(core.VarDesc.VarType.SELECTED_ROWS)
        src_shape = [3, 2, 10, 8]
        var.set_shape(src_shape)
        res_shape = var.shape()
        self.assertEqual(src_shape, res_shape)
        self.assertEqual(core.VarDesc.VarType.SELECTED_ROWS, var.type())

    def test_multiple_shape(self):
        program_desc = core.ProgramDesc()
        block = program_desc.block(0)
        var = block.var('my_reader')
        var.set_type(core.VarDesc.VarType.READER)
        src_shapes = [[2, 3, 3], [4, 5], [6, 7, 8, 9]]
        var.set_shapes(src_shapes)
        res_shapes = var.shapes()
        self.assertEqual(src_shapes, res_shapes)
        self.assertEqual(core.VarDesc.VarType.READER, var.type())

    def test_dtype(self):
        program_desc = core.ProgramDesc()
        block = program_desc.block(0)
        var = block.var('my_var')
        var.set_type(core.VarDesc.VarType.LOD_TENSOR)
        var.set_dtype(core.VarDesc.VarType.INT32)
        self.assertEqual(core.VarDesc.VarType.INT32, var.dtype())
        self.assertEqual(core.VarDesc.VarType.LOD_TENSOR, var.type())

    def test_multiple_dtype(self):
        program_desc = core.ProgramDesc()
        block = program_desc.block(0)
        var = block.var('my_reader')
        var.set_type(core.VarDesc.VarType.READER)
        src_types = [
            core.VarDesc.VarType.INT32, core.VarDesc.VarType.FP64,
            core.VarDesc.VarType.FP32
        ]
        var.set_dtypes(src_types)
        self.assertEqual(src_types, var.dtypes())
        self.assertEqual(core.VarDesc.VarType.READER, var.type())

    def test_multiple_lod_level(self):
        program_desc = core.ProgramDesc()
        block = program_desc.block(0)
        var = block.var('my_reader')
        var.set_type(core.VarDesc.VarType.READER)
        src_types = [3, 1, 2]
        var.set_lod_levels(src_types)
        self.assertEqual(src_types, var.lod_levels())
        self.assertEqual(core.VarDesc.VarType.READER, var.type())


class TestBlockDesc(unittest.TestCase):
    def test_add_var(self):
        program_desc = core.ProgramDesc()
        self.assertIsNotNone(program_desc)
        block = program_desc.block(0)
        self.assertIsNotNone(block)
        var1 = block.var("var1")
        var2 = block.var("var2")
        var3 = block.var("var3")
        all_vars = block.all_vars()
        self.assertEqual(set(all_vars), {var1, var2, var3})
        var2_re = block.find_var("var2")
        self.assertEqual(var2_re, var2)

    def test_add_op(self):
        program_desc = core.ProgramDesc()
        self.assertIsNotNone(program_desc)
        block = program_desc.block(0)
        self.assertIsNotNone(block)
        op1 = block.append_op()
        op2 = block.append_op()
        op0 = block.prepend_op()
        all_ops = []
        for idx in xrange(0, block.op_size()):
            all_ops.append(block.op(idx))
        self.assertEqual(all_ops, [op0, op1, op2])

    def test_remove_op(self):
        program = Program()
<<<<<<< HEAD
        prog = program.desc
        self.assertIsNotNone(prog)
        block = prog.block(0)
=======
        program_desc = program.desc
        self.assertIsNotNone(program_desc)
        block = program_desc.block(0)
>>>>>>> 535646cf
        self.assertIsNotNone(block)

        op0 = block.append_op()
        op1 = block.append_op()
        op2 = block.append_op()
        op0.set_type("test")
        op1.set_type("test")
        op2.set_type("test")

        var0 = block.var("var0")
        var1 = block.var("var1")
        var2 = block.var("var2")
        var3 = block.var("var3")
        var4 = block.var("var4")
        var5 = block.var("var5")

        op0.set_input("X", ["var0"])
        op0.set_output("Y", ["var0"])
        op1.set_input("X", ["var1", "var2"])
        op1.set_output("Y", ["var3", "var4"])
        op2.set_input("X", ["var1"])
        op2.set_output("Y", ["var4", "var5"])

        program.sync_with_cpp()

        # remove op1, its input var2 and output var3 will be removed at the same time,
        # but its input var1 and output var4 will not be removed since they are used for op2.
        block.remove_op(1, 2)
        program.sync_with_cpp()

        all_ops = []
        for idx in xrange(0, block.op_size()):
            all_ops.append(block.op(idx))
        self.assertEqual(all_ops, [op0, op2])
        all_vars = block.all_vars()
        self.assertEqual(set(all_vars), {var0, var1, var4, var5})


if __name__ == '__main__':
    unittest.main()<|MERGE_RESOLUTION|>--- conflicted
+++ resolved
@@ -189,15 +189,9 @@
 
     def test_remove_op(self):
         program = Program()
-<<<<<<< HEAD
-        prog = program.desc
-        self.assertIsNotNone(prog)
-        block = prog.block(0)
-=======
         program_desc = program.desc
         self.assertIsNotNone(program_desc)
         block = program_desc.block(0)
->>>>>>> 535646cf
         self.assertIsNotNone(block)
 
         op0 = block.append_op()
