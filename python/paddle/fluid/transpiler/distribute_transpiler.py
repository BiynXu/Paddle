--- conflicted
+++ resolved
@@ -154,17 +154,6 @@
                   split_method=RoundRobin,
                   sync_mode=True):
         """
-<<<<<<< HEAD
-        Args:
-            trainer_id(int): one unique id for each trainer in a job.
-            program(Program): program to transpile, default is default_main_program
-            pservers(string): parameter server endpoints like "m1:6174,m2:6174"
-            trainers(int): total number of workers/trainers in the job
-            split_method(PSDispatcher): A function to determin how to split variables
-                to different servers equally.
-            sync_mode(boolean): if sync_mode is set True, it means that dist transpiler
-                will transpile the program into sync_mode pserver and trainer program.
-=======
         Run the transpiler.
 
         Args:
@@ -179,7 +168,6 @@
             split_method (PSDispatcher): RoundRobin or HashName can be used
                 try to choose the best method to balance loads for pservers.
             sync_mode (bool): Do sync training or not, default is True.
->>>>>>> 6e1c48d1
         """
         assert (split_method.__bases__[0] == PSDispatcher)
         if program is None:
@@ -320,18 +308,6 @@
 
     def get_pserver_program(self, endpoint):
         """
-<<<<<<< HEAD
-        Get pserver side program using the endpoint.
-        TODO(panyx0718): Revisit this assumption. what if #blocks > #pservers.
-        NOTE: assume blocks of the same variable is not distributed
-        on the same pserver, only change param/grad varnames for
-        trainers to fetch.
-        Args:
-          endpoint(string): the endpoint for the current pserver instance.
-
-        Returns(Program): the pserver program
-
-=======
         Get parameter server side program.
         
         Args:
@@ -339,7 +315,6 @@
         
         Returns:
             Program: the program for current parameter server to run.
->>>>>>> 6e1c48d1
         """
         # TODO(panyx0718): Revisit this assumption. what if #blocks > #pservers.
         # NOTE: assume blocks of the same variable is not distributed
@@ -423,7 +398,7 @@
 
         def __clone_lr_op_sub_block__(op, program, new_block, skip_sub_blks):
             if not op.has_attr('sub_block'):
-                return -1
+                return
 
             origin_block_desc = op.attr('sub_block')
             origin_block = self.origin_program.block(origin_block_desc.id)
@@ -529,13 +504,6 @@
         Get startup program for current parameter server.
         Modify operator input variables if there are variables that
         were split to several blocks.
-<<<<<<< HEAD
-        Args:
-          endpoint(string): the endpoint for the current pserver instance.
-          pserver_program(Program): the program for pserver to execute.
-
-        Returns(Program): the startup program for pserver
-=======
 
         Args:
             endpoint (str): current pserver endpoint.
@@ -544,7 +512,6 @@
         
         Returns:
             Program: parameter server side startup program.
->>>>>>> 6e1c48d1
         """
         s_prog = Program()
         orig_s_prog = default_startup_program()
