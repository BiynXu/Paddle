--- conflicted
+++ resolved
@@ -15,20 +15,7 @@
 
   paddle_test(test_ir_op_fusion SRCS ir_op_fusion_test.cc)
 
-<<<<<<< HEAD
-  paddle_test(
-    test_pir_all_path
-    SRCS
-    pir_all_path_test.cc
-    DEPS
-    pir_transforms
-    cinn_op_dialect
-    pd_to_cinn_pass
-    add_broadcast_to_elementwise_pass
-    merge_reshape_with_broadcast_pass)
-=======
   paddle_test(test_pir_all_path SRCS pir_all_path_test.cc)
->>>>>>> deb53976
 
   paddle_test(test_group_op SRCS group_op_test.cc)
 
