--- conflicted
+++ resolved
@@ -20,15 +20,8 @@
 #include "paddle/cinn/hlir/dialect/operator/ir/manual_op.h"
 #include "paddle/cinn/hlir/dialect/operator/ir/op_dialect.h"
 #include "paddle/cinn/hlir/dialect/operator/transforms/add_broadcast_to_elementwise_pass.h"
-#include "paddle/cinn/hlir/dialect/operator/transforms/add_store_in_fusion_op_pass.h"
-#include "paddle/cinn/hlir/dialect/operator/transforms/cinn_group_cluster_pass.h"
 #include "paddle/cinn/hlir/dialect/operator/transforms/group_merge/divide_group_op_to_fusion_op_pass.h"
-<<<<<<< HEAD
-#include "paddle/cinn/hlir/dialect/operator/transforms/group_merge/lower_cinn_fusion_op_pass.h"
-#include "paddle/cinn/hlir/dialect/operator/transforms/merge_reshape_with_broadcast_pass.h"
-=======
 #include "paddle/cinn/hlir/dialect/operator/transforms/lower_cinn_fusion_op_pass.h"
->>>>>>> bd281c9a
 #include "paddle/cinn/hlir/dialect/operator/transforms/pd_to_cinn_pass.h"
 #include "paddle/fluid/framework/new_executor/interpretercore.h"
 #include "paddle/fluid/pir/dialect/operator/ir/op_dialect.h"
@@ -70,18 +63,12 @@
   pm.AddPass(cinn::dialect::ir::CreatePdOpToCinnOpPass());
   pm.AddPass(
       std::make_unique<cinn::dialect::ir::AddBroadcastToElementwisePass>());
-  pm.AddPass(
-      std::make_unique<cinn::dialect::ir::MergeReshapeWithBroadcastPass>());
+
   pm.AddPass(pir::CreateDeadCodeEliminationPass());
   pm.AddPass(pir::CreateBuildCinnPass());
-  pm.AddPass(cinn::dialect::ir::CreateCinnGroupClusterPass());
-  pm.AddPass(cinn::dialect::ir::CreateAddStoreInFusionOpPass());
+  pm.AddPass(cinn::dialect::ir::CreateDivideGroupOpToFusionOpPass());
   pm.AddPass(cinn::dialect::ir::CreateLowerCinnFusionOpPass());
-  pm.EnableIRPrinting();
-
   CHECK_EQ(pm.Run(program), true);
-
-  program->Print(std::cout);
 
   paddle::platform::Place place = paddle::platform::CUDAPlace(0);
 
@@ -97,990 +84,599 @@
   auto out_tensor =
       executor.local_scope()->FindVar("out@fetch")->Get<phi::DenseTensor>();
 
-  std::cerr << out_tensor << std::endl;
   if (check_result) {
     bool res0 = simple_cmp(out_tensor.data<float>()[0], gt_val);
     EXPECT_EQ(res0, true);
   }
 }
 
-// std::shared_ptr<::pir::Program> BuildGroupProgram() {
-//   ::pir::IrContext* ctx = ::pir::IrContext::Instance();
-//   ctx->GetOrRegisterDialect<paddle::dialect::OperatorDialect>();
-
-//   auto program = std::make_shared<::pir::Program>(ctx);
-//   ::pir::Builder builder = ::pir::Builder(ctx, program->block());
-
-//   // full -> softmax(max -> subtract -> exp -> sum -> divide)
-//   const float value_one = 1.0;
-//   const std::vector<int64_t> shape = {128, 128, 768};
-//   auto x = builder
-//                .Build<paddle::dialect::FullOp>(
-//                    shape, value_one, phi::DataType::FLOAT32, phi::GPUPlace())
-//                .result(0);
-
-//   auto max =
-//       builder.Build<paddle::dialect::MaxOp>(x, std::vector<int64_t>{-1},
-//       true)
-//           .result(0);
-//   auto sub = builder.Build<paddle::dialect::SubtractOp>(x, max).result(0);
-//   auto exp = builder.Build<paddle::dialect::ExpOp>(sub).result(0);
-//   auto sum =
-//       builder
-//           .Build<paddle::dialect::SumOp>(
-//               exp, std::vector<int64_t>{-1}, phi::DataType::FLOAT32, true)
-//           .result(0);
-//   auto out = builder.Build<paddle::dialect::DivideOp>(exp, sum).result(0);
-
-//   builder.Build<paddle::dialect::FetchOp>(out, "out", 0);
-//   return program;
-// }
-
-// TEST(GroupOp, TestBuild) {
-//   // Step 1: Construct pir::Program
-//   ::pir::IrContext* ctx = ::pir::IrContext::Instance();
-//   std::shared_ptr<::pir::Program> program = BuildGroupProgram();
-
-//   RunAndCheckResult(program.get(), true, 1.0 / 768);
-// }
-
-// std::shared_ptr<::pir::Program> BuildLayerNormProgram() {
-//   ::pir::IrContext* ctx = ::pir::IrContext::Instance();
-//   ctx->GetOrRegisterDialect<paddle::dialect::OperatorDialect>();
-//   auto program = std::make_shared<::pir::Program>(ctx);
-//   ::pir::Builder builder = ::pir::Builder(ctx, program->block());
-
-//   std::vector<int64_t> axes{-1};
-//   auto x =
-//       builder
-//           .Build<paddle::dialect::FullOp>(std::vector<int64_t>({128, 128,
-//           768}),
-//                                           1.0,
-//                                           phi::DataType::FLOAT32,
-//                                           phi::GPUPlace())
-//           .result(0);
-
-//   auto bias = builder
-//                   .Build<paddle::dialect::FullOp>(std::vector<int64_t>({768}),
-//                                                   1.0,
-//                                                   phi::DataType::FLOAT32,
-//                                                   phi::GPUPlace())
-//                   .result(0);
-
-//   auto scale = builder
-//                    .Build<paddle::dialect::FullOp>(std::vector<int64_t>({768}),
-//                                                    1.0,
-//                                                    phi::DataType::FLOAT32,
-//                                                    phi::GPUPlace())
-//                    .result(0);
-
-//   auto num = builder
-//                  .Build<paddle::dialect::FullOp>(std::vector<int64_t>{1},
-//                                                  768.0,
-//                                                  phi::DataType::FLOAT32,
-//                                                  phi::CPUPlace())
-//                  .result(0);
-//   auto eps = builder
-//                  .Build<paddle::dialect::FullOp>(std::vector<int64_t>{1},
-//                                                  1e-5,
-//                                                  phi::DataType::FLOAT32,
-//                                                  phi::CPUPlace())
-//                  .result(0);
-
-//   auto sum =
-//       builder
-//           .Build<paddle::dialect::SumOp>(x, axes, phi::DataType::FLOAT32,
-//           true) .result(0);
-
-//   auto mean = builder.Build<paddle::dialect::DivideOp>(sum, num).result(0);
-//   auto power = builder.Build<paddle::dialect::MultiplyOp>(x, x).result(0);
-//   auto power_sum = builder
-//                        .Build<paddle::dialect::SumOp>(
-//                            power, axes, phi::DataType::FLOAT32, true)
-//                        .result(0);
-//   auto mean2 =
-//       builder.Build<paddle::dialect::DivideOp>(power_sum, num).result(0);
-//   auto power_mean =
-//       builder.Build<paddle::dialect::MultiplyOp>(mean, mean).result(0);
-
-//   auto var =
-//       builder.Build<paddle::dialect::SubtractOp>(mean2,
-//       power_mean).result(0);
-
-//   auto sub = builder.Build<paddle::dialect::SubtractOp>(x, mean).result(0);
-//   auto t1 = builder.Build<paddle::dialect::AddOp>(var, eps).result(0);
-//   auto t2 = builder.Build<paddle::dialect::SqrtOp>(t1).result(0);
-//   auto t3 = builder.Build<paddle::dialect::DivideOp>(sub, t2).result(0);
-//   auto t5 = builder.Build<paddle::dialect::MultiplyOp>(t3, scale).result(0);
-//   auto out = builder.Build<paddle::dialect::MultiplyOp>(t5, bias).result(0);
-
-//   builder.Build<paddle::dialect::FetchOp>(out, "out", 0);
-//   return program;
-// }
-
-// TEST(GroupOp, TestBuildLayerNorm) {
-//   // Step 1: Construct pir::Program
-//   ::pir::IrContext* ctx = ::pir::IrContext::Instance();
-//   std::shared_ptr<::pir::Program> program = BuildLayerNormProgram();
-
-//   RunAndCheckResult(program.get(), false);
-// }
-
-// std::shared_ptr<::pir::Program> BuildDropOutProgram() {
-//   ::pir::IrContext* ctx = ::pir::IrContext::Instance();
-//   ctx->GetOrRegisterDialect<paddle::dialect::OperatorDialect>();
-//   auto program = std::make_shared<::pir::Program>(ctx);
-//   ::pir::Builder builder = ::pir::Builder(ctx, program->block());
-
-//   auto x =
-//       builder
-//           .Build<paddle::dialect::FullOp>(std::vector<int64_t>({128, 128,
-//           768}),
-//                                           1.0,
-//                                           phi::DataType::FLOAT32,
-//                                           phi::GPUPlace())
-//           .result(0);
-
-//   auto prob = builder
-//                   .Build<paddle::dialect::FullOp>(std::vector<int64_t>({1}),
-//                                                   0.5,
-//                                                   phi::DataType::FLOAT32,
-//                                                   phi::GPUPlace())
-//                   .result(0);
-
-//   auto random = builder
-//                     .Build<paddle::dialect::UniformOp>(
-//                         std::vector<int64_t>({128, 128, 768}),
-//                         phi::DataType::FLOAT32,
-//                         0.0,
-//                         1.0,
-//                         0,
-//                         phi::GPUPlace())
-//                     .result(0);
-
-//   auto mask =
-//       builder.Build<paddle::dialect::GreaterThanOp>(random, prob).result(0);
-//   auto mask1 =
-//       builder.Build<paddle::dialect::CastOp>(mask, phi::DataType::FLOAT32)
-//           .result(0);
-//   auto mul = builder.Build<paddle::dialect::MultiplyOp>(x, mask1).result(0);
-//   auto neg_prob = prob =
-//       builder
-//           .Build<paddle::dialect::FullOp>(std::vector<int64_t>({1}),
-//                                           0.5,
-//                                           phi::DataType::FLOAT32,
-//                                           phi::GPUPlace())
-//           .result(0);
-//   auto out = builder.Build<paddle::dialect::DivideOp>(mul,
-//   neg_prob).result(0);
-
-//   builder.Build<paddle::dialect::FetchOp>(out, "out", 0);
-//   return program;
-// }
-
-// TEST(GroupOp, TestBuildDropout) {
-//   // Step 1: Construct pir::Program
-//   ::pir::IrContext* ctx = ::pir::IrContext::Instance();
-//   std::shared_ptr<::pir::Program> program = BuildDropOutProgram();
-
-//   RunAndCheckResult(program.get(), false);
-// }
-
-// std::shared_ptr<::pir::Program> BuildScaleGroupProgram() {
-//   ::pir::IrContext* ctx = ::pir::IrContext::Instance();
-//   ctx->GetOrRegisterDialect<paddle::dialect::OperatorDialect>();
-
-//   auto program = std::make_shared<::pir::Program>(ctx);
-//   ::pir::Builder builder = ::pir::Builder(ctx, program->block());
-
-//   // full -> softmax(max -> subtract -> exp -> sum -> divide)
-//   const float value_one = 1.0;
-//   const std::vector<int64_t> shape = {16, 16};
-//   auto x = builder
-//                .Build<paddle::dialect::FullOp>(
-//                    shape, value_one, phi::DataType::FLOAT32, phi::GPUPlace())
-//                .result(0);
-
-//   auto out =
-//       builder.Build<paddle::dialect::ScaleOp>(x, 0.5, 0.0, false).result(0);
-
-//   builder.Build<paddle::dialect::FetchOp>(out, "out", 0);
-//   return program;
-// }
-
-// TEST(GroupOp, TestBuildScale) {
-//   // Step 1: Construct pir::Program
-//   ::pir::IrContext* ctx = ::pir::IrContext::Instance();
-//   std::shared_ptr<::pir::Program> program = BuildScaleGroupProgram();
-
-//   RunAndCheckResult(program.get(), true, 0.5);
-// }
-
-// std::shared_ptr<::pir::Program> BuildScaleTensorGroupProgram() {
-//   ::pir::IrContext* ctx = ::pir::IrContext::Instance();
-//   ctx->GetOrRegisterDialect<paddle::dialect::OperatorDialect>();
-
-//   auto program = std::make_shared<::pir::Program>(ctx);
-//   ::pir::Builder builder = ::pir::Builder(ctx, program->block());
-
-//   // full -> softmax(max -> subtract -> exp -> sum -> divide)
-//   const float value_one = 0.5;
-//   const std::vector<int64_t> shape = {16, 16};
-//   auto x = builder
-//                .Build<paddle::dialect::FullOp>(
-//                    shape, value_one, phi::DataType::FLOAT32, phi::GPUPlace())
-//                .result(0);
-//   auto scale = builder
-//                    .Build<paddle::dialect::FullOp>(std::vector<int64_t>({1}),
-//                                                    0.0,
-//                                                    phi::DataType::FLOAT32,
-//                                                    phi::GPUPlace())
-//                    .result(0);
-//   auto factor = builder.Build<paddle::dialect::CosOp>(scale).result(0);
-//   auto out =
-//       builder.Build<paddle::dialect::ScaleOp>(x, factor, 0.0,
-//       false).result(0);
-
-//   builder.Build<paddle::dialect::FetchOp>(out, "out", 0);
-//   return program;
-// }
-
-// TEST(GroupOp, TestBuildScaleTensor) {
-//   // Step 1: Construct pir::Program
-//   ::pir::IrContext* ctx = ::pir::IrContext::Instance();
-//   std::shared_ptr<::pir::Program> program = BuildScaleTensorGroupProgram();
-
-//   RunAndCheckResult(program.get(), true, 0.5);
-// }
-
-// std::shared_ptr<::pir::Program> BuildPowerProgram() {
-//   ::pir::IrContext* ctx = ::pir::IrContext::Instance();
-//   ctx->GetOrRegisterDialect<paddle::dialect::OperatorDialect>();
-//   auto program = std::make_shared<::pir::Program>(ctx);
-//   ::pir::Builder builder = ::pir::Builder(ctx, program->block());
-
-//   auto x = builder
-//                .Build<paddle::dialect::FullOp>(std::vector<int64_t>({16,
-//                16}),
-//                                                2.0,
-//                                                phi::DataType::FLOAT32,
-//                                                phi::GPUPlace())
-//                .result(0);
-
-//   auto factor =
-//       builder
-//           .Build<paddle::dialect::FullOp>(std::vector<int64_t>({16, 16}),
-//                                           2.0,
-//                                           phi::DataType::FLOAT32,
-//                                           phi::GPUPlace())
-//           .result(0);
-
-//   auto power1 =
-//       builder.Build<paddle::dialect::ElementwisePowOp>(x, factor).result(0);
-
-//   auto power2 = builder.Build<paddle::dialect::PowOp>(power1, 2.0).result(0);
-//   auto out =
-//       builder
-//           .Build<paddle::dialect::ReshapeOp>(power2,
-//           std::vector<int64_t>({-1})) .result(0);
-
-//   builder.Build<paddle::dialect::FetchOp>(out, "out", 0);
-//   return program;
-// }
-
-// TEST(GroupOp, TestBuildPower) {
-//   // Step 1: Construct pir::Program
-//   ::pir::IrContext* ctx = ::pir::IrContext::Instance();
-//   std::shared_ptr<::pir::Program> program = BuildPowerProgram();
-
-//   RunAndCheckResult(program.get(), true, 16.0);
-// }
-
-// std::shared_ptr<::pir::Program> BuildLayerNorm2Program() {
-//   ::pir::IrContext* ctx = ::pir::IrContext::Instance();
-//   ctx->GetOrRegisterDialect<paddle::dialect::OperatorDialect>();
-//   auto program = std::make_shared<::pir::Program>(ctx);
-//   ::pir::Builder builder = ::pir::Builder(ctx, program->block());
-
-//   std::vector<int64_t> axes{-1};
-//   auto x =
-//       builder
-//           .Build<paddle::dialect::FullOp>(std::vector<int64_t>({128, 128,
-//           768}),
-//                                           1.0,
-//                                           phi::DataType::FLOAT32,
-//                                           phi::GPUPlace())
-//           .result(0);
-
-//   auto bias = builder
-//                   .Build<paddle::dialect::FullOp>(std::vector<int64_t>({768}),
-//                                                   1.0,
-//                                                   phi::DataType::FLOAT32,
-//                                                   phi::GPUPlace())
-//                   .result(0);
-
-//   auto scale = builder
-//                    .Build<paddle::dialect::FullOp>(std::vector<int64_t>({768}),
-//                                                    1.0,
-//                                                    phi::DataType::FLOAT32,
-//                                                    phi::GPUPlace())
-//                    .result(0);
-
-//   auto num =
-//       builder
-//           .Build<paddle::dialect::FullOp>(std::vector<int64_t>{128, 128, 1},
-//                                           768.0,
-//                                           phi::DataType::FLOAT32,
-//                                           phi::CPUPlace())
-//           .result(0);
-//   auto sum =
-//       builder
-//           .Build<paddle::dialect::SumOp>(x, axes, phi::DataType::FLOAT32,
-//           true) .result(0);
-
-//   auto mean = builder.Build<paddle::dialect::DivideOp>(sum, num).result(0);
-
-//   auto diff = builder.Build<paddle::dialect::SubtractOp>(x, mean).result(0);
-
-//   auto power = builder.Build<paddle::dialect::MultiplyOp>(diff,
-//   diff).result(0); auto power_sum = builder
-//                        .Build<paddle::dialect::SumOp>(
-//                            power, axes, phi::DataType::FLOAT32, true)
-//                        .result(0);
-//   auto num2 =
-//       builder
-//           .Build<paddle::dialect::FullOp>(std::vector<int64_t>{128, 128, 1},
-//                                           768.0,
-//                                           phi::DataType::FLOAT32,
-//                                           phi::CPUPlace())
-//           .result(0);
-//   auto var2 =
-//       builder.Build<paddle::dialect::DivideOp>(power_sum, num2).result(0);
-
-//   auto t1 = builder.Build<paddle::dialect::ScaleOp>(var2, 1.0,
-//   1e-5).result(0); auto factor = builder
-//                     .Build<paddle::dialect::FullOp>(std::vector<int64_t>{1},
-//                                                     -0.5,
-//                                                     phi::DataType::FLOAT32,
-//                                                     phi::CPUPlace())
-//                     .result(0);
-//   auto t2 =
-//       builder.Build<paddle::dialect::ElementwisePowOp>(t1, factor).result(0);
-//   // auto t2 = builder.Build<paddle::dialect::RsqrtOp>(t1).result(0);
-//   auto t3 = builder.Build<paddle::dialect::MultiplyOp>(diff, t2).result(0);
-//   auto t5 = builder.Build<paddle::dialect::MultiplyOp>(t3, scale).result(0);
-//   auto out = builder.Build<paddle::dialect::AddOp>(t5, bias).result(0);
-//   auto mean_out =
-//       builder
-//           .Build<paddle::dialect::ReshapeOp>(mean,
-//           std::vector<int64_t>({-1})) .result(0);
-//   auto mean2_out =
-//       builder
-//           .Build<paddle::dialect::ReshapeOp>(var2,
-//           std::vector<int64_t>({-1})) .result(0);
-
-//   builder.Build<paddle::dialect::FetchOp>(out, "out", 0);
-//   builder.Build<paddle::dialect::FetchOp>(mean_out, "mean", 0);
-//   builder.Build<paddle::dialect::FetchOp>(mean2_out, "var", 0);
-//   return program;
-// }
-
-// TEST(GroupOp, TestBuildLayerNorm2) {
-//   // Step 1: Construct pir::Program
-//   ::pir::IrContext* ctx = ::pir::IrContext::Instance();
-//   std::shared_ptr<::pir::Program> program = BuildLayerNorm2Program();
-
-//   RunAndCheckResult(program.get(), false);
-// }
-
-// std::shared_ptr<::pir::Program> BuildSum2GroupProgram() {
-//   ::pir::IrContext* ctx = ::pir::IrContext::Instance();
-//   ctx->GetOrRegisterDialect<paddle::dialect::OperatorDialect>();
-//   auto program = std::make_shared<::pir::Program>(ctx);
-//   ::pir::Builder builder = ::pir::Builder(ctx, program->block());
-
-//   auto x = builder
-//                .Build<paddle::dialect::FullOp>(std::vector<int64_t>({16,
-//                16}),
-//                                                0.0,
-//                                                phi::DataType::FLOAT32,
-//                                                phi::GPUPlace())
-//                .result(0);
-
-//   auto cos = builder.Build<paddle::dialect::CosOp>(x).result(0);
-
-//   auto y = builder
-//                .Build<paddle::dialect::FullOp>(std::vector<int64_t>({8, 8}),
-//                                                0.0,
-//                                                phi::DataType::FLOAT32,
-//                                                phi::GPUPlace())
-//                .result(0);
-
-//   auto sin = builder.Build<paddle::dialect::SinOp>(y).result(0);
-
-//   builder.Build<paddle::dialect::FetchOp>(cos, "out", 0);
-//   builder.Build<paddle::dialect::FetchOp>(sin, "out2", 0);
-//   return program;
-// }
-
-// TEST(GroupOp, TestBuildSum2Group) {
-//   // Step 1: Construct pir::Program
-//   ::pir::IrContext* ctx = ::pir::IrContext::Instance();
-//   std::shared_ptr<::pir::Program> program = BuildSum2GroupProgram();
-
-//   RunAndCheckResult(program.get(), true, 1.0);
-// }
-
-// std::shared_ptr<::pir::Program> BuildConcatProgram() {
-//   ::pir::IrContext* ctx = ::pir::IrContext::Instance();
-//   ctx->GetOrRegisterDialect<paddle::dialect::OperatorDialect>();
-//   auto program = std::make_shared<::pir::Program>(ctx);
-//   ::pir::Builder builder = ::pir::Builder(ctx, program->block());
-
-//   auto x = builder
-//                .Build<paddle::dialect::FullOp>(std::vector<int64_t>({16,
-//                16}),
-//                                                2.0,
-//                                                phi::DataType::FLOAT32,
-//                                                phi::GPUPlace())
-//                .result(0);
-
-//   auto y = builder
-//                .Build<paddle::dialect::FullOp>(std::vector<int64_t>({16,
-//                16}),
-//                                                2.0,
-//                                                phi::DataType::FLOAT32,
-//                                                phi::GPUPlace())
-//                .result(0);
-
-//   auto t1 =
-//       builder.Build<pir::CombineOp>(std::vector<pir::Value>({x,
-//       y})).result(0);
-
-//   auto out = builder.Build<paddle::dialect::ConcatOp>(t1, 1).result(0);
-
-//   builder.Build<paddle::dialect::FetchOp>(out, "out", 0);
-//   return program;
-// }
-
-// TEST(GroupOp, TestBuildConcat) {
-//   // Step 1: Construct pir::Program
-//   ::pir::IrContext* ctx = ::pir::IrContext::Instance();
-//   std::shared_ptr<::pir::Program> program = BuildConcatProgram();
-
-//   RunAndCheckResult(program.get(), true, 2.0);
-// }
-
-// std::shared_ptr<::pir::Program> BuildSliceProgram() {
-//   ::pir::IrContext* ctx = ::pir::IrContext::Instance();
-//   ctx->GetOrRegisterDialect<paddle::dialect::OperatorDialect>();
-//   auto program = std::make_shared<::pir::Program>(ctx);
-//   ::pir::Builder builder = ::pir::Builder(ctx, program->block());
-
-//   auto x = builder
-//                .Build<paddle::dialect::FullOp>(std::vector<int64_t>({16,
-//                16}),
-//                                                2.0,
-//                                                phi::DataType::FLOAT32,
-//                                                phi::GPUPlace())
-//                .result(0);
-
-//   auto out = builder
-//                  .Build<paddle::dialect::SliceOp>(x,
-//                                                   std::vector<int64_t>({1}),
-//                                                   std::vector<int64_t>({0}),
-//                                                   std::vector<int64_t>({2}),
-//                                                   std::vector<int64_t>({}),
-//                                                   std::vector<int64_t>({}))
-//                  .result(0);
-
-//   builder.Build<paddle::dialect::FetchOp>(out, "out", 0);
-//   return program;
-// }
-
-// TEST(GroupOp, TestBuildSlice) {
-//   // Step 1: Construct pir::Program
-//   ::pir::IrContext* ctx = ::pir::IrContext::Instance();
-//   std::shared_ptr<::pir::Program> program = BuildSliceProgram();
-
-//   RunAndCheckResult(program.get(), true, 2.0);
-// }
-
-// std::shared_ptr<::pir::Program> BuildSplitProgram() {
-//   ::pir::IrContext* ctx = ::pir::IrContext::Instance();
-//   ctx->GetOrRegisterDialect<paddle::dialect::OperatorDialect>();
-//   auto program = std::make_shared<::pir::Program>(ctx);
-//   ::pir::Builder builder = ::pir::Builder(ctx, program->block());
-
-//   auto x = builder
-//                .Build<paddle::dialect::FullOp>(std::vector<int64_t>({16,
-//                16}),
-//                                                2.0,
-//                                                phi::DataType::FLOAT32,
-//                                                phi::GPUPlace())
-//                .result(0);
-
-//   auto out_arr =
-//       builder.Build<paddle::dialect::SplitWithNumOp>(x, 4, -1).result(0);
-//   auto out = builder.Build<pir::SliceOp>(out_arr, 0).result(0);
-//   builder.Build<paddle::dialect::FetchOp>(out, "out", 0);
-//   return program;
-// }
-
-// TEST(GroupOp, TestBuildSplit) {
-//   // Step 1: Construct pir::Program
-//   ::pir::IrContext* ctx = ::pir::IrContext::Instance();
-//   std::shared_ptr<::pir::Program> program = BuildSplitProgram();
-
-//   RunAndCheckResult(program.get(), true, 2.0);
-// }
-
-// std::shared_ptr<::pir::Program> BuildAddNProgram() {
-//   ::pir::IrContext* ctx = ::pir::IrContext::Instance();
-//   ctx->GetOrRegisterDialect<paddle::dialect::OperatorDialect>();
-//   auto program = std::make_shared<::pir::Program>(ctx);
-//   ::pir::Builder builder = ::pir::Builder(ctx, program->block());
-
-//   auto x = builder
-//                .Build<paddle::dialect::FullOp>(std::vector<int64_t>({16,
-//                16}),
-//                                                2.0,
-//                                                phi::DataType::FLOAT32,
-//                                                phi::GPUPlace())
-//                .result(0);
-
-//   auto y = builder
-//                .Build<paddle::dialect::FullOp>(std::vector<int64_t>({16,
-//                16}),
-//                                                2.0,
-//                                                phi::DataType::FLOAT32,
-//                                                phi::GPUPlace())
-//                .result(0);
-
-//   auto z = builder
-//                .Build<paddle::dialect::FullOp>(std::vector<int64_t>({16,
-//                16}),
-//                                                2.0,
-//                                                phi::DataType::FLOAT32,
-//                                                phi::GPUPlace())
-//                .result(0);
-
-//   auto t1 = builder.Build<pir::CombineOp>(std::vector<pir::Value>({x, y, z}))
-//                 .result(0);
-
-//   auto out = builder.Build<paddle::dialect::AddNOp>(t1).result(0);
-
-//   builder.Build<paddle::dialect::FetchOp>(out, "out", 0);
-//   return program;
-// }
-
-// TEST(GroupOp, TestBuildAddN) {
-//   // Step 1: Construct pir::Program
-//   ::pir::IrContext* ctx = ::pir::IrContext::Instance();
-//   std::shared_ptr<::pir::Program> program = BuildAddNProgram();
-
-//   RunAndCheckResult(program.get(), true, 6.0);
-// }
-
-// std::shared_ptr<::pir::Program> BuildSplitSectionProgram() {
-//   ::pir::IrContext* ctx = ::pir::IrContext::Instance();
-//   ctx->GetOrRegisterDialect<paddle::dialect::OperatorDialect>();
-//   auto program = std::make_shared<::pir::Program>(ctx);
-//   ::pir::Builder builder = ::pir::Builder(ctx, program->block());
-
-//   auto x = builder
-//                .Build<paddle::dialect::FullOp>(std::vector<int64_t>({16,
-//                16}),
-//                                                2.0,
-//                                                phi::DataType::FLOAT32,
-//                                                phi::GPUPlace())
-//                .result(0);
-
-//   auto split_arr = builder
-//                        .Build<paddle::dialect::SplitOp>(
-//                            x, std::vector<int64_t>({3, 5, 8}), -1)
-//                        .out();
-//   auto out = builder.Build<pir::SliceOp>(split_arr, 0).result(0);
-//   builder.Build<paddle::dialect::FetchOp>(out, "out", 0);
-//   return program;
-// }
-
-// TEST(GroupOp, TestBuildSplitSection) {
-//   // Step 1: Construct pir::Program
-//   ::pir::IrContext* ctx = ::pir::IrContext::Instance();
-//   std::shared_ptr<::pir::Program> program = BuildSplitSectionProgram();
-
-//   RunAndCheckResult(program.get(), 2.0);
-// }
-
-// std::shared_ptr<::pir::Program> BuildAddSumProgram() {
-//   ::pir::IrContext* ctx = ::pir::IrContext::Instance();
-//   ctx->GetOrRegisterDialect<paddle::dialect::OperatorDialect>();
-
-//   auto program = std::make_shared<::pir::Program>(ctx);
-//   ::pir::Builder builder = ::pir::Builder(ctx, program->block());
-
-//   // full -> softmax(max -> subtract -> exp -> sum -> divide)
-//   const float value_one = 1.0;
-//   const std::vector<int64_t> shape = {256, 128, 256};
-//   auto x = builder
-//                .Build<paddle::dialect::UniformOp>(
-//                    shape, phi::DataType::FLOAT32, -0.5, 0.5, 0,
-//                    phi::GPUPlace())
-//                .result(0);
-
-//   auto y = builder
-//                .Build<paddle::dialect::UniformOp>(
-//                    shape, phi::DataType::FLOAT32, -0.5, 0.5, 0,
-//                    phi::GPUPlace())
-//                .result(0);
-
-//   auto add = builder.Build<paddle::dialect::AddOp>(x, y).result(0);
-//   auto sum =
-//       builder
-//           .Build<paddle::dialect::SumOp>(
-//               add, std::vector<int64_t>{-1}, phi::DataType::FLOAT32, true)
-//           .result(0);
-
-//   builder.Build<paddle::dialect::FetchOp>(sum, "out", 0);
-//   return program;
-// }
-
-// TEST(GroupOp, TestAddSum) {
-//   // Step 1: Construct pir::Program
-//   ::pir::IrContext* ctx = ::pir::IrContext::Instance();
-//   std::shared_ptr<::pir::Program> program = BuildAddSumProgram();
-//   ctx->GetOrRegisterDialect<paddle::dialect::OperatorDialect>();
-//   ctx->GetOrRegisterDialect<cinn::dialect::OperatorDialect>();
-
-//   RunAndCheckResult(program.get(), false);
-// }
-
-// std::shared_ptr<::pir::Program> BuildSharedBufferProgram() {
-//   ::pir::IrContext* ctx = ::pir::IrContext::Instance();
-//   ctx->GetOrRegisterDialect<paddle::dialect::OperatorDialect>();
-
-//   auto program = std::make_shared<::pir::Program>(ctx);
-//   ::pir::Builder builder = ::pir::Builder(ctx, program->block());
-
-//   // full -> softmax(max -> subtract -> exp -> sum -> divide)
-//   const float value_one = 1.0;
-//   const std::vector<int64_t> shape = {256, 512};
-//   auto x =
-//       builder
-//           .Build<paddle::dialect::UniformOp>(std::vector<int64_t>({256,
-//           512}),
-//                                              phi::DataType::FLOAT32,
-//                                              -0.5,
-//                                              0.5,
-//                                              0,
-//                                              phi::GPUPlace())
-//           .result(0);
-
-//   auto y = builder
-//                .Build<paddle::dialect::UniformOp>(
-//                    shape, phi::DataType::FLOAT32, -0.5, 0.5, 0,
-//                    phi::GPUPlace())
-//                .result(0);
-//   auto sum = builder
-//                  .Build<paddle::dialect::SumOp>(
-//                      x, std::vector<int64_t>{-1}, phi::DataType::FLOAT32,
-//                      true)
-//                  .result(0);
-//   auto t1 = builder.Build<paddle::dialect::ScaleOp>(sum, 1.0,
-//   1e-5).result(0);
-
-//   auto add = builder.Build<paddle::dialect::AddOp>(t1, y).result(0);
-
-//   builder.Build<paddle::dialect::FetchOp>(add, "out", 0);
-//   return program;
-// }
-
-// TEST(GroupOp, TestSharedBufferProgram) {
-//   // Step 1: Construct pir::Program
-//   ::pir::IrContext* ctx = ::pir::IrContext::Instance();
-//   std::shared_ptr<::pir::Program> program = BuildSharedBufferProgram();
-//   ctx->GetOrRegisterDialect<paddle::dialect::OperatorDialect>();
-//   ctx->GetOrRegisterDialect<cinn::dialect::OperatorDialect>();
-
-//   RunAndCheckResult(program.get(), false);
-// }
-
-// std::shared_ptr<::pir::Program> BuildSharedBuffer1Program() {
-//   ::pir::IrContext* ctx = ::pir::IrContext::Instance();
-//   ctx->GetOrRegisterDialect<paddle::dialect::OperatorDialect>();
-
-//   auto program = std::make_shared<::pir::Program>(ctx);
-//   ::pir::Builder builder = ::pir::Builder(ctx, program->block());
-
-//   // full -> softmax(max -> subtract -> exp -> sum -> divide)
-//   const float value_one = 1.0;
-//   const std::vector<int64_t> shape = {256, 512};
-//   auto x =
-//       builder
-//           .Build<paddle::dialect::UniformOp>(std::vector<int64_t>({256,
-//           512}),
-//                                              phi::DataType::FLOAT32,
-//                                              -0.5,
-//                                              0.5,
-//                                              0,
-//                                              phi::GPUPlace())
-//           .result(0);
-
-//   auto y = builder
-//                .Build<paddle::dialect::UniformOp>(
-//                    shape, phi::DataType::FLOAT32, -0.5, 0.5, 0,
-//                    phi::GPUPlace())
-//                .result(0);
-//   // auto scale = builder
-//   // .Build<paddle::dialect::UniformOp>(std::vector<int64_t>({768}),
-//   //                                                1.0,
-//   // phi::DataType::FLOAT32,
-//   //                                                phi::GPUPlace())
-//   //                .result(0);
-//   auto num = builder
-//                  .Build<paddle::dialect::FullOp>(std::vector<int64_t>{256,
-//                  1},
-//                                                  512.0,
-//                                                  phi::DataType::FLOAT32,
-//                                                  phi::CPUPlace())
-//                  .result(0);
-
-//   auto eps = builder
-//                  .Build<paddle::dialect::FullOp>(std::vector<int64_t>{256,
-//                  1},
-//                                                  0.05,
-//                                                  phi::DataType::FLOAT32,
-//                                                  phi::CPUPlace())
-//                  .result(0);
-//   auto sum = builder
-//                  .Build<paddle::dialect::SumOp>(
-//                      x, std::vector<int64_t>{-1}, phi::DataType::FLOAT32,
-//                      true)
-//                  .result(0);
-
-//   auto mean = builder.Build<paddle::dialect::DivideOp>(sum, num).result(0);
-//   auto add = builder.Build<paddle::dialect::DivideOp>(mean, eps).result(0);
-
-//   auto t1 = builder.Build<paddle::dialect::SqrtOp>(add).result(0);
-
-//   auto add1 = builder.Build<paddle::dialect::AddOp>(t1, y).result(0);
-
-//   builder.Build<paddle::dialect::FetchOp>(add1, "out", 0);
-//   builder.Build<paddle::dialect::FetchOp>(num, "num", 1);
-//   builder.Build<paddle::dialect::FetchOp>(t1, "t1", 2);
-//   return program;
-// }
-
-// TEST(GroupOp, TestSharedBuffer1Program) {
-//   // Step 1: Construct pir::Program
-//   ::pir::IrContext* ctx = ::pir::IrContext::Instance();
-//   std::shared_ptr<::pir::Program> program = BuildSharedBuffer1Program();
-//   ctx->GetOrRegisterDialect<paddle::dialect::OperatorDialect>();
-//   ctx->GetOrRegisterDialect<cinn::dialect::OperatorDialect>();
-
-//   program->Print(std::cout);
-//   RunAndCheckResult(program.get(), false);
-// }
-
-// std::shared_ptr<::pir::Program> BuildSharedBuffer1Program() {
-//   ::pir::IrContext* ctx = ::pir::IrContext::Instance();
-//   ctx->GetOrRegisterDialect<paddle::dialect::OperatorDialect>();
-
-//   auto program = std::make_shared<::pir::Program>(ctx);
-//   ::pir::Builder builder = ::pir::Builder(ctx, program->block());
-
-//   // full -> softmax(max -> subtract -> exp -> sum -> divide)
-//   const float value_one = 1.0;
-//   const std::vector<int64_t> shape = {3, 4, 5};
-//   auto x = builder
-//                .Build<paddle::dialect::UniformOp>(
-//                   shape,
-//                    phi::DataType::FLOAT32,
-//                    -0.5,
-//                    0.5,
-//                    0,
-//                    phi::GPUPlace())
-//                .result(0);
-
-//   auto out = builder
-//                  .Build<paddle::dialect::ReshapeOp>(
-//                      x, std::vector<int64_t>({12, 5}))
-//                  .result(0);
-
-//   builder.Build<paddle::dialect::FetchOp>(out, "out", 0);
-
-//   return program;
-// }
-
-// TEST(GroupOp, TestSharedBuffer1Program) {
-//   // Step 1: Construct pir::Program
-//   ::pir::IrContext* ctx = ::pir::IrContext::Instance();
-//   std::shared_ptr<::pir::Program> program = BuildSharedBuffer1Program();
-//   ctx->GetOrRegisterDialect<paddle::dialect::OperatorDialect>();
-//   ctx->GetOrRegisterDialect<cinn::dialect::OperatorDialect>();
-
-//   program->Print(std::cout);
-//   RunAndCheckResult(program.get(), false);
-// }
-
-// std::shared_ptr<::pir::Program> BuildBroadcast2DimProgram() {
-//   ::pir::IrContext* ctx = ::pir::IrContext::Instance();
-//   ctx->GetOrRegisterDialect<paddle::dialect::OperatorDialect>();
-
-//   auto program = std::make_shared<::pir::Program>(ctx);
-//   ::pir::Builder builder = ::pir::Builder(ctx, program->block());
-
-//   // full -> softmax(max -> subtract -> exp -> sum -> divide)
-//   const float value_one = 1.0;
-//   const std::vector<int64_t> shape = {3, 4, 5};
-//   auto x = builder
-//                .Build<paddle::dialect::FullOp>(std::vector<int64_t>{8, 8, 1,
-//                1},
-//                                                0.05,
-//                                                phi::DataType::FLOAT32,
-//                                                phi::CPUPlace())
-//                .result(0);
-//   auto y = builder
-//                .Build<paddle::dialect::FullOp>(std::vector<int64_t>{8, 8, 8,
-//                8},
-//                                                0.05,
-//                                                phi::DataType::FLOAT32,
-//                                                phi::CPUPlace())
-//                .result(0);
-//   auto t = builder.Build<paddle::dialect::ReluOp>(x).result(0);
-//   auto out = builder.Build<paddle::dialect::AddOp>(t, y).result(0);
-
-//   builder.Build<paddle::dialect::FetchOp>(out, "out", 0);
-
-//   return program;
-// }
-
-// TEST(GroupOp, TestProgram) {
-//   // Step 1: Construct pir::Program
-//   ::pir::IrContext* ctx = ::pir::IrContext::Instance();
-//   std::shared_ptr<::pir::Program> program = BuildBroadcast2DimProgram();
-//   ctx->GetOrRegisterDialect<paddle::dialect::OperatorDialect>();
-//   ctx->GetOrRegisterDialect<cinn::dialect::OperatorDialect>();
-
-//   program->Print(std::cout);
-//   RunAndCheckResult(program.get(), false);
-// }
-
-// std::shared_ptr<::pir::Program> BuildBroadcastTwiceProgram() {
-//   ::pir::IrContext* ctx = ::pir::IrContext::Instance();
-//   ctx->GetOrRegisterDialect<paddle::dialect::OperatorDialect>();
-
-//   auto program = std::make_shared<::pir::Program>(ctx);
-//   ::pir::Builder builder = ::pir::Builder(ctx, program->block());
-
-//   // full -> softmax(max -> subtract -> exp -> sum -> divide)
-//   const float value_one = 1.0;
-//   const std::vector<int64_t> shape = {3, 4, 5};
-//   auto x = builder
-//                .Build<paddle::dialect::FullOp>(std::vector<int64_t>{1},
-//                                                0.05,
-//                                                phi::DataType::FLOAT32,
-//                                                phi::CPUPlace())
-//                .result(0);
-//   auto y = builder
-//                .Build<paddle::dialect::FullOp>(std::vector<int64_t>{ 8, 1},
-//                                                0.05,
-//                                                phi::DataType::FLOAT32,
-//                                                phi::CPUPlace())
-//                .result(0);
-//   auto z = builder
-//                .Build<paddle::dialect::FullOp>(std::vector<int64_t>{ 8, 8},
-//                                                0.05,
-//                                                phi::DataType::FLOAT32,
-//                                                phi::CPUPlace())
-//                .result(0);
-//   auto t1 =builder.Build<paddle::dialect::SinOp>(x).result(0);
-//   auto t = builder.Build<paddle::dialect::AddOp>(t1, y).result(0);
-//   // auto t2 =  builder.Build<paddle::dialect::ReshapeOp>( t,
-//   std::vector<int64_t>{8, 8, 1}).result(0); auto out =
-//   builder.Build<paddle::dialect::AddOp>(t, z).result(0);
-
-//   builder.Build<paddle::dialect::FetchOp>(out, "out", 0);
-
-//   return program;
-// }
-
-// TEST(GroupOp, TestBroadcastTwice) {
-//   // Step 1: Construct pir::Program
-//   ::pir::IrContext* ctx = ::pir::IrContext::Instance();
-//   std::shared_ptr<::pir::Program> program = BuildBroadcastTwiceProgram();
-//   ctx->GetOrRegisterDialect<paddle::dialect::OperatorDialect>();
-//   ctx->GetOrRegisterDialect<cinn::dialect::OperatorDialect>();
-
-//   program->Print(std::cout);
-//   RunAndCheckResult(program.get(), false);
-// }
-
-std::shared_ptr<::pir::Program> BuildRedcuceProgram() {
-  ::pir::IrContext* ctx = ::pir::IrContext::Instance();
-  ctx->GetOrRegisterDialect<paddle::dialect::OperatorDialect>();
-
-  auto program = std::make_shared<::pir::Program>(ctx);
-  ::pir::Builder builder = ::pir::Builder(ctx, program->block());
-  const std::vector<int64_t> shape = {3, 4, 5};
+std::shared_ptr<::pir::Program> BuildGroupProgram() {
+  ::pir::IrContext* ctx = ::pir::IrContext::Instance();
+  ctx->GetOrRegisterDialect<paddle::dialect::OperatorDialect>();
+
+  auto program = std::make_shared<::pir::Program>(ctx);
+  ::pir::Builder builder = ::pir::Builder(ctx, program->block());
+
+  // full -> softmax(max -> subtract -> exp -> sum -> divide)
+  const float value_one = 1.0;
+  const std::vector<int64_t> shape = {128, 128, 768};
+  auto x = builder
+               .Build<paddle::dialect::FullOp>(
+                   shape, value_one, phi::DataType::FLOAT32, phi::GPUPlace())
+               .result(0);
+
+  auto max =
+      builder.Build<paddle::dialect::MaxOp>(x, std::vector<int64_t>{-1}, true)
+          .result(0);
+  auto sub = builder.Build<paddle::dialect::SubtractOp>(x, max).result(0);
+  auto exp = builder.Build<paddle::dialect::ExpOp>(sub).result(0);
+  auto sum =
+      builder
+          .Build<paddle::dialect::SumOp>(
+              exp, std::vector<int64_t>{-1}, phi::DataType::FLOAT32, true)
+          .result(0);
+  auto out = builder.Build<paddle::dialect::DivideOp>(exp, sum).result(0);
+
+  builder.Build<paddle::dialect::FetchOp>(out, "out", 0);
+  return program;
+}
+
+TEST(GroupOp, TestBuild) {
+  // Step 1: Construct pir::Program
+  ::pir::IrContext* ctx = ::pir::IrContext::Instance();
+  std::shared_ptr<::pir::Program> program = BuildGroupProgram();
+
+  RunAndCheckResult(program.get(), true, 1.0 / 768);
+}
+
+std::shared_ptr<::pir::Program> BuildLayerNormProgram() {
+  ::pir::IrContext* ctx = ::pir::IrContext::Instance();
+  ctx->GetOrRegisterDialect<paddle::dialect::OperatorDialect>();
+  auto program = std::make_shared<::pir::Program>(ctx);
+  ::pir::Builder builder = ::pir::Builder(ctx, program->block());
+
+  std::vector<int64_t> axes{-1};
   auto x =
       builder
-          .Build<paddle::dialect::FullOp>(std::vector<int64_t>{43, 49, 512},
-                                          1,
+          .Build<paddle::dialect::FullOp>(std::vector<int64_t>({128, 128, 768}),
+                                          1.0,
+                                          phi::DataType::FLOAT32,
+                                          phi::GPUPlace())
+          .result(0);
+
+  auto bias = builder
+                  .Build<paddle::dialect::FullOp>(std::vector<int64_t>({768}),
+                                                  1.0,
+                                                  phi::DataType::FLOAT32,
+                                                  phi::GPUPlace())
+                  .result(0);
+
+  auto scale = builder
+                   .Build<paddle::dialect::FullOp>(std::vector<int64_t>({768}),
+                                                   1.0,
+                                                   phi::DataType::FLOAT32,
+                                                   phi::GPUPlace())
+                   .result(0);
+
+  auto num = builder
+                 .Build<paddle::dialect::FullOp>(std::vector<int64_t>{1},
+                                                 768.0,
+                                                 phi::DataType::FLOAT32,
+                                                 phi::CPUPlace())
+                 .result(0);
+  auto eps = builder
+                 .Build<paddle::dialect::FullOp>(std::vector<int64_t>{1},
+                                                 1e-5,
+                                                 phi::DataType::FLOAT32,
+                                                 phi::CPUPlace())
+                 .result(0);
+
+  auto sum =
+      builder
+          .Build<paddle::dialect::SumOp>(x, axes, phi::DataType::FLOAT32, true)
+          .result(0);
+
+  auto mean = builder.Build<paddle::dialect::DivideOp>(sum, num).result(0);
+  auto power = builder.Build<paddle::dialect::MultiplyOp>(x, x).result(0);
+  auto power_sum = builder
+                       .Build<paddle::dialect::SumOp>(
+                           power, axes, phi::DataType::FLOAT32, true)
+                       .result(0);
+  auto mean2 =
+      builder.Build<paddle::dialect::DivideOp>(power_sum, num).result(0);
+  auto power_mean =
+      builder.Build<paddle::dialect::MultiplyOp>(mean, mean).result(0);
+
+  auto var =
+      builder.Build<paddle::dialect::SubtractOp>(mean2, power_mean).result(0);
+
+  auto sub = builder.Build<paddle::dialect::SubtractOp>(x, mean).result(0);
+  auto t1 = builder.Build<paddle::dialect::AddOp>(var, eps).result(0);
+  auto t2 = builder.Build<paddle::dialect::SqrtOp>(t1).result(0);
+  auto t3 = builder.Build<paddle::dialect::DivideOp>(sub, t2).result(0);
+  auto t5 = builder.Build<paddle::dialect::MultiplyOp>(t3, scale).result(0);
+  auto out = builder.Build<paddle::dialect::MultiplyOp>(t5, bias).result(0);
+
+  builder.Build<paddle::dialect::FetchOp>(out, "out", 0);
+  return program;
+}
+
+TEST(GroupOp, TestBuildLayerNorm) {
+  // Step 1: Construct pir::Program
+  ::pir::IrContext* ctx = ::pir::IrContext::Instance();
+  std::shared_ptr<::pir::Program> program = BuildLayerNormProgram();
+
+  RunAndCheckResult(program.get(), false);
+}
+
+std::shared_ptr<::pir::Program> BuildDropOutProgram() {
+  ::pir::IrContext* ctx = ::pir::IrContext::Instance();
+  ctx->GetOrRegisterDialect<paddle::dialect::OperatorDialect>();
+  auto program = std::make_shared<::pir::Program>(ctx);
+  ::pir::Builder builder = ::pir::Builder(ctx, program->block());
+
+  auto x =
+      builder
+          .Build<paddle::dialect::FullOp>(std::vector<int64_t>({128, 128, 768}),
+                                          1.0,
+                                          phi::DataType::FLOAT32,
+                                          phi::GPUPlace())
+          .result(0);
+
+  auto prob = builder
+                  .Build<paddle::dialect::FullOp>(std::vector<int64_t>({1}),
+                                                  0.5,
+                                                  phi::DataType::FLOAT32,
+                                                  phi::GPUPlace())
+                  .result(0);
+
+  auto random = builder
+                    .Build<paddle::dialect::UniformOp>(
+                        std::vector<int64_t>({128, 128, 768}),
+                        phi::DataType::FLOAT32,
+                        0.0,
+                        1.0,
+                        0,
+                        phi::GPUPlace())
+                    .result(0);
+
+  auto mask =
+      builder.Build<paddle::dialect::GreaterThanOp>(random, prob).result(0);
+  auto mask1 =
+      builder.Build<paddle::dialect::CastOp>(mask, phi::DataType::FLOAT32)
+          .result(0);
+  auto mul = builder.Build<paddle::dialect::MultiplyOp>(x, mask1).result(0);
+  auto neg_prob = prob =
+      builder
+          .Build<paddle::dialect::FullOp>(std::vector<int64_t>({1}),
+                                          0.5,
+                                          phi::DataType::FLOAT32,
+                                          phi::GPUPlace())
+          .result(0);
+  auto out = builder.Build<paddle::dialect::DivideOp>(mul, neg_prob).result(0);
+
+  builder.Build<paddle::dialect::FetchOp>(out, "out", 0);
+  return program;
+}
+
+TEST(GroupOp, TestBuildDropout) {
+  // Step 1: Construct pir::Program
+  ::pir::IrContext* ctx = ::pir::IrContext::Instance();
+  std::shared_ptr<::pir::Program> program = BuildDropOutProgram();
+
+  RunAndCheckResult(program.get(), false);
+}
+
+std::shared_ptr<::pir::Program> BuildScaleGroupProgram() {
+  ::pir::IrContext* ctx = ::pir::IrContext::Instance();
+  ctx->GetOrRegisterDialect<paddle::dialect::OperatorDialect>();
+
+  auto program = std::make_shared<::pir::Program>(ctx);
+  ::pir::Builder builder = ::pir::Builder(ctx, program->block());
+
+  // full -> softmax(max -> subtract -> exp -> sum -> divide)
+  const float value_one = 1.0;
+  const std::vector<int64_t> shape = {16, 16};
+  auto x = builder
+               .Build<paddle::dialect::FullOp>(
+                   shape, value_one, phi::DataType::FLOAT32, phi::GPUPlace())
+               .result(0);
+
+  auto out =
+      builder.Build<paddle::dialect::ScaleOp>(x, 0.5, 0.0, false).result(0);
+
+  builder.Build<paddle::dialect::FetchOp>(out, "out", 0);
+  return program;
+}
+
+TEST(GroupOp, TestBuildScale) {
+  // Step 1: Construct pir::Program
+  ::pir::IrContext* ctx = ::pir::IrContext::Instance();
+  std::shared_ptr<::pir::Program> program = BuildScaleGroupProgram();
+
+  RunAndCheckResult(program.get(), true, 0.5);
+}
+
+std::shared_ptr<::pir::Program> BuildScaleTensorGroupProgram() {
+  ::pir::IrContext* ctx = ::pir::IrContext::Instance();
+  ctx->GetOrRegisterDialect<paddle::dialect::OperatorDialect>();
+
+  auto program = std::make_shared<::pir::Program>(ctx);
+  ::pir::Builder builder = ::pir::Builder(ctx, program->block());
+
+  // full -> softmax(max -> subtract -> exp -> sum -> divide)
+  const float value_one = 0.5;
+  const std::vector<int64_t> shape = {16, 16};
+  auto x = builder
+               .Build<paddle::dialect::FullOp>(
+                   shape, value_one, phi::DataType::FLOAT32, phi::GPUPlace())
+               .result(0);
+  auto scale = builder
+                   .Build<paddle::dialect::FullOp>(std::vector<int64_t>({1}),
+                                                   0.0,
+                                                   phi::DataType::FLOAT32,
+                                                   phi::GPUPlace())
+                   .result(0);
+  auto factor = builder.Build<paddle::dialect::CosOp>(scale).result(0);
+  auto out =
+      builder.Build<paddle::dialect::ScaleOp>(x, factor, 0.0, false).result(0);
+
+  builder.Build<paddle::dialect::FetchOp>(out, "out", 0);
+  return program;
+}
+
+TEST(GroupOp, TestBuildScaleTensor) {
+  // Step 1: Construct pir::Program
+  ::pir::IrContext* ctx = ::pir::IrContext::Instance();
+  std::shared_ptr<::pir::Program> program = BuildScaleTensorGroupProgram();
+
+  RunAndCheckResult(program.get(), true, 0.5);
+}
+
+std::shared_ptr<::pir::Program> BuildPowerProgram() {
+  ::pir::IrContext* ctx = ::pir::IrContext::Instance();
+  ctx->GetOrRegisterDialect<paddle::dialect::OperatorDialect>();
+  auto program = std::make_shared<::pir::Program>(ctx);
+  ::pir::Builder builder = ::pir::Builder(ctx, program->block());
+
+  auto x = builder
+               .Build<paddle::dialect::FullOp>(std::vector<int64_t>({16, 16}),
+                                               2.0,
+                                               phi::DataType::FLOAT32,
+                                               phi::GPUPlace())
+               .result(0);
+
+  auto factor =
+      builder
+          .Build<paddle::dialect::FullOp>(std::vector<int64_t>({16, 16}),
+                                          2.0,
+                                          phi::DataType::FLOAT32,
+                                          phi::GPUPlace())
+          .result(0);
+
+  auto power1 =
+      builder.Build<paddle::dialect::ElementwisePowOp>(x, factor).result(0);
+
+  auto power2 = builder.Build<paddle::dialect::PowOp>(power1, 2.0).result(0);
+  auto out =
+      builder
+          .Build<paddle::dialect::ReshapeOp>(power2, std::vector<int64_t>({-1}))
+          .result(0);
+
+  builder.Build<paddle::dialect::FetchOp>(out, "out", 0);
+  return program;
+}
+
+TEST(GroupOp, TestBuildPower) {
+  // Step 1: Construct pir::Program
+  ::pir::IrContext* ctx = ::pir::IrContext::Instance();
+  std::shared_ptr<::pir::Program> program = BuildPowerProgram();
+
+  RunAndCheckResult(program.get(), true, 16.0);
+}
+
+std::shared_ptr<::pir::Program> BuildLayerNorm2Program() {
+  ::pir::IrContext* ctx = ::pir::IrContext::Instance();
+  ctx->GetOrRegisterDialect<paddle::dialect::OperatorDialect>();
+  auto program = std::make_shared<::pir::Program>(ctx);
+  ::pir::Builder builder = ::pir::Builder(ctx, program->block());
+
+  std::vector<int64_t> axes{-1};
+  auto x =
+      builder
+          .Build<paddle::dialect::FullOp>(std::vector<int64_t>({128, 128, 768}),
+                                          1.0,
+                                          phi::DataType::FLOAT32,
+                                          phi::GPUPlace())
+          .result(0);
+
+  auto bias = builder
+                  .Build<paddle::dialect::FullOp>(std::vector<int64_t>({768}),
+                                                  1.0,
+                                                  phi::DataType::FLOAT32,
+                                                  phi::GPUPlace())
+                  .result(0);
+
+  auto scale = builder
+                   .Build<paddle::dialect::FullOp>(std::vector<int64_t>({768}),
+                                                   1.0,
+                                                   phi::DataType::FLOAT32,
+                                                   phi::GPUPlace())
+                   .result(0);
+
+  auto num =
+      builder
+          .Build<paddle::dialect::FullOp>(std::vector<int64_t>{128, 128, 1},
+                                          768.0,
                                           phi::DataType::FLOAT32,
                                           phi::CPUPlace())
           .result(0);
-
-  auto sum = builder
-                 .Build<paddle::dialect::SumOp>(
-                     x, std::vector<int64_t>({1, 2}), phi::DataType::FLOAT32)
+  auto sum =
+      builder
+          .Build<paddle::dialect::SumOp>(x, axes, phi::DataType::FLOAT32, true)
+          .result(0);
+
+  auto mean = builder.Build<paddle::dialect::DivideOp>(sum, num).result(0);
+
+  auto diff = builder.Build<paddle::dialect::SubtractOp>(x, mean).result(0);
+
+  auto power = builder.Build<paddle::dialect::MultiplyOp>(diff, diff).result(0);
+  auto power_sum = builder
+                       .Build<paddle::dialect::SumOp>(
+                           power, axes, phi::DataType::FLOAT32, true)
+                       .result(0);
+  auto num2 =
+      builder
+          .Build<paddle::dialect::FullOp>(std::vector<int64_t>{128, 128, 1},
+                                          768.0,
+                                          phi::DataType::FLOAT32,
+                                          phi::CPUPlace())
+          .result(0);
+  auto var2 =
+      builder.Build<paddle::dialect::DivideOp>(power_sum, num2).result(0);
+
+  auto t1 = builder.Build<paddle::dialect::ScaleOp>(var2, 1.0, 1e-5).result(0);
+  auto factor = builder
+                    .Build<paddle::dialect::FullOp>(std::vector<int64_t>{1},
+                                                    -0.5,
+                                                    phi::DataType::FLOAT32,
+                                                    phi::CPUPlace())
+                    .result(0);
+  auto t2 =
+      builder.Build<paddle::dialect::ElementwisePowOp>(t1, factor).result(0);
+  // auto t2 = builder.Build<paddle::dialect::RsqrtOp>(t1).result(0);
+  auto t3 = builder.Build<paddle::dialect::MultiplyOp>(diff, t2).result(0);
+  auto t5 = builder.Build<paddle::dialect::MultiplyOp>(t3, scale).result(0);
+  auto out = builder.Build<paddle::dialect::AddOp>(t5, bias).result(0);
+  auto mean_out =
+      builder
+          .Build<paddle::dialect::ReshapeOp>(mean, std::vector<int64_t>({-1}))
+          .result(0);
+  auto mean2_out =
+      builder
+          .Build<paddle::dialect::ReshapeOp>(var2, std::vector<int64_t>({-1}))
+          .result(0);
+
+  builder.Build<paddle::dialect::FetchOp>(out, "out", 0);
+  builder.Build<paddle::dialect::FetchOp>(mean_out, "mean", 0);
+  builder.Build<paddle::dialect::FetchOp>(mean2_out, "var", 0);
+  return program;
+}
+
+TEST(GroupOp, TestBuildLayerNorm2) {
+  // Step 1: Construct pir::Program
+  ::pir::IrContext* ctx = ::pir::IrContext::Instance();
+  std::shared_ptr<::pir::Program> program = BuildLayerNorm2Program();
+
+  RunAndCheckResult(program.get(), false);
+}
+
+std::shared_ptr<::pir::Program> BuildSum2GroupProgram() {
+  ::pir::IrContext* ctx = ::pir::IrContext::Instance();
+  ctx->GetOrRegisterDialect<paddle::dialect::OperatorDialect>();
+  auto program = std::make_shared<::pir::Program>(ctx);
+  ::pir::Builder builder = ::pir::Builder(ctx, program->block());
+
+  auto x = builder
+               .Build<paddle::dialect::FullOp>(std::vector<int64_t>({16, 16}),
+                                               0.0,
+                                               phi::DataType::FLOAT32,
+                                               phi::GPUPlace())
+               .result(0);
+
+  auto cos = builder.Build<paddle::dialect::CosOp>(x).result(0);
+
+  auto y = builder
+               .Build<paddle::dialect::FullOp>(std::vector<int64_t>({8, 8}),
+                                               0.0,
+                                               phi::DataType::FLOAT32,
+                                               phi::GPUPlace())
+               .result(0);
+
+  auto sin = builder.Build<paddle::dialect::SinOp>(y).result(0);
+
+  builder.Build<paddle::dialect::FetchOp>(cos, "out", 0);
+  builder.Build<paddle::dialect::FetchOp>(sin, "out2", 0);
+  return program;
+}
+
+TEST(GroupOp, TestBuildSum2Group) {
+  // Step 1: Construct pir::Program
+  ::pir::IrContext* ctx = ::pir::IrContext::Instance();
+  std::shared_ptr<::pir::Program> program = BuildSum2GroupProgram();
+
+  RunAndCheckResult(program.get(), true, 1.0);
+}
+
+std::shared_ptr<::pir::Program> BuildConcatProgram() {
+  ::pir::IrContext* ctx = ::pir::IrContext::Instance();
+  ctx->GetOrRegisterDialect<paddle::dialect::OperatorDialect>();
+  auto program = std::make_shared<::pir::Program>(ctx);
+  ::pir::Builder builder = ::pir::Builder(ctx, program->block());
+
+  auto x = builder
+               .Build<paddle::dialect::FullOp>(std::vector<int64_t>({16, 16}),
+                                               2.0,
+                                               phi::DataType::FLOAT32,
+                                               phi::GPUPlace())
+               .result(0);
+
+  auto y = builder
+               .Build<paddle::dialect::FullOp>(std::vector<int64_t>({16, 16}),
+                                               2.0,
+                                               phi::DataType::FLOAT32,
+                                               phi::GPUPlace())
+               .result(0);
+
+  auto t1 =
+      builder.Build<pir::CombineOp>(std::vector<pir::Value>({x, y})).result(0);
+
+  auto out = builder.Build<paddle::dialect::ConcatOp>(t1, 1).result(0);
+
+  builder.Build<paddle::dialect::FetchOp>(out, "out", 0);
+  return program;
+}
+
+TEST(GroupOp, TestBuildConcat) {
+  // Step 1: Construct pir::Program
+  ::pir::IrContext* ctx = ::pir::IrContext::Instance();
+  std::shared_ptr<::pir::Program> program = BuildConcatProgram();
+
+  RunAndCheckResult(program.get(), true, 2.0);
+}
+
+std::shared_ptr<::pir::Program> BuildSliceProgram() {
+  ::pir::IrContext* ctx = ::pir::IrContext::Instance();
+  ctx->GetOrRegisterDialect<paddle::dialect::OperatorDialect>();
+  auto program = std::make_shared<::pir::Program>(ctx);
+  ::pir::Builder builder = ::pir::Builder(ctx, program->block());
+
+  auto x = builder
+               .Build<paddle::dialect::FullOp>(std::vector<int64_t>({16, 16}),
+                                               2.0,
+                                               phi::DataType::FLOAT32,
+                                               phi::GPUPlace())
+               .result(0);
+
+  auto out = builder
+                 .Build<paddle::dialect::SliceOp>(x,
+                                                  std::vector<int64_t>({1}),
+                                                  std::vector<int64_t>({0}),
+                                                  std::vector<int64_t>({2}),
+                                                  std::vector<int64_t>({}),
+                                                  std::vector<int64_t>({}))
                  .result(0);
-  auto sin = builder.Build<paddle::dialect::SinOp>(sum).result(0);
-  auto reshape = builder
-                     .Build<paddle::dialect::ReshapeOp>(
-                         sin, std::vector<int64_t>({-1, 1, 1}))
-                     .result(0);
-  auto out = builder.Build<paddle::dialect::AddOp>(x, reshape).result(0);
-  builder.Build<paddle::dialect::FetchOp>(out, "out", 0);
-
-  return program;
-}
-
-TEST(GroupOp, TestReduc) {
-  // Step 1: Construct pir::Program
-  ::pir::IrContext* ctx = ::pir::IrContext::Instance();
-  std::shared_ptr<::pir::Program> program = BuildRedcuceProgram();
-  ctx->GetOrRegisterDialect<paddle::dialect::OperatorDialect>();
-  ctx->GetOrRegisterDialect<cinn::dialect::OperatorDialect>();
-
-  program->Print(std::cout);
-  RunAndCheckResult(program.get(), false);
-}
-
-// std::shared_ptr<::pir::Program> BuildStoreProgram() {
-//   ::pir::IrContext* ctx = ::pir::IrContext::Instance();
-//   ctx->GetOrRegisterDialect<paddle::dialect::OperatorDialect>();
-
-//   auto program = std::make_shared<::pir::Program>(ctx);
-//   ::pir::Builder builder = ::pir::Builder(ctx, program->block());
-//   const std::vector<int64_t> shape = {16, 16};
-//   auto x = builder
-//                .Build<paddle::dialect::FullOp>(
-//                    shape, 1.0, phi::DataType::FLOAT32, phi::GPUPlace())
-//                .result(0);
-
-//   auto out =
-//       builder.Build<paddle::dialect::ScaleOp>(x, 0.5, 0.0, false).result(0);
-
-//   builder.Build<paddle::dialect::FetchOp>(out, "out", 0);
-//   return program;
-// }
-
-// TEST(GroupOp, TestBuildStore) {
-//   // Step 1: Construct pir::Program
-//   ::pir::IrContext* ctx = ::pir::IrContext::Instance();
-//   std::shared_ptr<::pir::Program> program = BuildStoreProgram();
-
-//   RunAndCheckResult(program.get(), true, 0.5);
-// }+
+  builder.Build<paddle::dialect::FetchOp>(out, "out", 0);
+  return program;
+}
+
+TEST(GroupOp, TestBuildSlice) {
+  // Step 1: Construct pir::Program
+  ::pir::IrContext* ctx = ::pir::IrContext::Instance();
+  std::shared_ptr<::pir::Program> program = BuildSliceProgram();
+
+  RunAndCheckResult(program.get(), true, 2.0);
+}
+
+std::shared_ptr<::pir::Program> BuildSplitProgram() {
+  ::pir::IrContext* ctx = ::pir::IrContext::Instance();
+  ctx->GetOrRegisterDialect<paddle::dialect::OperatorDialect>();
+  auto program = std::make_shared<::pir::Program>(ctx);
+  ::pir::Builder builder = ::pir::Builder(ctx, program->block());
+
+  auto x = builder
+               .Build<paddle::dialect::FullOp>(std::vector<int64_t>({16, 16}),
+                                               2.0,
+                                               phi::DataType::FLOAT32,
+                                               phi::GPUPlace())
+               .result(0);
+
+  auto out_arr =
+      builder.Build<paddle::dialect::SplitWithNumOp>(x, 4, -1).result(0);
+  auto out = builder.Build<pir::SliceOp>(out_arr, 0).result(0);
+  builder.Build<paddle::dialect::FetchOp>(out, "out", 0);
+  return program;
+}
+
+TEST(GroupOp, TestBuildSplit) {
+  // Step 1: Construct pir::Program
+  ::pir::IrContext* ctx = ::pir::IrContext::Instance();
+  std::shared_ptr<::pir::Program> program = BuildSplitProgram();
+
+  RunAndCheckResult(program.get(), true, 2.0);
+}
+
+std::shared_ptr<::pir::Program> BuildAddNProgram() {
+  ::pir::IrContext* ctx = ::pir::IrContext::Instance();
+  ctx->GetOrRegisterDialect<paddle::dialect::OperatorDialect>();
+  auto program = std::make_shared<::pir::Program>(ctx);
+  ::pir::Builder builder = ::pir::Builder(ctx, program->block());
+
+  auto x = builder
+               .Build<paddle::dialect::FullOp>(std::vector<int64_t>({16, 16}),
+                                               2.0,
+                                               phi::DataType::FLOAT32,
+                                               phi::GPUPlace())
+               .result(0);
+
+  auto y = builder
+               .Build<paddle::dialect::FullOp>(std::vector<int64_t>({16, 16}),
+                                               2.0,
+                                               phi::DataType::FLOAT32,
+                                               phi::GPUPlace())
+               .result(0);
+
+  auto z = builder
+               .Build<paddle::dialect::FullOp>(std::vector<int64_t>({16, 16}),
+                                               2.0,
+                                               phi::DataType::FLOAT32,
+                                               phi::GPUPlace())
+               .result(0);
+
+  auto t1 = builder.Build<pir::CombineOp>(std::vector<pir::Value>({x, y, z}))
+                .result(0);
+
+  auto out = builder.Build<paddle::dialect::AddNOp>(t1).result(0);
+
+  builder.Build<paddle::dialect::FetchOp>(out, "out", 0);
+  return program;
+}
+
+TEST(GroupOp, TestBuildAddN) {
+  // Step 1: Construct pir::Program
+  ::pir::IrContext* ctx = ::pir::IrContext::Instance();
+  std::shared_ptr<::pir::Program> program = BuildAddNProgram();
+
+  RunAndCheckResult(program.get(), true, 6.0);
+}
+
+std::shared_ptr<::pir::Program> BuildSplitSectionProgram() {
+  ::pir::IrContext* ctx = ::pir::IrContext::Instance();
+  ctx->GetOrRegisterDialect<paddle::dialect::OperatorDialect>();
+  auto program = std::make_shared<::pir::Program>(ctx);
+  ::pir::Builder builder = ::pir::Builder(ctx, program->block());
+
+  auto x = builder
+               .Build<paddle::dialect::FullOp>(std::vector<int64_t>({16, 16}),
+                                               2.0,
+                                               phi::DataType::FLOAT32,
+                                               phi::GPUPlace())
+               .result(0);
+
+  auto split_arr = builder
+                       .Build<paddle::dialect::SplitOp>(
+                           x, std::vector<int64_t>({3, 5, 8}), -1)
+                       .out();
+  auto out = builder.Build<pir::SliceOp>(split_arr, 0).result(0);
+  builder.Build<paddle::dialect::FetchOp>(out, "out", 0);
+  return program;
+}
+
+TEST(GroupOp, TestBuildSplitSection) {
+  // Step 1: Construct pir::Program
+  ::pir::IrContext* ctx = ::pir::IrContext::Instance();
+  std::shared_ptr<::pir::Program> program = BuildSplitSectionProgram();
+
+  RunAndCheckResult(program.get(), 2.0);
+}