--- conflicted
+++ resolved
@@ -47,26 +47,15 @@
 #         self.hidden_states = paddle.randn(self.shape, dtype="float32")
 #         self.hidden_states.stop_gradient = False
 
-<<<<<<< HEAD
 #     def eval(self, use_cinn):
 #         paddle.seed(2022)
 #         self.prepare_data()
 #         net = LlamaRMSNorm()
+#         net = utils.apply_to_static(net, use_cinn)
 #         if use_cinn:
 #             net = apply_to_static(net, use_cinn)
 #         # net.eval()
 #         out = net(self.hidden_states)
-=======
-    def eval(self, use_cinn):
-        paddle.seed(2022)
-        net = LlamaRMSNorm()
-        net = utils.apply_to_static(net, use_cinn)
-        net.eval()
-        out = net(self.hidden_states)
-        if use_cinn:
-            self.check_jit_kernel_info(net.forward)
-        return out
->>>>>>> 6d52468d
 
 #         loss = out.sum()
 #         loss.backward()
@@ -128,23 +117,12 @@
         paddle.seed(2022)
         self.prepare_data()
         net = RotaryPosEmb()
-<<<<<<< HEAD
+
+        net = utils.apply_to_static(net, use_cinn)
         # net.eval()
-        if use_cinn:
-            net = apply_to_static(net, use_cinn)
-
         out = net(self.q, self.k, self.cos, self.sin, self.position_ids)
         loss = (out[0] + out[1]).sum()
         loss.backward()
-
-        print(self.q.gradient())
-=======
-        net = utils.apply_to_static(net, use_cinn)
-        net.eval()
-        out = net(self.q, self.k, self.cos, self.sin, self.position_ids)
-        if use_cinn:
-            self.check_jit_kernel_info(net.forward)
->>>>>>> 6d52468d
         return out
 
     def test_eval(self):
@@ -176,22 +154,26 @@
         )
 
 
-<<<<<<< HEAD
 # class TestRepeatKV(TestCinnSubGraphBase):
 #     def prepare_data(self):
 #         self.shape = [1, 2048, 8, 96]
 #         self.hidden_states = paddle.randn(self.shape, dtype="float32")
 #         self.hidden_states.stop_gradient = False
+#         self.n_rep = 4
 
-#         self.n_rep = 4
+#     def check_jit_kernel_info(self, static_fn):
+#         utils.check_jit_kernel_number(static_fn, 2)
+#         # pd_op.tile is not fused into GroupOp
+#         utils.check_jit_kernel_structure(static_fn, {'jit_kernel': 2})
 
 #     def eval(self, use_cinn):
 #         paddle.seed(2022)
 #         net = RepeatKV()
-#         if use_cinn:
-#             net = apply_to_static(net, use_cinn)
+#         net = utils.apply_to_static(net, use_cinn)
 #         net.eval()
 #         out = net(self.hidden_states, self.n_rep)
+#         if use_cinn:
+#             self.check_jit_kernel_info(net.forward)
 #         return out
 
 #     def test_eval(self):
@@ -200,36 +182,6 @@
 #         np.testing.assert_allclose(
 #             cinn_out.numpy(), dy_out.numpy(), atol=1e-6, rtol=1e-6
 #         )
-=======
-class TestRepeatKV(TestCinnSubGraphBase):
-    def prepare_data(self):
-        self.shape = [1, 2048, 8, 96]
-        self.hidden_states = paddle.randn(self.shape, dtype="float32")
-        self.hidden_states.stop_gradient = False
-        self.n_rep = 4
-
-    def check_jit_kernel_info(self, static_fn):
-        utils.check_jit_kernel_number(static_fn, 2)
-        # pd_op.tile is not fused into GroupOp
-        utils.check_jit_kernel_structure(static_fn, {'jit_kernel': 2})
-
-    def eval(self, use_cinn):
-        paddle.seed(2022)
-        net = RepeatKV()
-        net = utils.apply_to_static(net, use_cinn)
-        net.eval()
-        out = net(self.hidden_states, self.n_rep)
-        if use_cinn:
-            self.check_jit_kernel_info(net.forward)
-        return out
-
-    def test_eval(self):
-        cinn_out = self.eval(use_cinn=True)
-        dy_out = self.eval(use_cinn=False)
-        np.testing.assert_allclose(
-            cinn_out.numpy(), dy_out.numpy(), atol=1e-6, rtol=1e-6
-        )
->>>>>>> 6d52468d
 
 
 if __name__ == '__main__':
